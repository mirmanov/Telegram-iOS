/* Copyright (c) 2014-present, Facebook, Inc.
 * All rights reserved.
 *
 * This source code is licensed under the BSD-style license found in the
 * LICENSE file in the root directory of this source tree. An additional grant
 * of patent rights can be found in the PATENTS file in the same directory.
 */

#import "ASDisplayNode.h"
#import "ASDisplayNode+Subclasses.h"
#import "ASDisplayNodeInternal.h"
#import "ASLayoutOptionsPrivate.h"

#import <objc/runtime.h>

#import "_ASAsyncTransaction.h"
#import "_ASPendingState.h"
#import "_ASDisplayView.h"
#import "_ASScopeTimer.h"
#import "ASDisplayNodeExtras.h"

#import "ASInternalHelpers.h"
#import "ASLayout.h"
#import "ASLayoutSpec.h"

@interface ASDisplayNode () <UIGestureRecognizerDelegate>

/**
 *
 * See ASDisplayNodeInternal.h for ivars
 *
 */

- (void)_staticInitialize;

@end

// Conditionally time these scopes to our debug ivars (only exist in debug/profile builds)
#if TIME_DISPLAYNODE_OPS
#define TIME_SCOPED(outVar) ASDN::ScopeTimer t(outVar)
#else
#define TIME_SCOPED(outVar)
#endif

@implementation ASDisplayNode

@dynamic spacingAfter, spacingBefore, flexGrow, flexShrink, flexBasis, alignSelf, ascender, descender, sizeRange, layoutPosition, layoutOptions;
@synthesize preferredFrameSize = _preferredFrameSize;
@synthesize isFinalLayoutable = _isFinalLayoutable;

BOOL ASDisplayNodeSubclassOverridesSelector(Class subclass, SEL selector)
{
    return ASSubclassOverridesSelector([ASDisplayNode class], subclass, selector);
}

void ASDisplayNodePerformBlockOnMainThread(void (^block)())
{
  if ([NSThread isMainThread]) {
    block();
  } else {
    dispatch_async(dispatch_get_main_queue(), ^{
      block();
    });
  }
}

void ASDisplayNodeRespectThreadAffinityOfNode(ASDisplayNode *node, void (^block)())
{
  ASDisplayNodeCAssertNotNil(block, @"block is required");
  if (!block) {
    return;
  }

  {
    // Hold the lock to avoid a race where the node gets loaded while the block is in-flight.
    ASDN::MutexLocker l(node->_propertyLock);
    if (node.nodeLoaded) {
      ASDisplayNodePerformBlockOnMainThread(^{
        block();
      });
    } else {
      block();
    }
  }
}

/**
 *  Returns ASDisplayNodeFlags for the givern class/instance. instance MAY BE NIL.
 *
 *  @param c        the class, required
 *  @param instance the instance, which may be nil. (If so, the class is inspected instead)
 *  @remarks        The instance value is used only if we suspect the class may be dynamic (because it overloads 
 *                  +respondsToSelector: or -respondsToSelector.) In that case we use our "slow path", calling this 
 *                  method on each -init and passing the instance value. While this may seem like an unlikely scenario,
 *                  it turns our our own internal tests use a dynamic class, so it's worth capturing this edge case.
 *
 *  @return ASDisplayNode flags.
 */
static struct ASDisplayNodeFlags GetASDisplayNodeFlags(Class c, ASDisplayNode *instance)
{
  ASDisplayNodeCAssertNotNil(c, @"class is required");

  struct ASDisplayNodeFlags flags = {0};

  flags.isInHierarchy = NO;
  flags.displaysAsynchronously = YES;
  flags.implementsDrawRect = ([c respondsToSelector:@selector(drawRect:withParameters:isCancelled:isRasterizing:)] ? 1 : 0);
  flags.implementsImageDisplay = ([c respondsToSelector:@selector(displayWithParameters:isCancelled:)] ? 1 : 0);
  if (instance) {
    flags.implementsDrawParameters = ([instance respondsToSelector:@selector(drawParametersForAsyncLayer:)] ? 1 : 0);
  } else {
    flags.implementsDrawParameters = ([c instancesRespondToSelector:@selector(drawParametersForAsyncLayer:)] ? 1 : 0);
  }
  return flags;
}

/**
 *  Returns ASDisplayNodeMethodOverrides for the given class
 *
 *  @param c the class, requireed.
 *
 *  @return ASDisplayNodeMethodOverrides.
 */
static ASDisplayNodeMethodOverrides GetASDisplayNodeMethodOverrides(Class c)
{
  ASDisplayNodeCAssertNotNil(c, @"class is required");
  
  ASDisplayNodeMethodOverrides overrides = ASDisplayNodeMethodOverrideNone;
  if (ASDisplayNodeSubclassOverridesSelector(c, @selector(touchesBegan:withEvent:))) {
    overrides |= ASDisplayNodeMethodOverrideTouchesBegan;
  }
  if (ASDisplayNodeSubclassOverridesSelector(c, @selector(touchesMoved:withEvent:))) {
    overrides |= ASDisplayNodeMethodOverrideTouchesMoved;
  }
  if (ASDisplayNodeSubclassOverridesSelector(c, @selector(touchesCancelled:withEvent:))) {
    overrides |= ASDisplayNodeMethodOverrideTouchesCancelled;
  }
  if (ASDisplayNodeSubclassOverridesSelector(c, @selector(touchesEnded:withEvent:))) {
    overrides |= ASDisplayNodeMethodOverrideTouchesEnded;
  }
  if (ASDisplayNodeSubclassOverridesSelector(c, @selector(layoutSpecThatFits:))) {
    overrides |= ASDisplayNodeMethodOverrideLayoutSpecThatFits;
  }


  return overrides;
}

+ (void)initialize
{
  if (self != [ASDisplayNode class]) {
    
    // Subclasses should never override these
    ASDisplayNodeAssert(!ASDisplayNodeSubclassOverridesSelector(self, @selector(calculatedSize)), @"Subclass %@ must not override calculatedSize method", NSStringFromClass(self));
    ASDisplayNodeAssert(!ASDisplayNodeSubclassOverridesSelector(self, @selector(calculatedLayout)), @"Subclass %@ must not override calculatedLayout method", NSStringFromClass(self));
    ASDisplayNodeAssert(!ASDisplayNodeSubclassOverridesSelector(self, @selector(measure:)), @"Subclass %@ must not override measure method", NSStringFromClass(self));
    ASDisplayNodeAssert(!ASDisplayNodeSubclassOverridesSelector(self, @selector(measureWithSizeRange:)), @"Subclass %@ must not override measureWithSizeRange method", NSStringFromClass(self));
    ASDisplayNodeAssert(!ASDisplayNodeSubclassOverridesSelector(self, @selector(recursivelyClearContents)), @"Subclass %@ must not override recursivelyClearContents method", NSStringFromClass(self));
    ASDisplayNodeAssert(!ASDisplayNodeSubclassOverridesSelector(self, @selector(recursivelyClearFetchedData)), @"Subclass %@ must not override recursivelyClearFetchedData method", NSStringFromClass(self));

    // At most one of the three layout methods is overridden
    ASDisplayNodeAssert((ASDisplayNodeSubclassOverridesSelector(self, @selector(calculateSizeThatFits:)) ? 1 : 0)
                        + (ASDisplayNodeSubclassOverridesSelector(self, @selector(layoutSpecThatFits:)) ? 1 : 0)
                        + (ASDisplayNodeSubclassOverridesSelector(self, @selector(calculateLayoutThatFits:)) ? 1 : 0) <= 1,
                        @"Subclass %@ must override at most one of the three layout methods: calculateLayoutThatFits, layoutSpecThatFits or calculateSizeThatFits", NSStringFromClass(self));
  }

  // Below we are pre-calculating values per-class and dynamically adding a method (_staticInitialize) to populate these values
  // when each instance is constructed. These values don't change for each class, so there is significant performance benefit
  // in doing it here. +initialize is guaranteed to be called before any instance method so it is safe to add this method here.
  // Note that we take care to detect if the class overrides +respondsToSelector: or -respondsToSelector and take the slow path
  // (recalculating for each instance) to make sure we are always correct.

  BOOL classOverridesRespondsToSelector = ASSubclassOverridesClassSelector([NSObject class], self, @selector(respondsToSelector:));
  BOOL instancesOverrideRespondsToSelector = ASSubclassOverridesSelector([NSObject class], self, @selector(respondsToSelector:));
  struct ASDisplayNodeFlags flags = GetASDisplayNodeFlags(self, nil);
  ASDisplayNodeMethodOverrides methodOverrides = GetASDisplayNodeMethodOverrides(self);

  IMP staticInitialize = imp_implementationWithBlock(^(ASDisplayNode *node) {
    node->_flags = (classOverridesRespondsToSelector || instancesOverrideRespondsToSelector) ? GetASDisplayNodeFlags(node.class, node) : flags;
    node->_methodOverrides = (classOverridesRespondsToSelector) ? GetASDisplayNodeMethodOverrides(node.class) : methodOverrides;
  });

  class_replaceMethod(self, @selector(_staticInitialize), staticInitialize, "v:@");
}

+ (BOOL)layerBackedNodesEnabled
{
  return YES;
}

+ (Class)viewClass
{
  return [_ASDisplayView class];
}

+ (Class)layerClass
{
  return [_ASDisplayLayer class];
}

#pragma mark - Lifecycle

- (void)_staticInitialize
{
  ASDisplayNodeAssert(NO, @"_staticInitialize must be overridden");
}

- (void)_initializeInstance
{
  [self _staticInitialize];
  _contentsScaleForDisplay = ASScreenScale();
  _displaySentinel = [[ASSentinel alloc] init];
<<<<<<< HEAD
  _flexBasis = ASRelativeDimensionUnconstrained;
=======

  _flags.isInHierarchy = NO;
  _flags.displaysAsynchronously = YES;

  // As an optimization, it may be worth a caching system that performs these checks once per class in +initialize (see above).
  _flags.implementsDrawRect = ([[self class] respondsToSelector:@selector(drawRect:withParameters:isCancelled:isRasterizing:)] ? 1 : 0);
  _flags.implementsImageDisplay = ([[self class] respondsToSelector:@selector(displayWithParameters:isCancelled:)] ? 1 : 0);
  _flags.implementsDrawParameters = ([self respondsToSelector:@selector(drawParametersForAsyncLayer:)] ? 1 : 0);

  ASDisplayNodeMethodOverrides overrides = ASDisplayNodeMethodOverrideNone;
  if (ASDisplayNodeSubclassOverridesSelector([self class], @selector(touchesBegan:withEvent:))) {
    overrides |= ASDisplayNodeMethodOverrideTouchesBegan;
  }
  if (ASDisplayNodeSubclassOverridesSelector([self class], @selector(touchesMoved:withEvent:))) {
    overrides |= ASDisplayNodeMethodOverrideTouchesMoved;
  }
  if (ASDisplayNodeSubclassOverridesSelector([self class], @selector(touchesCancelled:withEvent:))) {
    overrides |= ASDisplayNodeMethodOverrideTouchesCancelled;
  }
  if (ASDisplayNodeSubclassOverridesSelector([self class], @selector(touchesEnded:withEvent:))) {
    overrides |= ASDisplayNodeMethodOverrideTouchesEnded;
  }
  if (ASDisplayNodeSubclassOverridesSelector([self class], @selector(layoutSpecThatFits:))) {
    overrides |= ASDisplayNodeMethodOverrideLayoutSpecThatFits;
  }
  _methodOverrides = overrides;

>>>>>>> c959adac
  _preferredFrameSize = CGSizeZero;
}

- (id)init
{
  if (!(self = [super init]))
    return nil;

  [self _initializeInstance];

  return self;
}

- (id)initWithViewClass:(Class)viewClass
{
  if (!(self = [super init]))
    return nil;

  ASDisplayNodeAssert([viewClass isSubclassOfClass:[UIView class]], @"should initialize with a subclass of UIView");

  [self _initializeInstance];
  _viewClass = viewClass;
  _flags.synchronous = ![viewClass isSubclassOfClass:[_ASDisplayView class]];

  return self;
}

- (id)initWithLayerClass:(Class)layerClass
{
  if (!(self = [super init]))
    return nil;

  ASDisplayNodeAssert([layerClass isSubclassOfClass:[CALayer class]], @"should initialize with a subclass of CALayer");

  [self _initializeInstance];
  _layerClass = layerClass;
  _flags.synchronous = ![layerClass isSubclassOfClass:[_ASDisplayLayer class]];
  _flags.layerBacked = YES;

  return self;
}

- (id)initWithViewBlock:(ASDisplayNodeViewBlock)viewBlock
{
  if (!(self = [super init]))
    return nil;

  ASDisplayNodeAssertNotNil(viewBlock, @"should initialize with a valid block that returns a UIView");

  [self _initializeInstance];
  _viewBlock = viewBlock;
  _flags.synchronous = YES;

  return self;
}

- (id)initWithLayerBlock:(ASDisplayNodeLayerBlock)layerBlock
{
  if (!(self = [super init]))
    return nil;

  ASDisplayNodeAssertNotNil(layerBlock, @"should initialize with a valid block that returns a CALayer");

  [self _initializeInstance];
  _layerBlock = layerBlock;
  _flags.synchronous = YES;
  _flags.layerBacked = YES;

  return self;
}

- (void)dealloc
{
  ASDisplayNodeAssertMainThread();

  self.asyncLayer.asyncDelegate = nil;
  _view.asyncdisplaykit_node = nil;
  _layer.asyncdisplaykit_node = nil;

  // Remove any subnodes so they lose their connection to the now deallocated parent.  This can happen
  // because subnodes do not retain their supernode, but subnodes can legitimately remain alive if another
  // thing outside the view hierarchy system (e.g. async display, controller code, etc). keeps a retained
  // reference to subnodes.

  for (ASDisplayNode *subnode in _subnodes)
    [subnode __setSupernode:nil];

  _view = nil;
  _subnodes = nil;
  if (_flags.layerBacked)
    _layer.delegate = nil;
  _layer = nil;

  [self __setSupernode:nil];
  _pendingViewState = nil;
  _replaceAsyncSentinel = nil;

  _displaySentinel = nil;

  _pendingDisplayNodes = nil;
}

#pragma mark - Core

- (ASDisplayNode *)__rasterizedContainerNode
{
  ASDisplayNode *node = self.supernode;
  while (node) {
    if (node.shouldRasterizeDescendants) {
      return node;
    }
    node = node.supernode;
  }

  return nil;
}

- (BOOL)__shouldLoadViewOrLayer
{
  return ![self __rasterizedContainerNode];
}

- (BOOL)__shouldSize
{
  return YES;
}

- (void)__exitedHierarchy
{

}

- (UIView *)_viewToLoad
{
  UIView *view;
  ASDN::MutexLocker l(_propertyLock);

  if (_viewBlock) {
    view = _viewBlock();
    ASDisplayNodeAssertNotNil(view, @"View block returned nil");
    ASDisplayNodeAssert(![view isKindOfClass:[_ASDisplayView class]], @"View block should return a synchronously displayed view");
    _viewBlock = nil;
    _viewClass = [view class];
  } else {
    if (!_viewClass) {
      _viewClass = [self.class viewClass];
    }
    view = [[_viewClass alloc] init];
  }

  return view;
}

- (CALayer *)_layerToLoad
{
  CALayer *layer;
  ASDN::MutexLocker l(_propertyLock);

  if (_layerBlock) {
    layer = _layerBlock();
    ASDisplayNodeAssertNotNil(layer, @"Layer block returned nil");
    ASDisplayNodeAssert(![layer isKindOfClass:[_ASDisplayLayer class]], @"Layer block should return a synchronously displayed layer");
    _layerBlock = nil;
    _layerClass = [layer class];
  } else {
    if (!_layerClass) {
      _layerClass = [self.class layerClass];
    }
    layer = [[_layerClass alloc] init];
  }

  return layer;
}

- (void)_loadViewOrLayerIsLayerBacked:(BOOL)isLayerBacked
{
  ASDN::MutexLocker l(_propertyLock);

  if (self._isDeallocating) {
    return;
  }

  if (![self __shouldLoadViewOrLayer]) {
    return;
  }

  if (isLayerBacked) {
    TIME_SCOPED(_debugTimeToCreateView);
    _layer = [self _layerToLoad];
    _layer.delegate = self;
  } else {
    TIME_SCOPED(_debugTimeToCreateView);
    _view = [self _viewToLoad];
    _view.asyncdisplaykit_node = self;
    _layer = _view.layer;
  }
  _layer.asyncdisplaykit_node = self;
#if DEBUG
  _layer.name = self.description;
#endif
  self.asyncLayer.asyncDelegate = self;

  {
    TIME_SCOPED(_debugTimeToApplyPendingState);
    [self _applyPendingStateToViewOrLayer];
  }
  {
    TIME_SCOPED(_debugTimeToAddSubnodeViews);
    [self _addSubnodeViewsAndLayers];
  }
  {
    TIME_SCOPED(_debugTimeForDidLoad);
    [self didLoad];
  }

  if (self.placeholderEnabled) {
    [self _setupPlaceholderLayer];
  }
}

- (UIView *)view
{
  ASDisplayNodeAssert(!_flags.layerBacked, @"Call to -view undefined on layer-backed nodes");
  if (_flags.layerBacked) {
    return nil;
  }
  if (!_view) {
    ASDisplayNodeAssertMainThread();
    [self _loadViewOrLayerIsLayerBacked:NO];
  }
  return _view;
}

- (CALayer *)layer
{
  if (!_layer) {
    ASDisplayNodeAssertMainThread();

    if (!_flags.layerBacked) {
      return self.view.layer;
    }
    [self _loadViewOrLayerIsLayerBacked:YES];
  }
  return _layer;
}

// Returns nil if our view is not an _ASDisplayView, but will create it if necessary.
- (_ASDisplayView *)ensureAsyncView
{
  return _flags.synchronous ? nil : (_ASDisplayView *)self.view;
}

// Returns nil if the layer is not an _ASDisplayLayer; will not create the layer if nil.
- (_ASDisplayLayer *)asyncLayer
{
  ASDN::MutexLocker l(_propertyLock);
  return [_layer isKindOfClass:[_ASDisplayLayer class]] ? (_ASDisplayLayer *)_layer : nil;
}

- (BOOL)isNodeLoaded
{
  ASDN::MutexLocker l(_propertyLock);
  return (_view != nil || (_flags.layerBacked && _layer != nil));
}

- (BOOL)isSynchronous
{
  return _flags.synchronous;
}

- (void)setSynchronous:(BOOL)flag
{
  _flags.synchronous = flag;
}

- (void)setLayerBacked:(BOOL)isLayerBacked
{
  if (![self.class layerBackedNodesEnabled]) return;

  ASDN::MutexLocker l(_propertyLock);
  ASDisplayNodeAssert(!_view && !_layer, @"Cannot change isLayerBacked after layer or view has loaded");
  ASDisplayNodeAssert(!_viewBlock && !_layerBlock, @"Cannot change isLayerBacked when a layer or view block is provided");
  ASDisplayNodeAssert(!_viewClass && !_layerClass, @"Cannot change isLayerBacked when a layer or view class is provided");

  if (isLayerBacked != _flags.layerBacked && !_view && !_layer) {
    _flags.layerBacked = isLayerBacked;
  }
}

- (BOOL)isLayerBacked
{
  ASDN::MutexLocker l(_propertyLock);
  return _flags.layerBacked;
}

#pragma mark -

- (CGSize)measure:(CGSize)constrainedSize
{
  return [self measureWithSizeRange:ASSizeRangeMake(CGSizeZero, constrainedSize)].size;
}

- (ASLayout *)measureWithSizeRange:(ASSizeRange)constrainedSize
{
  ASDN::MutexLocker l(_propertyLock);
  return [self __measureWithSizeRange:constrainedSize];
}

- (ASLayout *)__measureWithSizeRange:(ASSizeRange)constrainedSize
{
  ASDisplayNodeAssertThreadAffinity(self);

  if (![self __shouldSize])
    return nil;

  // only calculate the size if
  //  - we haven't already
  //  - the constrained size range is different
  if (!_flags.isMeasured || !ASSizeRangeEqualToSizeRange(constrainedSize, _constrainedSize)) {
    _layout = [self calculateLayoutThatFits:constrainedSize];
    _constrainedSize = constrainedSize;
    _flags.isMeasured = YES;
  }

  ASDisplayNodeAssertTrue(_layout.layoutableObject == self);
  ASDisplayNodeAssertTrue(_layout.size.width >= 0.0);
  ASDisplayNodeAssertTrue(_layout.size.height >= 0.0);

  // we generate placeholders at measureWithSizeRange: time so that a node is guaranteed to have a placeholder ready to go
  // also if a node has no size, it should not have a placeholder
  if (self.placeholderEnabled && [self _displaysAsynchronously] && _layout.size.width > 0.0 && _layout.size.height > 0.0) {
    if (!_placeholderImage) {
      _placeholderImage = [self placeholderImage];
    }

    if (_placeholderLayer) {
      _placeholderLayer.contents = (id)_placeholderImage.CGImage;
    }
  }

  return _layout;
}

- (BOOL)displaysAsynchronously
{
  ASDN::MutexLocker l(_propertyLock);
  return [self _displaysAsynchronously];
}

/**
 * Core implementation of -displaysAsynchronously.
 * Must be called with _propertyLock held.
 */
- (BOOL)_displaysAsynchronously
{
  ASDisplayNodeAssertThreadAffinity(self);
  if (self.isSynchronous) {
    return NO;
  } else {
    return _flags.displaysAsynchronously;
  }
}

- (void)setDisplaysAsynchronously:(BOOL)displaysAsynchronously
{
  ASDisplayNodeAssertThreadAffinity(self);

  // Can't do this for synchronous nodes (using layers that are not _ASDisplayLayer and so we can't control display prevention/cancel)
  if (_flags.synchronous)
    return;

  ASDN::MutexLocker l(_propertyLock);

  if (_flags.displaysAsynchronously == displaysAsynchronously)
    return;

  _flags.displaysAsynchronously = displaysAsynchronously;

  self.asyncLayer.displaysAsynchronously = displaysAsynchronously;
}

- (BOOL)shouldRasterizeDescendants
{
  ASDisplayNodeAssertThreadAffinity(self);
  ASDN::MutexLocker l(_propertyLock);
  return _flags.shouldRasterizeDescendants;
}

- (void)setShouldRasterizeDescendants:(BOOL)flag
{
  ASDisplayNodeAssertThreadAffinity(self);
  ASDN::MutexLocker l(_propertyLock);

  if (_flags.shouldRasterizeDescendants == flag)
    return;

  _flags.shouldRasterizeDescendants = flag;
}

- (CGFloat)contentsScaleForDisplay
{
  ASDisplayNodeAssertThreadAffinity(self);
  ASDN::MutexLocker l(_propertyLock);

  return _contentsScaleForDisplay;
}

- (void)setContentsScaleForDisplay:(CGFloat)contentsScaleForDisplay
{
  ASDisplayNodeAssertThreadAffinity(self);
  ASDN::MutexLocker l(_propertyLock);

  if (_contentsScaleForDisplay == contentsScaleForDisplay)
    return;

  _contentsScaleForDisplay = contentsScaleForDisplay;
}

- (void)displayImmediately
{
  ASDisplayNodeAssertMainThread();
  ASDisplayNodeAssert(!_flags.synchronous, @"this method is designed for asynchronous mode only");

  [[self asyncLayer] displayImmediately];
}

- (void)__setNeedsLayout
{
  ASDisplayNodeAssertThreadAffinity(self);
  ASDN::MutexLocker l(_propertyLock);
  
  if (!_flags.isMeasured) {
    return;
  }
  
  ASSizeRange oldConstrainedSize = _constrainedSize;
  [self invalidateCalculatedLayout];
  
  if (_supernode) {
    // Cause supernode's layout to be invalidated
    [_supernode setNeedsLayout];
  } else {
    // This is the root node. Trigger a full measurement pass on *current* thread. Old constrained size is re-used.
    [self measureWithSizeRange:oldConstrainedSize];

    CGSize oldSize = self.bounds.size;
    CGSize newSize = _layout.size;
    
    if (! CGSizeEqualToSize(oldSize, newSize)) {
      CGRect bounds = self.bounds;
      bounds.size = newSize;
      self.bounds = bounds;
      
      // Frame's origin must be preserved. Since it is computed from bounds size, anchorPoint
      // and position (see frame setter in ASDisplayNode+UIViewBridge), position needs to be adjusted.
      BOOL useLayer = (_layer && ASDisplayNodeThreadIsMain());
      CGPoint anchorPoint = (useLayer ? _layer.anchorPoint : self.anchorPoint);
      CGPoint oldPosition = (useLayer ? _layer.position : self.position);

      CGFloat xDelta = (newSize.width - oldSize.width) * anchorPoint.x;
      CGFloat yDelta = (newSize.height - oldSize.height) * anchorPoint.y;
      CGPoint newPosition = CGPointMake(oldPosition.x + xDelta, oldPosition.y + yDelta);

      useLayer ? _layer.position = newPosition : self.position = newPosition;
    }
  }
}

// These private methods ensure that subclasses are not required to call super in order for _renderingSubnodes to be properly managed.

- (void)__layout
{
  ASDisplayNodeAssertMainThread();
  ASDN::MutexLocker l(_propertyLock);
  if (CGRectEqualToRect(self.bounds, CGRectZero)) {
    return;     // Performing layout on a zero-bounds view often results in frame calculations with negative sizes after applying margins, which will cause measureWithSizeRange: on subnodes to assert.
  }
  _placeholderLayer.frame = self.bounds;
  [self layout];
  [self layoutDidFinish];
}

- (void)layoutDidFinish
{
}

- (CATransform3D)_transformToAncestor:(ASDisplayNode *)ancestor
{
  CATransform3D transform = CATransform3DIdentity;
  ASDisplayNode *currentNode = self;
  while (currentNode.supernode) {
    if (currentNode == ancestor) {
      return transform;
    }

    CGPoint anchorPoint = currentNode.anchorPoint;
    CGRect bounds = currentNode.bounds;
    CGPoint position = currentNode.position;
    CGPoint origin = CGPointMake(position.x - bounds.size.width * anchorPoint.x,
                                 position.y - bounds.size.height * anchorPoint.y);

    transform = CATransform3DTranslate(transform, origin.x, origin.y, 0);
    transform = CATransform3DTranslate(transform, -bounds.origin.x, -bounds.origin.y, 0);
    currentNode = currentNode.supernode;
  }
  return transform;
}

static inline BOOL _ASDisplayNodeIsAncestorOfDisplayNode(ASDisplayNode *possibleAncestor, ASDisplayNode *possibleDescendent)
{
  ASDisplayNode *supernode = possibleDescendent;
  while (supernode) {
    if (supernode == possibleAncestor) {
      return YES;
    }
    supernode = supernode.supernode;
  }

  return NO;
}

/**
 * NOTE: It is an error to try to convert between nodes which do not share a common ancestor. This behavior is
 * disallowed in UIKit documentation and the behavior is left undefined. The output does not have a rigorously defined
 * failure mode (i.e. returning CGPointZero or returning the point exactly as passed in). Rather than track the internal
 * undefined and undocumented behavior of UIKit in ASDisplayNode, this operation is defined to be incorrect in all
 * circumstances and must be fixed wherever encountered.
 */
static inline ASDisplayNode *_ASDisplayNodeFindClosestCommonAncestor(ASDisplayNode *node1, ASDisplayNode *node2)
{
  ASDisplayNode *possibleAncestor = node1;
  while (possibleAncestor) {
    if (_ASDisplayNodeIsAncestorOfDisplayNode(possibleAncestor, node2)) {
      break;
    }
    possibleAncestor = possibleAncestor.supernode;
  }

  ASDisplayNodeCAssertNotNil(possibleAncestor, @"Could not find a common ancestor between node1: %@ and node2: %@", node1, node2);
  return possibleAncestor;
}

static inline ASDisplayNode *_getRootNode(ASDisplayNode *node)
{
  // node <- supernode on each loop
  // previous <- node on each loop where node is not nil
  // previous is the final non-nil value of supernode, i.e. the root node
  ASDisplayNode *previousNode = node;
  while ((node = [node supernode])) {
    previousNode = node;
  }
  return previousNode;
}

static inline CATransform3D _calculateTransformFromReferenceToTarget(ASDisplayNode *referenceNode, ASDisplayNode *targetNode)
{
  ASDisplayNode *ancestor = _ASDisplayNodeFindClosestCommonAncestor(referenceNode, targetNode);

  // Transform into global (away from reference coordinate space)
  CATransform3D transformToGlobal = [referenceNode _transformToAncestor:ancestor];

  // Transform into local (via inverse transform from target to ancestor)
  CATransform3D transformToLocal = CATransform3DInvert([targetNode _transformToAncestor:ancestor]);

  return CATransform3DConcat(transformToGlobal, transformToLocal);
}

- (CGPoint)convertPoint:(CGPoint)point fromNode:(ASDisplayNode *)node
{
  ASDisplayNodeAssertThreadAffinity(self);
  // Get root node of the accessible node hierarchy, if node not specified
  node = node ? node : _getRootNode(self);

  // Calculate transform to map points between coordinate spaces
  CATransform3D nodeTransform = _calculateTransformFromReferenceToTarget(node, self);
  CGAffineTransform flattenedTransform = CATransform3DGetAffineTransform(nodeTransform);
  ASDisplayNodeAssertTrue(CATransform3DIsAffine(nodeTransform));

  // Apply to point
  return CGPointApplyAffineTransform(point, flattenedTransform);
}

- (CGPoint)convertPoint:(CGPoint)point toNode:(ASDisplayNode *)node
{
  ASDisplayNodeAssertThreadAffinity(self);
  // Get root node of the accessible node hierarchy, if node not specified
  node = node ? node : _getRootNode(self);

  // Calculate transform to map points between coordinate spaces
  CATransform3D nodeTransform = _calculateTransformFromReferenceToTarget(self, node);
  CGAffineTransform flattenedTransform = CATransform3DGetAffineTransform(nodeTransform);
  ASDisplayNodeAssertTrue(CATransform3DIsAffine(nodeTransform));

  // Apply to point
  return CGPointApplyAffineTransform(point, flattenedTransform);
}

- (CGRect)convertRect:(CGRect)rect fromNode:(ASDisplayNode *)node
{
  ASDisplayNodeAssertThreadAffinity(self);
  // Get root node of the accessible node hierarchy, if node not specified
  node = node ? node : _getRootNode(self);

  // Calculate transform to map points between coordinate spaces
  CATransform3D nodeTransform = _calculateTransformFromReferenceToTarget(node, self);
  CGAffineTransform flattenedTransform = CATransform3DGetAffineTransform(nodeTransform);
  ASDisplayNodeAssertTrue(CATransform3DIsAffine(nodeTransform));

  // Apply to rect
  return CGRectApplyAffineTransform(rect, flattenedTransform);
}

- (CGRect)convertRect:(CGRect)rect toNode:(ASDisplayNode *)node
{
  ASDisplayNodeAssertThreadAffinity(self);
  // Get root node of the accessible node hierarchy, if node not specified
  node = node ? node : _getRootNode(self);

  // Calculate transform to map points between coordinate spaces
  CATransform3D nodeTransform = _calculateTransformFromReferenceToTarget(self, node);
  CGAffineTransform flattenedTransform = CATransform3DGetAffineTransform(nodeTransform);
  ASDisplayNodeAssertTrue(CATransform3DIsAffine(nodeTransform));

  // Apply to rect
  return CGRectApplyAffineTransform(rect, flattenedTransform);
}

#pragma mark - _ASDisplayLayerDelegate

- (void)willDisplayAsyncLayer:(_ASDisplayLayer *)layer
{
  // Subclass hook.
  [self displayWillStart];
}

- (void)didDisplayAsyncLayer:(_ASDisplayLayer *)layer
{
  // Subclass hook.
  [self displayDidFinish];
}

#pragma mark - CALayerDelegate

// We are only the delegate for the layer when we are layer-backed, as UIView performs this funcition normally
- (id<CAAction>)actionForLayer:(CALayer *)layer forKey:(NSString *)event
{
  if (event == kCAOnOrderIn) {
    [self __enterHierarchy];
  } else if (event == kCAOnOrderOut) {
    [self __exitHierarchy];
  }

  ASDisplayNodeAssert(_flags.layerBacked, @"We shouldn't get called back here if there is no layer");
  return (id<CAAction>)[NSNull null];
}

#pragma mark -

static bool disableNotificationsForMovingBetweenParents(ASDisplayNode *from, ASDisplayNode *to)
{
  if (!from || !to) return NO;
  if (from->_flags.synchronous) return NO;
  if (to->_flags.synchronous) return NO;
  if (from->_flags.isInHierarchy != to->_flags.isInHierarchy) return NO;
  return YES;
}

- (void)addSubnode:(ASDisplayNode *)subnode
{
  ASDisplayNodeAssertThreadAffinity(self);
  ASDN::MutexLocker l(_propertyLock);

  ASDisplayNode *oldParent = subnode.supernode;
  if (!subnode || subnode == self || oldParent == self)
    return;

  // Disable appearance methods during move between supernodes, but make sure we restore their state after we do our thing
  BOOL isMovingEquivalentParents = disableNotificationsForMovingBetweenParents(oldParent, self);
  if (isMovingEquivalentParents) {
    [subnode __incrementVisibilityNotificationsDisabled];
  }
  [subnode removeFromSupernode];

  if (!_subnodes)
    _subnodes = [[NSMutableArray alloc] init];

  [_subnodes addObject:subnode];

  if (self.nodeLoaded) {
    // If this node has a view or layer, force the subnode to also create its view or layer and add it to the hierarchy here.
    // Otherwise there is no way for the subnode's view or layer to enter the hierarchy, except recursing down all
    // subnodes on the main thread after the node tree has been created but before the first display (which
    // could introduce performance problems).
    if (ASDisplayNodeThreadIsMain()) {
      [self _addSubnodeSubviewOrSublayer:subnode];
    } else {
      dispatch_async(dispatch_get_main_queue(), ^{
        [self _addSubnodeSubviewOrSublayer:subnode];
      });
    }
  }

  ASDisplayNodeAssert(isMovingEquivalentParents == disableNotificationsForMovingBetweenParents(oldParent, self), @"Invariant violated");
  if (isMovingEquivalentParents) {
    [subnode __decrementVisibilityNotificationsDisabled];
  }

  [subnode __setSupernode:self];
}

/*
 Private helper function.
 You must hold _propertyLock to call this.

 @param subnode       The subnode to insert
 @param subnodeIndex  The index in _subnodes to insert it
 @param viewSublayerIndex The index in layer.sublayers (not view.subviews) at which to insert the view (use if we can use the view API) otherwise pass NSNotFound
 @param sublayerIndex The index in layer.sublayers at which to insert the layer (use if either parent or subnode is layer-backed) otherwise pass NSNotFound
 @param oldSubnode Remove this subnode before inserting; ok to be nil if no removal is desired
 */
- (void)_insertSubnode:(ASDisplayNode *)subnode atSubnodeIndex:(NSInteger)subnodeIndex sublayerIndex:(NSInteger)sublayerIndex andRemoveSubnode:(ASDisplayNode *)oldSubnode
{
  if (subnodeIndex == NSNotFound)
    return;

  ASDisplayNode *oldParent = [subnode _deallocSafeSupernode];
  // Disable appearance methods during move between supernodes, but make sure we restore their state after we do our thing
  BOOL isMovingEquivalentParents = disableNotificationsForMovingBetweenParents(oldParent, self);
  if (isMovingEquivalentParents) {
    [subnode __incrementVisibilityNotificationsDisabled];
  }
  [subnode removeFromSupernode];

  if (!_subnodes)
    _subnodes = [[NSMutableArray alloc] init];

  [oldSubnode removeFromSupernode];
  [_subnodes insertObject:subnode atIndex:subnodeIndex];

  // Don't bother inserting the view/layer if in a rasterized subtree, becuase there are no layers in the hierarchy and none of this could possibly work.
  if (!_flags.shouldRasterizeDescendants && ![self __rasterizedContainerNode]) {
    if (_layer) {
      ASDisplayNodeCAssertMainThread();

      ASDisplayNodeAssert(sublayerIndex != NSNotFound, @"Should pass either a valid sublayerIndex");

      if (sublayerIndex != NSNotFound) {
        BOOL canUseViewAPI = !subnode.isLayerBacked && !self.isLayerBacked;
        // If we can use view API, do. Due to an apple bug, -insertSubview:atIndex: actually wants a LAYER index, which we pass in
        if (canUseViewAPI && sublayerIndex != NSNotFound) {
          [_view insertSubview:subnode.view atIndex:sublayerIndex];
        } else if (sublayerIndex != NSNotFound) {
#pragma clang diagnostic push
#pragma clang diagnostic ignored "-Wconversion"
          [_layer insertSublayer:subnode.layer atIndex:sublayerIndex];
#pragma clang diagnostic pop
        }
      }
    }
  }

  ASDisplayNodeAssert(isMovingEquivalentParents == disableNotificationsForMovingBetweenParents(oldParent, self), @"Invariant violated");
  if (isMovingEquivalentParents) {
    [subnode __decrementVisibilityNotificationsDisabled];
  }

  [subnode __setSupernode:self];
}

- (void)replaceSubnode:(ASDisplayNode *)oldSubnode withSubnode:(ASDisplayNode *)replacementSubnode
{
  ASDisplayNodeAssertThreadAffinity(self);
  ASDN::MutexLocker l(_propertyLock);

  if (!replacementSubnode || [oldSubnode _deallocSafeSupernode] != self) {
    ASDisplayNodeAssert(0, @"Bad use of api. Invalid subnode to replace async.");
    return;
  }

  ASDisplayNodeAssert(!(self.nodeLoaded && !oldSubnode.nodeLoaded), @"ASDisplayNode corruption bug. We have view loaded, but child node does not.");
  ASDisplayNodeAssert(_subnodes, @"You should have subnodes if you have a subnode");

  NSInteger subnodeIndex = [_subnodes indexOfObjectIdenticalTo:oldSubnode];
  NSInteger sublayerIndex = NSNotFound;

  if (_layer) {
    sublayerIndex = [_layer.sublayers indexOfObjectIdenticalTo:oldSubnode.layer];
    ASDisplayNodeAssert(sublayerIndex != NSNotFound, @"Somehow oldSubnode's supernode is self, yet we could not find it in our layers to replace");
    if (sublayerIndex == NSNotFound) return;
  }

  [self _insertSubnode:replacementSubnode atSubnodeIndex:subnodeIndex sublayerIndex:sublayerIndex andRemoveSubnode:oldSubnode];
}

// This is just a convenience to avoid a bunch of conditionals
static NSInteger incrementIfFound(NSInteger i) {
  return i == NSNotFound ? NSNotFound : i + 1;
}

- (void)insertSubnode:(ASDisplayNode *)subnode belowSubnode:(ASDisplayNode *)below
{
  ASDisplayNodeAssertThreadAffinity(self);
  ASDN::MutexLocker l(_propertyLock);

  ASDisplayNodeAssert(subnode, @"Cannot insert a nil subnode");
  if (!subnode)
    return;

  ASDisplayNodeAssert([below _deallocSafeSupernode] == self, @"Node to insert below must be a subnode");
  if ([below _deallocSafeSupernode] != self)
    return;

  ASDisplayNodeAssert(_subnodes, @"You should have subnodes if you have a subnode");

  NSInteger belowSubnodeIndex = [_subnodes indexOfObjectIdenticalTo:below];
  NSInteger belowSublayerIndex = NSNotFound;

  if (_layer) {
    belowSublayerIndex = [_layer.sublayers indexOfObjectIdenticalTo:below.layer];
    ASDisplayNodeAssert(belowSublayerIndex != NSNotFound, @"Somehow below's supernode is self, yet we could not find it in our layers to reference");
    if (belowSublayerIndex == NSNotFound)
      return;
  }
  // If the subnode is already in the subnodes array / sublayers and it's before the below node, removing it to insert it will mess up our calculation
  if ([subnode _deallocSafeSupernode] == self) {
    NSInteger currentIndexInSubnodes = [_subnodes indexOfObjectIdenticalTo:subnode];
    if (currentIndexInSubnodes < belowSubnodeIndex) {
      belowSubnodeIndex--;
    }
    if (_layer) {
      NSInteger currentIndexInSublayers = [_layer.sublayers indexOfObjectIdenticalTo:subnode.layer];
      if (currentIndexInSublayers < belowSublayerIndex) {
        belowSublayerIndex--;
      }
    }
  }

  ASDisplayNodeAssert(belowSubnodeIndex != NSNotFound, @"Couldn't find below in subnodes");

  [self _insertSubnode:subnode atSubnodeIndex:belowSubnodeIndex sublayerIndex:belowSublayerIndex andRemoveSubnode:nil];
}

- (void)insertSubnode:(ASDisplayNode *)subnode aboveSubnode:(ASDisplayNode *)above
{
  ASDisplayNodeAssertThreadAffinity(self);
  ASDN::MutexLocker l(_propertyLock);

  ASDisplayNodeAssert(subnode, @"Cannot insert a nil subnode");
  if (!subnode)
    return;

  ASDisplayNodeAssert([above _deallocSafeSupernode] == self, @"Node to insert above must be a subnode");
  if ([above _deallocSafeSupernode] != self)
    return;

  ASDisplayNodeAssert(_subnodes, @"You should have subnodes if you have a subnode");

  NSInteger aboveSubnodeIndex = [_subnodes indexOfObjectIdenticalTo:above];
  NSInteger aboveSublayerIndex = NSNotFound;

  // Don't bother figuring out the sublayerIndex if in a rasterized subtree, becuase there are no layers in the hierarchy and none of this could possibly work.
  if (!_flags.shouldRasterizeDescendants && ![self __rasterizedContainerNode]) {
    if (_layer) {
      aboveSublayerIndex = [_layer.sublayers indexOfObjectIdenticalTo:above.layer];
      ASDisplayNodeAssert(aboveSublayerIndex != NSNotFound, @"Somehow above's supernode is self, yet we could not find it in our layers to replace");
      if (aboveSublayerIndex == NSNotFound)
        return;
    }
    ASDisplayNodeAssert(aboveSubnodeIndex != NSNotFound, @"Couldn't find above in subnodes");

    // If the subnode is already in the subnodes array / sublayers and it's before the below node, removing it to insert it will mess up our calculation
    if ([subnode _deallocSafeSupernode] == self) {
      NSInteger currentIndexInSubnodes = [_subnodes indexOfObjectIdenticalTo:subnode];
      if (currentIndexInSubnodes <= aboveSubnodeIndex) {
        aboveSubnodeIndex--;
      }
      if (_layer) {
        NSInteger currentIndexInSublayers = [_layer.sublayers indexOfObjectIdenticalTo:subnode.layer];
        if (currentIndexInSublayers <= aboveSublayerIndex) {
          aboveSublayerIndex--;
        }
      }
    }
  }

  [self _insertSubnode:subnode atSubnodeIndex:incrementIfFound(aboveSubnodeIndex) sublayerIndex:incrementIfFound(aboveSublayerIndex) andRemoveSubnode:nil];
}

- (void)insertSubnode:(ASDisplayNode *)subnode atIndex:(NSInteger)idx
{
  ASDisplayNodeAssertThreadAffinity(self);
  ASDN::MutexLocker l(_propertyLock);

  if (idx > _subnodes.count || idx < 0) {
    NSString *reason = [NSString stringWithFormat:@"Cannot insert a subnode at index %zd. Count is %zd", idx, _subnodes.count];
    @throw [NSException exceptionWithName:NSInvalidArgumentException reason:reason userInfo:nil];
  }

  NSInteger sublayerIndex = NSNotFound;

  // Account for potentially having other subviews
  if (_layer && idx == 0) {
    sublayerIndex = 0;
  } else if (_layer) {
    ASDisplayNode *positionInRelationTo = (_subnodes.count > 0 && idx > 0) ? _subnodes[idx - 1] : nil;
    if (positionInRelationTo) {
      sublayerIndex = incrementIfFound([_layer.sublayers indexOfObjectIdenticalTo:positionInRelationTo.layer]);
    }
  }

  [self _insertSubnode:subnode atSubnodeIndex:idx sublayerIndex:sublayerIndex andRemoveSubnode:nil];
}


- (void)_addSubnodeSubviewOrSublayer:(ASDisplayNode *)subnode
{
  ASDisplayNodeAssertMainThread();
  ASDisplayNodeAssert(self.nodeLoaded, @"_addSubnodeSubview: should never be called before our own view is created");

  BOOL canUseViewAPI = !self.isLayerBacked && !subnode.isLayerBacked;
  if (canUseViewAPI) {
    [_view addSubview:subnode.view];
  } else {
    // Disallow subviews in a layer-backed node
    ASDisplayNodeAssert(subnode.isLayerBacked, @"Cannot add a subview to a layer-backed node; only sublayers permitted.");
    [_layer addSublayer:subnode.layer];
  }
}

- (void)_addSubnodeViewsAndLayers
{
  ASDisplayNodeAssertMainThread();

  for (ASDisplayNode *node in [_subnodes copy]) {
    [self _addSubnodeSubviewOrSublayer:node];
  }
}

- (void)_removeSubnode:(ASDisplayNode *)subnode
{
  ASDisplayNodeAssertThreadAffinity(self);
  ASDN::MutexLocker l(_propertyLock);

  // Don't call self.supernode here because that will retain/autorelease the supernode.  This method -_removeSupernode: is often called while tearing down a node hierarchy, and the supernode in question might be in the middle of its -dealloc.  The supernode is never messaged, only compared by value, so this is safe.
  // The particular issue that triggers this edge case is when a node calls -removeFromSupernode on a subnode from within its own -dealloc method.
  if (!subnode || [subnode _deallocSafeSupernode] != self)
    return;

  [_subnodes removeObjectIdenticalTo:subnode];

  [subnode __setSupernode:nil];
}

- (void)removeFromSupernode
{
  ASDisplayNodeAssertThreadAffinity(self);
  ASDN::MutexLocker l(_propertyLock);
  if (!_supernode)
    return;

  // Do this before removing the view from the hierarchy, as the node will clear its supernode pointer when its view is removed from the hierarchy.
  [_supernode _removeSubnode:self];

  if (ASDisplayNodeThreadIsMain()) {
    if (_flags.layerBacked) {
      [_layer removeFromSuperlayer];
    } else {
      [_view removeFromSuperview];
    }
  } else {
    dispatch_async(dispatch_get_main_queue(), ^{
      if (_flags.layerBacked) {
        [_layer removeFromSuperlayer];
      } else {
        [_view removeFromSuperview];
      }
    });
  }
}

- (BOOL)__visibilityNotificationsDisabled
{
  ASDN::MutexLocker l(_propertyLock);
  return _flags.visibilityNotificationsDisabled > 0;
}

- (void)__incrementVisibilityNotificationsDisabled
{
  ASDN::MutexLocker l(_propertyLock);
  const size_t maxVisibilityIncrement = (1ULL<<VISIBILITY_NOTIFICATIONS_DISABLED_BITS) - 1ULL;
  ASDisplayNodeAssert(_flags.visibilityNotificationsDisabled < maxVisibilityIncrement, @"Oops, too many increments of the visibility notifications API");
  if (_flags.visibilityNotificationsDisabled < maxVisibilityIncrement)
    _flags.visibilityNotificationsDisabled++;
}

- (void)__decrementVisibilityNotificationsDisabled
{
  ASDN::MutexLocker l(_propertyLock);
  ASDisplayNodeAssert(_flags.visibilityNotificationsDisabled > 0, @"Can't decrement past 0");
  if (_flags.visibilityNotificationsDisabled > 0)
    _flags.visibilityNotificationsDisabled--;
}

// This uses the layer hieararchy for safety. Who knows what people might do and it would be bad to have visibilty out of sync
- (BOOL)__hasParentWithVisibilityNotificationsDisabled
{
  CALayer *layer = _layer;
  do {
    ASDisplayNode *node = ASLayerToDisplayNode(layer);
    if (node) {
      if (node->_flags.visibilityNotificationsDisabled) {
        return YES;
      }
    }
    layer = layer.superlayer;
  } while (layer);

  return NO;
}

- (void)__enterHierarchy
{
  ASDisplayNodeAssertMainThread();
  ASDisplayNodeAssert(!_flags.isEnteringHierarchy, @"Should not cause recursive __enterHierarchy");
  if (!self.inHierarchy && !_flags.visibilityNotificationsDisabled && ![self __hasParentWithVisibilityNotificationsDisabled]) {
    self.inHierarchy = YES;
    _flags.isEnteringHierarchy = YES;
    if (self.shouldRasterizeDescendants) {
      // Nodes that are descendants of a rasterized container do not have views or layers, and so cannot receive visibility notifications directly via orderIn/orderOut CALayer actions.  Manually send visibility notifications to rasterized descendants.
      [self _recursiveWillEnterHierarchy];
    } else {
      [self willEnterHierarchy];
    }
    _flags.isEnteringHierarchy = NO;

    CALayer *layer = self.layer;
    if (!self.layer.contents) {
      [layer setNeedsDisplay];
    }
  }
}

- (void)__exitHierarchy
{
  ASDisplayNodeAssertMainThread();
  ASDisplayNodeAssert(!_flags.isExitingHierarchy, @"Should not cause recursive __exitHierarchy");
  if (self.inHierarchy && !_flags.visibilityNotificationsDisabled && ![self __hasParentWithVisibilityNotificationsDisabled]) {
    self.inHierarchy = NO;

    [self.asyncLayer cancelAsyncDisplay];

    _flags.isExitingHierarchy = YES;
    if (self.shouldRasterizeDescendants) {
      // Nodes that are descendants of a rasterized container do not have views or layers, and so cannot receive visibility notifications directly via orderIn/orderOut CALayer actions.  Manually send visibility notifications to rasterized descendants.
      [self _recursiveDidExitHierarchy];
    } else {
      [self didExitHierarchy];
    }
    _flags.isExitingHierarchy = NO;
  }
}

- (void)_recursiveWillEnterHierarchy
{
  if (_flags.visibilityNotificationsDisabled) {
    return;
  }

  _flags.isEnteringHierarchy = YES;
  [self willEnterHierarchy];
  _flags.isEnteringHierarchy = NO;

  for (ASDisplayNode *subnode in self.subnodes) {
    [subnode _recursiveWillEnterHierarchy];
  }
}

- (void)_recursiveDidExitHierarchy
{
  if (_flags.visibilityNotificationsDisabled) {
    return;
  }

  _flags.isExitingHierarchy = YES;
  [self didExitHierarchy];
  _flags.isExitingHierarchy = NO;

  for (ASDisplayNode *subnode in self.subnodes) {
    [subnode _recursiveDidExitHierarchy];
  }
}

- (NSArray *)subnodes
{
  ASDisplayNodeAssertThreadAffinity(self);
  ASDN::MutexLocker l(_propertyLock);
  return [_subnodes copy];
}

- (ASDisplayNode *)supernode
{
  ASDisplayNodeAssertThreadAffinity(self);
  ASDN::MutexLocker l(_propertyLock);
  return _supernode;
}

// This is a thread-method to return the supernode without causing it to be retained autoreleased.  See -_removeSubnode: for details.
- (ASDisplayNode *)_deallocSafeSupernode
{
  ASDN::MutexLocker l(_propertyLock);
  return _supernode;
}

- (void)__setSupernode:(ASDisplayNode *)supernode
{
  ASDN::MutexLocker l(_propertyLock);
  _supernode = supernode;
}

// Track that a node will be displayed as part of the current node hierarchy.
// The node sending the message should usually be passed as the parameter, similar to the delegation pattern.
- (void)_pendingNodeWillDisplay:(ASDisplayNode *)node
{
  ASDN::MutexLocker l(_propertyLock);

  if (!_pendingDisplayNodes) {
    _pendingDisplayNodes = [[NSMutableSet alloc] init];
  }

  [_pendingDisplayNodes addObject:node];
}

// Notify that a node that was pending display finished
// The node sending the message should usually be passed as the parameter, similar to the delegation pattern.
- (void)_pendingNodeDidDisplay:(ASDisplayNode *)node
{
  ASDN::MutexLocker l(_propertyLock);

  [_pendingDisplayNodes removeObject:node];

  // only trampoline if there is a placeholder and nodes are done displaying
  if ([self _pendingDisplayNodesHaveFinished] && _placeholderLayer.superlayer) {
    dispatch_async(dispatch_get_main_queue(), ^{
      void (^cleanupBlock)() = ^{
        [self _tearDownPlaceholderLayer];
      };

      if (_placeholderFadeDuration > 0.0) {
        [CATransaction begin];
        [CATransaction setCompletionBlock:cleanupBlock];
        [CATransaction setAnimationDuration:_placeholderFadeDuration];
        _placeholderLayer.opacity = 0.0;
        [CATransaction commit];
      } else {
        cleanupBlock();
      }
    });
  }
}

// Helper method to check that all nodes that the current node is waiting to display are finished
// Use this method to check to remove any placeholder layers
- (BOOL)_pendingDisplayNodesHaveFinished
{
  return _pendingDisplayNodes.count == 0;
}

// Helper method to summarize whether or not the node run through the display process
- (BOOL)_implementsDisplay
{
  return _flags.implementsDrawRect == YES || _flags.implementsImageDisplay == YES;
}

- (void)_setupPlaceholderLayer
{
  ASDisplayNodeAssertMainThread();

  _placeholderLayer = [CALayer layer];
  // do not set to CGFLOAT_MAX in the case that something needs to be overtop the placeholder
  _placeholderLayer.zPosition = 9999.0;
}

- (void)_tearDownPlaceholderLayer
{
  ASDisplayNodeAssertMainThread();

  [_placeholderLayer removeFromSuperlayer];
}

#pragma mark - For Subclasses

- (ASLayout *)calculateLayoutThatFits:(ASSizeRange)constrainedSize
{
  ASDisplayNodeAssertThreadAffinity(self);
  if (_methodOverrides & ASDisplayNodeMethodOverrideLayoutSpecThatFits) {
    ASLayoutSpec *layoutSpec = [self layoutSpecThatFits:constrainedSize];
    layoutSpec.isMutable = NO;
    ASLayout *layout = [layoutSpec measureWithSizeRange:constrainedSize];
    // Make sure layoutableObject of the root layout is `self`, so that the flattened layout will be structurally correct.
    if (layout.layoutableObject != self) {
      layout.position = CGPointZero;
      layout = [ASLayout layoutWithLayoutableObject:self size:layout.size sublayouts:@[layout]];
    }
    return [layout flattenedLayoutUsingPredicateBlock:^BOOL(ASLayout *evaluatedLayout) {
      return [_subnodes containsObject:evaluatedLayout.layoutableObject];
    }];
  } else {
    // If neither -layoutSpecThatFits: nor -calculateSizeThatFits: is overridden by subclassses, preferredFrameSize should be used,
    // assume that the default implementation of -calculateSizeThatFits: returns it.
    CGSize size = [self calculateSizeThatFits:constrainedSize.max];
    return [ASLayout layoutWithLayoutableObject:self size:ASSizeRangeClamp(constrainedSize, size)];
  }
}

- (CGSize)calculateSizeThatFits:(CGSize)constrainedSize
{
  ASDisplayNodeAssertThreadAffinity(self);
  return _preferredFrameSize;
}

- (ASLayoutSpec *)layoutSpecThatFits:(ASSizeRange)constrainedSize
{
  ASDisplayNodeAssertThreadAffinity(self);
  return [ASLayoutSpec new];
}

- (ASLayout *)calculatedLayout
{
  ASDisplayNodeAssertThreadAffinity(self);
  return _layout;
}

- (CGSize)calculatedSize
{
  ASDisplayNodeAssertThreadAffinity(self);
  return _layout.size;
}

- (ASSizeRange)constrainedSizeForCalculatedLayout
{
  ASDisplayNodeAssertThreadAffinity(self);
  return _constrainedSize;
}

- (void)setPreferredFrameSize:(CGSize)preferredFrameSize
{
  ASDN::MutexLocker l(_propertyLock);
  if (! CGSizeEqualToSize(_preferredFrameSize, preferredFrameSize)) {
    _preferredFrameSize = preferredFrameSize;
    [self invalidateCalculatedLayout];
  }
}

- (CGSize)preferredFrameSize
{
  ASDN::MutexLocker l(_propertyLock);
  return _preferredFrameSize;
}
- (UIImage *)placeholderImage
{
  return nil;
}

- (void)invalidateCalculatedLayout
{
  ASDisplayNodeAssertThreadAffinity(self);
  // This will cause -measureWithSizeRange: to actually compute the size instead of returning the previously cached size
  _flags.isMeasured = NO;
}

- (void)didLoad
{
  ASDisplayNodeAssertMainThread();
}

- (void)willEnterHierarchy
{
  ASDisplayNodeAssertMainThread();
  ASDisplayNodeAssert(_flags.isEnteringHierarchy, @"You should never call -willEnterHierarchy directly. Appearance is automatically managed by ASDisplayNode");
  ASDisplayNodeAssert(!_flags.isExitingHierarchy, @"ASDisplayNode inconsistency. __enterHierarchy and __exitHierarchy are mutually exclusive");
}

- (void)didExitHierarchy
{
  ASDisplayNodeAssertMainThread();
  ASDisplayNodeAssert(_flags.isExitingHierarchy, @"You should never call -didExitHierarchy directly. Appearance is automatically managed by ASDisplayNode");
  ASDisplayNodeAssert(!_flags.isEnteringHierarchy, @"ASDisplayNode inconsistency. __enterHierarchy and __exitHierarchy are mutually exclusive");

  [self __exitedHierarchy];
}

- (void)clearContents
{
  self.layer.contents = nil;
  _placeholderLayer.contents = nil;
  _placeholderImage = nil;
}

- (void)recursivelyClearContents
{
  for (ASDisplayNode *subnode in self.subnodes) {
    [subnode recursivelyClearContents];
  }
  [self clearContents];
}

- (void)fetchData
{
  // subclass override
}

- (void)recursivelyFetchData
{
  for (ASDisplayNode *subnode in self.subnodes) {
    [subnode recursivelyFetchData];
  }
  [self fetchData];
}

- (void)clearFetchedData
{
  // subclass override
}

- (void)recursivelyClearFetchedData
{
  for (ASDisplayNode *subnode in self.subnodes) {
    [subnode recursivelyClearFetchedData];
  }
  [self clearFetchedData];
}

- (void)layout
{
  ASDisplayNodeAssertMainThread();

  if (!_flags.isMeasured) {
    return;
  }

  // Assume that _layout was flattened and is 1-level deep.
  for (ASLayout *subnodeLayout in _layout.sublayouts) {
    ASDisplayNodeAssert([_subnodes containsObject:subnodeLayout.layoutableObject], @"Cached sublayouts must only contain subnodes' layout.");
    ((ASDisplayNode *)subnodeLayout.layoutableObject).frame = CGRectMake(subnodeLayout.position.x,
                                                                         subnodeLayout.position.y,
                                                                         subnodeLayout.size.width,
                                                                         subnodeLayout.size.height);
  }
}

- (void)displayWillStart
{
  // in case current node takes longer to display than it's subnodes, treat it as a dependent node
  [self _pendingNodeWillDisplay:self];

  [_supernode subnodeDisplayWillStart:self];

  if (_placeholderImage && _placeholderLayer && self.layer.contents == nil) {
    [CATransaction begin];
    [CATransaction setDisableActions:YES];
    _placeholderLayer.contents = (id)_placeholderImage.CGImage;
    _placeholderLayer.opacity = 1.0;
    [CATransaction commit];
    [self.layer addSublayer:_placeholderLayer];
  }
}

- (void)displayDidFinish
{
  [self _pendingNodeDidDisplay:self];

  [_supernode subnodeDisplayDidFinish:self];
}

- (void)subnodeDisplayWillStart:(ASDisplayNode *)subnode
{
  [self _pendingNodeWillDisplay:subnode];
}

- (void)subnodeDisplayDidFinish:(ASDisplayNode *)subnode
{
  [self _pendingNodeDidDisplay:subnode];
}

- (void)setNeedsDisplayAtScale:(CGFloat)contentsScale
{
  if (contentsScale != self.contentsScaleForDisplay) {
    self.contentsScaleForDisplay = contentsScale;
    [self setNeedsDisplay];
  }
}

- (void)recursivelySetNeedsDisplayAtScale:(CGFloat)contentsScale
{
  [self setNeedsDisplayAtScale:contentsScale];

  ASDN::MutexLocker l(_propertyLock);
  for (ASDisplayNode *child in _subnodes) {
    [child recursivelySetNeedsDisplayAtScale:contentsScale];
  }
}

- (void)touchesBegan:(NSSet *)touches withEvent:(UIEvent *)event
{
  // subclass hook
}

- (void)touchesMoved:(NSSet *)touches withEvent:(UIEvent *)event
{
  // subclass hook
}

- (void)touchesEnded:(NSSet *)touches withEvent:(UIEvent *)event
{
  // subclass hook
}

- (void)touchesCancelled:(NSSet *)touches withEvent:(UIEvent *)event
{
  // subclass hook
}

- (BOOL)gestureRecognizerShouldBegin:(UIGestureRecognizer *)gestureRecognizer
{
  // This method is only implemented on UIView on iOS 6+.
  ASDisplayNodeAssertMainThread();

  if (!_view)
    return YES;

  // If we reach the base implementation, forward up the view hierarchy.
  UIView *superview = _view.superview;
  return [superview gestureRecognizerShouldBegin:gestureRecognizer];
}

- (UIView *)hitTest:(CGPoint)point withEvent:(UIEvent *)event
{
  ASDisplayNodeAssertMainThread();
  return [_view hitTest:point withEvent:event];
}

- (void)setHitTestSlop:(UIEdgeInsets)hitTestSlop
{
  ASDisplayNodeAssertThreadAffinity(self);
  ASDN::MutexLocker l(_propertyLock);
  _hitTestSlop = hitTestSlop;
}

- (UIEdgeInsets)hitTestSlop
{
  ASDisplayNodeAssertThreadAffinity(self);
  ASDN::MutexLocker l(_propertyLock);
  return _hitTestSlop;
}

- (BOOL)pointInside:(CGPoint)point withEvent:(UIEvent *)event
{
  ASDisplayNodeAssertMainThread();
  UIEdgeInsets slop = self.hitTestSlop;
  if (_view && UIEdgeInsetsEqualToEdgeInsets(slop, UIEdgeInsetsZero)) {
    // Safer to use UIView's -pointInside:withEvent: if we can.
    return [_view pointInside:point withEvent:event];
  } else {
    return CGRectContainsPoint(UIEdgeInsetsInsetRect(self.bounds, slop), point);
  }
}


#pragma mark - Pending View State
- (_ASPendingState *)pendingViewState
{
  if (!_pendingViewState) {
    _pendingViewState = [[_ASPendingState alloc] init];
    ASDisplayNodeAssertNotNil(_pendingViewState, @"should have created a pendingViewState");
  }

  return _pendingViewState;
}

- (void)_applyPendingStateToViewOrLayer
{
  ASDisplayNodeAssertMainThread();
  ASDisplayNodeAssert(self.nodeLoaded, @"must have a view or layer");

  // If no view/layer properties were set before the view/layer were created, _pendingViewState will be nil and the default values
  // for the view/layer are still valid.
  ASDN::MutexLocker l(_propertyLock);

  if (_flags.layerBacked) {
    [_pendingViewState applyToLayer:_layer];
  } else {
    [_pendingViewState applyToView:_view];
  }

  _pendingViewState = nil;

  // TODO: move this into real pending state
  if (_flags.displaySuspended) {
    self.asyncLayer.displaySuspended = YES;
  }
  if (!_flags.displaysAsynchronously) {
    self.asyncLayer.displaysAsynchronously = NO;
  }
}

// This method has proved helpful in a few rare scenarios, similar to a category extension on UIView, but assumes knowledge of _ASDisplayView.
// It's considered private API for now and its use should not be encouraged.
- (ASDisplayNode *)_supernodeWithClass:(Class)supernodeClass
{
  ASDisplayNode *supernode = self.supernode;
  while (supernode) {
    if ([supernode isKindOfClass:supernodeClass])
      return supernode;
    supernode = supernode.supernode;
  }

  UIView *view = self.view.superview;
  while (view) {
    ASDisplayNode *viewNode = ((_ASDisplayView *)view).asyncdisplaykit_node;
    if (viewNode) {
      if ([viewNode isKindOfClass:supernodeClass])
        return viewNode;
    }

    view = view.superview;
  }

  return nil;
}

- (void)recursivelySetDisplaySuspended:(BOOL)flag
{
  _recursivelySetDisplaySuspended(self, nil, flag);
}

static void _recursivelySetDisplaySuspended(ASDisplayNode *node, CALayer *layer, BOOL flag)
{
  // If there is no layer, but node whose its view is loaded, then we can traverse down its layer hierarchy.  Otherwise we must stick to the node hierarchy to avoid loading views prematurely.  Note that for nodes that haven't loaded their views, they can't possibly have subviews/sublayers, so we don't need to traverse the layer hierarchy for them.
  if (!layer && node && node.nodeLoaded) {
    layer = node.layer;
  }

  // If we don't know the node, but the layer is an async layer, get the node from the layer.
  if (!node && layer && [layer isKindOfClass:[_ASDisplayLayer class]]) {
    node = layer.asyncdisplaykit_node;
  }

  // Set the flag on the node.  If this is a pure layer (no node) then this has no effect (plain layers don't support preventing/cancelling display).
  node.displaySuspended = flag;

  if (layer && !node.shouldRasterizeDescendants) {
    // If there is a layer, recurse down the layer hierarchy to set the flag on descendants.  This will cover both layer-based and node-based children.
    for (CALayer *sublayer in layer.sublayers) {
      _recursivelySetDisplaySuspended(nil, sublayer, flag);
    }
  } else {
    // If there is no layer (view not loaded yet) or this node rasterizes descendants (there won't be a layer tree to traverse), recurse down the subnode hierarchy to set the flag on descendants.  This covers only node-based children, but for a node whose view is not loaded it can't possibly have nodeless children.
    for (ASDisplayNode *subnode in node.subnodes) {
      _recursivelySetDisplaySuspended(subnode, nil, flag);
    }
  }
}

- (BOOL)displaySuspended
{
  ASDisplayNodeAssertThreadAffinity(self);
  ASDN::MutexLocker l(_propertyLock);
  return _flags.displaySuspended;
}

- (void)setDisplaySuspended:(BOOL)flag
{
  ASDisplayNodeAssertThreadAffinity(self);

  // Can't do this for synchronous nodes (using layers that are not _ASDisplayLayer and so we can't control display prevention/cancel)
  if (_flags.synchronous)
    return;

  ASDN::MutexLocker l(_propertyLock);

  if (_flags.displaySuspended == flag)
    return;

  _flags.displaySuspended = flag;

  self.asyncLayer.displaySuspended = flag;

  if ([self _implementsDisplay]) {
    if (flag) {
      [_supernode subnodeDisplayDidFinish:self];
    } else {
      [_supernode subnodeDisplayWillStart:self];
    }
  }
}

- (BOOL)isInHierarchy
{
  ASDisplayNodeAssertThreadAffinity(self);

  ASDN::MutexLocker l(_propertyLock);
  return _flags.isInHierarchy;
}

- (void)setInHierarchy:(BOOL)inHierarchy
{
  ASDisplayNodeAssertThreadAffinity(self);

  ASDN::MutexLocker l(_propertyLock);
  _flags.isInHierarchy = inHierarchy;
}

+ (dispatch_queue_t)asyncSizingQueue
{
  static dispatch_queue_t asyncSizingQueue = NULL;
  static dispatch_once_t onceToken;
  dispatch_once(&onceToken, ^{
    asyncSizingQueue = dispatch_queue_create("org.AsyncDisplayKit.ASDisplayNode.asyncSizingQueue", DISPATCH_QUEUE_CONCURRENT);
    // we use the highpri queue to prioritize UI rendering over other async operations
    dispatch_set_target_queue(asyncSizingQueue, dispatch_get_global_queue(DISPATCH_QUEUE_PRIORITY_HIGH, 0));
  });

  return asyncSizingQueue;
}

- (BOOL)_isMarkedForReplacement
{
  ASDN::MutexLocker l(_propertyLock);

  return _replaceAsyncSentinel != nil;
}

- (ASSentinel *)_asyncReplaceSentinel
{
  ASDN::MutexLocker l(_propertyLock);

  if (!_replaceAsyncSentinel) {
    _replaceAsyncSentinel = [[ASSentinel alloc] init];
  }
  return _replaceAsyncSentinel;
}

// Calls completion with nil to indicated cancellation
- (void)_enqueueAsyncSizingWithSentinel:(ASSentinel *)sentinel completion:(void(^)(ASDisplayNode *n))completion;
{
  int32_t sentinelValue = sentinel.value;

  // This is what we're going to use for sizing. Hope you like it :D
  CGRect bounds = self.bounds;

  dispatch_async([[self class] asyncSizingQueue], ^{
    // Check sentinel before, bail early
    if (sentinel.value != sentinelValue)
      return dispatch_async(dispatch_get_main_queue(), ^{ completion(nil); });

    [self measure:bounds.size];

    // Check sentinel after, bail early
    if (sentinel.value != sentinelValue)
      return dispatch_async(dispatch_get_main_queue(), ^{ completion(nil); });

    // Success; not cancelled
    dispatch_async(dispatch_get_main_queue(), ^{
      completion(self);
    });
  });

}

- (BOOL)canBecomeFirstResponder {
    return NO;
}

- (BOOL)canResignFirstResponder {
    return YES;
}

- (BOOL)isFirstResponder {
    ASDisplayNodeAssertMainThread();
    return _view != nil && [_view isFirstResponder];
}

// Note: this implicitly loads the view if it hasn't been loaded yet.
- (BOOL)becomeFirstResponder {
    ASDisplayNodeAssertMainThread();
    return !self.layerBacked && [self canBecomeFirstResponder] && [self.view becomeFirstResponder];
}

- (BOOL)resignFirstResponder {
    ASDisplayNodeAssertMainThread();
    return !self.layerBacked && [self canResignFirstResponder] && [_view resignFirstResponder];
}

- (BOOL)canPerformAction:(SEL)action withSender:(id)sender {
    ASDisplayNodeAssertMainThread();
    return !self.layerBacked && [self.view canPerformAction:action withSender:sender];
}

- (id<ASLayoutable>)finalLayoutable
{
  return self;
}

@end

@implementation ASDisplayNode (Debugging)

#pragma clang diagnostic push
#pragma clang diagnostic ignored "-Wobjc-protocol-method-implementation"
- (NSString *)description
{
  if (self.name) {
    return [NSString stringWithFormat:@"<%@ %p name = %@>", self.class, self, self.name];
  } else {
    return [super description];
  }
}
#pragma clang diagnostic pop

- (NSString *)debugDescription
{
  NSString *notableTargetDesc = (_flags.layerBacked ? @" [layer]" : @" [view]");
  if (_view && _viewClass) { // Nonstandard view is loaded
    notableTargetDesc = [NSString stringWithFormat:@" [%@ : %p]", _view.class, _view];
  } else if (_layer && _layerClass) { // Nonstandard layer is loaded
    notableTargetDesc = [NSString stringWithFormat:@" [%@ : %p]", _layer.class, _layer];
  } else if (_viewClass) { // Nonstandard view class unloaded
    notableTargetDesc = [NSString stringWithFormat:@" [%@]", _viewClass];
  } else if (_layerClass) { // Nonstandard layer class unloaded
    notableTargetDesc = [NSString stringWithFormat:@" [%@]", _layerClass];
  } else if (_viewBlock) { // Nonstandard lazy view unloaded
    notableTargetDesc = @" [block]";
  } else if (_layerBlock) { // Nonstandard lazy layer unloaded
    notableTargetDesc = @" [block]";
  }
  if (self.name) {
    return [NSString stringWithFormat:@"<%@ %p name = %@%@>", self.class, self, self.name, notableTargetDesc];
  } else {
    return [NSString stringWithFormat:@"<%@ %p%@>", self.class, self, notableTargetDesc];
  }
}

- (NSString *)descriptionForRecursiveDescription
{
  NSString *creationTypeString = nil;
#if TIME_DISPLAYNODE_OPS
  creationTypeString = [NSString stringWithFormat:@"cr8:%.2lfms dl:%.2lfms ap:%.2lfms ad:%.2lfms",  1000 * _debugTimeToCreateView, 1000 * _debugTimeForDidLoad, 1000 * _debugTimeToApplyPendingState, 1000 * _debugTimeToAddSubnodeViews];
#endif

  return [NSString stringWithFormat:@"<%@ alpha:%.2f isLayerBacked:%d %@>", self.description, self.alpha, self.isLayerBacked, creationTypeString];
}

- (NSString *)displayNodeRecursiveDescription
{
  return [self _recursiveDescriptionHelperWithIndent:@""];
}

- (NSString *)_recursiveDescriptionHelperWithIndent:(NSString *)indent
{
  NSMutableString *subtree = [[[indent stringByAppendingString: self.descriptionForRecursiveDescription] stringByAppendingString:@"\n"] mutableCopy];
  for (ASDisplayNode *n in self.subnodes) {
    [subtree appendString:[n _recursiveDescriptionHelperWithIndent:[indent stringByAppendingString:@" | "]]];
  }
  return subtree;
}

@end

// We use associated objects as a last resort if our view is not a _ASDisplayView ie it doesn't have the _node ivar to write to

static const char *ASDisplayNodeAssociatedNodeKey = "ASAssociatedNode";

@implementation UIView (ASDisplayNodeInternal)
@dynamic asyncdisplaykit_node;

- (void)setAsyncdisplaykit_node:(ASDisplayNode *)node
{
  objc_setAssociatedObject(self, ASDisplayNodeAssociatedNodeKey, node, OBJC_ASSOCIATION_ASSIGN); // Weak reference to avoid cycle, since the node retains the view.
}

- (ASDisplayNode *)asyncdisplaykit_node
{
  ASDisplayNode *node = objc_getAssociatedObject(self, ASDisplayNodeAssociatedNodeKey);
  return node;
}

@end

@implementation CALayer (ASDisplayNodeInternal)
@dynamic asyncdisplaykit_node;
@end


@implementation UIView (AsyncDisplayKit)

- (void)addSubnode:(ASDisplayNode *)node
{
  if (node.layerBacked) {
    [self.layer addSublayer:node.layer];
  } else {
    [self addSubview:node.view];
  }
}

@end

@implementation CALayer (AsyncDisplayKit)

- (void)addSubnode:(ASDisplayNode *)node
{
  [self addSublayer:node.layer];
}

@end


@implementation ASDisplayNode (Deprecated)

- (void)setPlaceholderFadesOut:(BOOL)placeholderFadesOut
{
  self.placeholderFadeDuration = placeholderFadesOut ? 0.1 : 0.0;
}

- (BOOL)placeholderFadesOut
{
  return self.placeholderFadeDuration > 0.0;
}

- (void)reclaimMemory
{
  [self clearContents];
}

- (void)recursivelyReclaimMemory
{
  [self recursivelyClearContents];
}

@end<|MERGE_RESOLUTION|>--- conflicted
+++ resolved
@@ -211,37 +211,6 @@
   [self _staticInitialize];
   _contentsScaleForDisplay = ASScreenScale();
   _displaySentinel = [[ASSentinel alloc] init];
-<<<<<<< HEAD
-  _flexBasis = ASRelativeDimensionUnconstrained;
-=======
-
-  _flags.isInHierarchy = NO;
-  _flags.displaysAsynchronously = YES;
-
-  // As an optimization, it may be worth a caching system that performs these checks once per class in +initialize (see above).
-  _flags.implementsDrawRect = ([[self class] respondsToSelector:@selector(drawRect:withParameters:isCancelled:isRasterizing:)] ? 1 : 0);
-  _flags.implementsImageDisplay = ([[self class] respondsToSelector:@selector(displayWithParameters:isCancelled:)] ? 1 : 0);
-  _flags.implementsDrawParameters = ([self respondsToSelector:@selector(drawParametersForAsyncLayer:)] ? 1 : 0);
-
-  ASDisplayNodeMethodOverrides overrides = ASDisplayNodeMethodOverrideNone;
-  if (ASDisplayNodeSubclassOverridesSelector([self class], @selector(touchesBegan:withEvent:))) {
-    overrides |= ASDisplayNodeMethodOverrideTouchesBegan;
-  }
-  if (ASDisplayNodeSubclassOverridesSelector([self class], @selector(touchesMoved:withEvent:))) {
-    overrides |= ASDisplayNodeMethodOverrideTouchesMoved;
-  }
-  if (ASDisplayNodeSubclassOverridesSelector([self class], @selector(touchesCancelled:withEvent:))) {
-    overrides |= ASDisplayNodeMethodOverrideTouchesCancelled;
-  }
-  if (ASDisplayNodeSubclassOverridesSelector([self class], @selector(touchesEnded:withEvent:))) {
-    overrides |= ASDisplayNodeMethodOverrideTouchesEnded;
-  }
-  if (ASDisplayNodeSubclassOverridesSelector([self class], @selector(layoutSpecThatFits:))) {
-    overrides |= ASDisplayNodeMethodOverrideLayoutSpecThatFits;
-  }
-  _methodOverrides = overrides;
-
->>>>>>> c959adac
   _preferredFrameSize = CGSizeZero;
 }
 
