/* Copyright (c) 2014-present, Facebook, Inc.
 * All rights reserved.
 *
 * This source code is licensed under the BSD-style license found in the
 * LICENSE file in the root directory of this source tree. An additional grant
 * of patent rights can be found in the PATENTS file in the same directory.
 */

#import <pthread.h>

#import <AsyncDisplayKit/_ASDisplayLayer.h>
#import <AsyncDisplayKit/ASAssert.h>
#import <AsyncDisplayKit/ASDisplayNode.h>
#import <AsyncDisplayKit/ASThread.h>

@class ASLayoutSpec;

NS_ASSUME_NONNULL_BEGIN

/**
 * The subclass header _ASDisplayNode+Subclasses_ defines the following methods that either must or can be overriden by
 * subclasses of ASDisplayNode.
 *
 * These methods should never be called directly by other classes.
 *
 * ## Drawing
 *
 * Implement one of +displayWithParameters:isCancelled: or +drawRect:withParameters:isCancelled: to provide
 * drawing for your node.
 *
 * Use -drawParametersForAsyncLayer: to copy any properties that are involved in drawing into an immutable object for
 * use on the display queue. The display and drawRect implementations *MUST* be thread-safe, as they can be called on
 * the displayQueue (asynchronously) or the main thread (synchronously/displayImmediately).
 *
 * Class methods that require passing in copies of the values are used to minimize the need for locking around instance
 * variable access, and the possibility of the asynchronous display pass grabbing an inconsistent state across multiple
 * variables.
 */

@interface ASDisplayNode (Subclassing)


/** @name View Configuration */


/**
 * @return The view class to use when creating a new display node instance. Defaults to _ASDisplayView.
 */
+ (Class)viewClass;


/** @name Properties */


/**
 * @abstract The scale factor to apply to the rendering.
 *
 * @discussion Use setNeedsDisplayAtScale: to set a value and then after display, the display node will set the layer's
 * contentsScale. This is to prevent jumps when re-rasterizing at a different contentsScale.
 * Read this property if you need to know the future contentsScale of your layer, eg in drawParameters.
 *
 * @see setNeedsDisplayAtScale:
 */
@property (nonatomic, assign, readonly) CGFloat contentsScaleForDisplay;

/**
 * @abstract Whether the view or layer of this display node is currently in a window
 */
@property (nonatomic, readonly, assign, getter=isInHierarchy) BOOL inHierarchy;

/**
 * @abstract Return the calculated layout.
 *
 * @discussion For node subclasses that implement manual layout (e.g., they have a custom -layout method), 
 * calculatedLayout may be accessed on subnodes to retrieved cached information about their size.  
 * This allows -layout to be very fast, saving time on the main thread.  
 * Note: .calculatedLayout will only be set for nodes that have had -measure: called on them.  
 * For manual layout, make sure you call -measure: in your implementation of -calculateSizeThatFits:.
 *
 * For node subclasses that use automatic layout (e.g., they implement -layoutSpecThatFits:), 
 * it is typically not necessary to use .calculatedLayout at any point.  For these nodes, 
 * the ASLayoutSpec implementation will automatically call -measureWithSizeRange: on all of the subnodes,
 * and the ASDisplayNode base class implementation of -layout will automatically make use of .calculatedLayout on the subnodes.
 *
 * @return Layout that wraps calculated size returned by -calculateSizeThatFits: (in manual layout mode),
 * or layout already calculated from layout spec returned by -layoutSpecThatFits: (in automatic layout mode).
 *
 * @warning Subclasses must not override this; it returns the last cached layout and is never expensive.
 */
@property (nullable, nonatomic, readonly, assign) ASLayout *calculatedLayout;

/** @name View Lifecycle */


/**
 * @abstract Called on the main thread immediately after self.view is created.
 *
 * @discussion This is the best time to add gesture recognizers to the view.
 */
- (void)didLoad ASDISPLAYNODE_REQUIRES_SUPER;


/** @name Layout */


/**
 * @abstract Called on the main thread by the view's -layoutSubviews.
 *
 * @discussion Subclasses override this method to layout all subnodes or subviews.
 */
- (void)layout;

/**
 * @abstract Called on the main thread by the view's -layoutSubviews, after -layout.
 *
 * @discussion Gives a chance for subclasses to perform actions after the subclass and superclass have finished laying
 * out.
 */
- (void)layoutDidFinish;


/** @name Layout calculation */

/**
 * @abstract Calculate a layout based on given size range.
 *
 * @param constrainedSize The minimum and maximum sizes the receiver should fit in.
 *
 * @return An ASLayout instance defining the layout of the receiver (and its children, if the box layout model is used).
 *
 * @discussion This method is called on a non-main thread. The default implementation calls either -layoutSpecThatFits: 
 * or -calculateSizeThatFits:, whichever method is overriden. Subclasses rarely need to override this method,
 * override -layoutSpecThatFits: or -calculateSizeThatFits: instead.
 *
 * @note This method should not be called directly outside of ASDisplayNode; use -measure: or -calculatedLayout instead.
 */
- (ASLayout *)calculateLayoutThatFits:(ASSizeRange)constrainedSize;

/**
 * @abstract Return the calculated size.
 *
 * @param constrainedSize The maximum size the receiver should fit in.
 *
 * @discussion Subclasses that override should expect this method to be called on a non-main thread. The returned size
 * is wrapped in an ASLayout and cached for quick access during -layout. Other expensive work that needs to
 * be done before display can be performed here, and using ivars to cache any valuable intermediate results is
 * encouraged.
 *
 * @note Subclasses that override are committed to manual layout. Therefore, -layout: must be overriden to layout all subnodes or subviews.
 *
 * @note This method should not be called directly outside of ASDisplayNode; use -measure: or -calculatedLayout instead.
 */
- (CGSize)calculateSizeThatFits:(CGSize)constrainedSize;

/**
 * @abstract Return a layout spec that describes the layout of the receiver and its children.
 *
 * @param constrainedSize The minimum and maximum sizes the receiver should fit in.
 *
 * @discussion Subclasses that override should expect this method to be called on a non-main thread. The returned layout spec
 * is used to calculate an ASLayout and cached by ASDisplayNode for quick access during -layout. Other expensive work that needs to
 * be done before display can be performed here, and using ivars to cache any valuable intermediate results is
 * encouraged.
 *
 * @note This method should not be called directly outside of ASDisplayNode; use -measure: or -calculatedLayout instead.
 */
- (ASLayoutSpec *)layoutSpecThatFits:(ASSizeRange)constrainedSize;

/**
 * @abstract Invalidate previously measured and cached layout.
 *
 * @discussion Subclasses should call this method to invalidate the previously measured and cached layout for the display
 * node, when the contents of the node change in such a way as to require measuring it again.
 */
- (void)invalidateCalculatedLayout;


/** @name Drawing */


/**
 * @summary Delegate method to draw layer contents into a CGBitmapContext. The current UIGraphics context will be set
 * to an appropriate context.
 *
 * @param bounds Region to draw in.
 * @param parameters An object describing all of the properties you need to draw. Return this from
 * -drawParametersForAsyncLayer:
 * @param isCancelledBlock Execute this block to check whether the current drawing operation has been cancelled to avoid
 * unnecessary work. A return value of YES means cancel drawing and return.
 * @param isRasterizing YES if the layer is being rasterized into another layer, in which case drawRect: probably wants
 * to avoid doing things like filling its bounds with a zero-alpha color to clear the backing store.
 *
 * @note Called on the display queue and/or main queue (MUST BE THREAD SAFE)
 */
+ (void)drawRect:(CGRect)bounds
  withParameters:(nullable id<NSObject>)parameters
     isCancelled:(asdisplaynode_iscancelled_block_t)isCancelledBlock
   isRasterizing:(BOOL)isRasterizing;

/**
 * @summary Delegate override to provide new layer contents as a UIImage.
 *
 * @param parameters An object describing all of the properties you need to draw. Return this from
 * -drawParametersForAsyncLayer:
 * @param isCancelledBlock Execute this block to check whether the current drawing operation has been cancelled to avoid
 * unnecessary work. A return value of YES means cancel drawing and return.
 *
 * @return A UIImage with contents that are ready to display on the main thread. Make sure that the image is already
 * decoded before returning it here.
 *
 * @note Called on the display queue and/or main queue (MUST BE THREAD SAFE)
 */
+ (nullable UIImage *)displayWithParameters:(nullable id<NSObject>)parameters
                       isCancelled:(asdisplaynode_iscancelled_block_t)isCancelledBlock;

/**
 * @abstract Delegate override for drawParameters
 *
 * @param layer The layer that will be drawn into.
 *
 * @note Called on the main thread only
 */
- (nullable id<NSObject>)drawParametersForAsyncLayer:(_ASDisplayLayer *)layer;

/**
 * @abstract Indicates that the receiver is about to display.
 *
 * @discussion Subclasses may override this method to be notified when display (asynchronous or synchronous) is
 * about to begin.
 */
- (void)displayWillStart ASDISPLAYNODE_REQUIRES_SUPER;

/**
 * @abstract Indicates that the receiver has finished displaying.
 *
 * @discussion Subclasses may override this method to be notified when display (asynchronous or synchronous) has
 * completed.
 */
- (void)displayDidFinish ASDISPLAYNODE_REQUIRES_SUPER;

/**
 * @abstract Indicates that the node should fetch any external data, such as images.
 *
 * @discussion Subclasses may override this method to be notified when they should begin to fetch data. Fetching
 * should be done asynchronously. The node is also responsible for managing the memory of any data.
 * The data may be remote and accessed via the network, but could also be a local database query.
 */
- (void)fetchData ASDISPLAYNODE_REQUIRES_SUPER;

/**
 * @abstract Indicates that the receiver is about to display its subnodes. This method is not called if there are no
 * subnodes present.
 *
 * @param subnode The subnode of which display is about to begin.
 *
 * @discussion Subclasses may override this method to be notified when subnode display (asynchronous or synchronous) is
 * about to begin.
 */
- (void)subnodeDisplayWillStart:(ASDisplayNode *)subnode ASDISPLAYNODE_REQUIRES_SUPER;

/**
 * @abstract Indicates that the receiver is finished displaying its subnodes. This method is not called if there are
 * no subnodes present.
 *
 * @param subnode The subnode of which display is about to completed.
 *
 * @discussion Subclasses may override this method to be notified when subnode display (asynchronous or synchronous) has
 * completed.
 */
- (void)subnodeDisplayDidFinish:(ASDisplayNode *)subnode ASDISPLAYNODE_REQUIRES_SUPER;


/**
 * @abstract Marks the receiver's bounds as needing to be redrawn, with a scale value.
 *
 * @param contentsScale The scale at which the receiver should be drawn.
 *
 * @discussion Subclasses should override this if they don't want their contentsScale changed.
 *
 * @note This changes an internal property.
 * -setNeedsDisplay is also available to trigger display without changing contentsScaleForDisplay.
 * @see -setNeedsDisplay, contentsScaleForDisplay
 */
- (void)setNeedsDisplayAtScale:(CGFloat)contentsScale;

/**
 * @abstract Recursively calls setNeedsDisplayAtScale: on subnodes.
 *
 * @param contentsScale The scale at which the receiver's subnode hierarchy should be drawn.
 *
 * @discussion Subclasses may override this if they require modifying the scale set on their child nodes.
 *
 * @note Only the node tree is walked, not the view or layer trees.
 *
 * @see setNeedsDisplayAtScale:
 * @see contentsScaleForDisplay
 */
- (void)recursivelySetNeedsDisplayAtScale:(CGFloat)contentsScale;


/** @name Touch handling */


/**
 * @abstract Tells the node when touches began in its view.
 *
 * @param touches A set of UITouch instances.
 * @param event A UIEvent associated with the touch.
 */
- (void)touchesBegan:(NSSet<UITouch *> *)touches withEvent:(nullable UIEvent *)event;

/**
 * @abstract Tells the node when touches moved in its view.
 *
 * @param touches A set of UITouch instances.
 * @param event A UIEvent associated with the touch.
 */
- (void)touchesMoved:(NSSet<UITouch *> *)touches withEvent:(nullable UIEvent *)event;

/**
 * @abstract Tells the node when touches ended in its view.
 *
 * @param touches A set of UITouch instances.
 * @param event A UIEvent associated with the touch.
 */
- (void)touchesEnded:(NSSet<UITouch *> *)touches withEvent:(nullable UIEvent *)event;

/**
 * @abstract Tells the node when touches was cancelled in its view.
 *
 * @param touches A set of UITouch instances.
 * @param event A UIEvent associated with the touch.
 */
- (void)touchesCancelled:(nullable NSSet<UITouch *> *)touches withEvent:(nullable UIEvent *)event;


/** @name Managing Gesture Recognizers */


/**
 * @abstract Asks the node if a gesture recognizer should continue tracking touches.
 *
 * @param gestureRecognizer A gesture recognizer trying to recognize a gesture.
 */
- (BOOL)gestureRecognizerShouldBegin:(UIGestureRecognizer *)gestureRecognizer;


/** @name Hit Testing */


/**
 * @abstract Returns the view that contains the point.
 *
 * @discussion Override to make this node respond differently to touches: (e.g. hide touches from subviews, send all
 * touches to certain subviews (hit area maximizing), etc.)
 *
 * @param point A point specified in the node's local coordinate system (bounds).
 * @param event The event that warranted a call to this method.
 *
 * @return Returns a UIView, not ASDisplayNode, for two reasons:
 * 1) allows sending events to plain UIViews that don't have attached nodes,
 * 2) hitTest: is never called before the views are created.
 */
- (nullable UIView *)hitTest:(CGPoint)point withEvent:(nullable UIEvent *)event;


/** @name Observing node-related changes */


/**
 * Called just before the view is added to a window.
 */
- (void)willEnterHierarchy ASDISPLAYNODE_REQUIRES_SUPER;

/**
 * Called after the view is removed from the window.
 */
- (void)didExitHierarchy ASDISPLAYNODE_REQUIRES_SUPER;

/**
 * Provides an opportunity to clear backing store and other memory-intensive intermediates, such as text layout managers
 * on the current node.
 *
 * @discussion Called by -recursivelyClearContents. Base class implements self.contents = nil, clearing any backing
 * store, for asynchronous regeneration when needed.
 */
- (void)clearContents ASDISPLAYNODE_REQUIRES_SUPER;

/**
 * Provides an opportunity to clear any fetched data (e.g. remote / network or database-queried) on the current node.
 *
 * @discussion This will not clear data recursively for all subnodes. Either call -recursivelyClearFetchedData or
 * selectively clear fetched data.
 */
- (void)clearFetchedData ASDISPLAYNODE_REQUIRES_SUPER;


/** @name Placeholders */

/**
 * @abstract Optionally provide an image to serve as the placeholder for the backing store while the contents are being
 * displayed.
 *
 * @discussion
 * Subclasses may override this method and return an image to use as the placeholder. Take caution as there may be a
 * time and place where this method is called on a background thread. Note that -[UIImage imageNamed:] is not thread
 * safe when using image assets.
 *
 * To retrieve the CGSize to do any image drawing, use the node's calculatedSize property.
 *
 * Defaults to nil.
 *
 * @note Called on the display queue and/or main queue (MUST BE THREAD SAFE)
 */
- (nullable UIImage *)placeholderImage;

/** @name Description */

/**
 * @abstract Return a description of the node
 *
 * @discussion The function that gets called for each display node in -recursiveDescription
 */
- (NSString *)descriptionForRecursiveDescription;

@end

<<<<<<< HEAD
@interface ASDisplayNode (ASDisplayNodePrivate)
/**
 * This method has proven helpful in a few rare scenarios, similar to a category extension on UIView,
 * but it's considered private API for now and its use should not be encouraged.
 * @param checkViewHierarchy If YES, and no supernode can be found, method will walk up from `self.view` to find a supernode.
 * If YES, this method must be called on the main thread and the node must not be layer-backed.
 */
- (nullable ASDisplayNode *)_supernodeWithClass:(Class)supernodeClass checkViewHierarchy:(BOOL)checkViewHierarchy;

// The two methods below will eventually be exposed, but their names are subject to change.
/**
 * @abstract Ensure that all rendering is complete for this node and its descendents.
 *
 * @discussion Calling this method on the main thread after a node is added to the view heirarchy will ensure that
 * placeholder states are never visible to the user.  It is used by ASTableView, ASCollectionView, and ASViewController
 * to implement their respective ".neverShowPlaceholders" option.
 *
 * If all nodes have layer.contents set and/or their layer does not have -needsDisplay set, the method will return immediately.
 *
 * This method is capable of handling a mixed set of nodes, with some not having started display, some in progress on an
 * asynchronous display operation, and some already finished.
 *
 * In order to guarantee against deadlocks, this method should only be called on the main thread.
 * It may block on the private queue, [_ASDisplayLayer displayQueue]
 */
- (void)recursivelyEnsureDisplay;

/**
 * @abstract Allows a node to bypass all ensureDisplay passes.  Defaults to NO.
 *
 * @discussion Nodes that are expensive to draw and expected to have placeholder even with
 * .neverShowPlaceholders enabled should set this to YES.
 *
 * ASImageNode uses the default of NO, as it is often used for UI images that are expected to synchronize with ensureDisplay.
 *
 * ASNetworkImageNode and ASMultiplexImageNode set this to YES, because they load data from a database or server,
 * and are expected to support a placeholder state given that display is often blocked on slow data fetching.
 */
@property (nonatomic, assign) BOOL shouldBypassEnsureDisplay;

@end

=======
>>>>>>> 0cc229d3
#define ASDisplayNodeAssertThreadAffinity(viewNode)   ASDisplayNodeAssert(!viewNode || ASDisplayNodeThreadIsMain() || !(viewNode).nodeLoaded, @"Incorrect display node thread affinity - this method should not be called off the main thread after the ASDisplayNode's view or layer have been created")
#define ASDisplayNodeCAssertThreadAffinity(viewNode) ASDisplayNodeCAssert(!viewNode || ASDisplayNodeThreadIsMain() || !(viewNode).nodeLoaded, @"Incorrect display node thread affinity - this method should not be called off the main thread after the ASDisplayNode's view or layer have been created")

NS_ASSUME_NONNULL_END<|MERGE_RESOLUTION|>--- conflicted
+++ resolved
@@ -425,51 +425,6 @@
 
 @end
 
-<<<<<<< HEAD
-@interface ASDisplayNode (ASDisplayNodePrivate)
-/**
- * This method has proven helpful in a few rare scenarios, similar to a category extension on UIView,
- * but it's considered private API for now and its use should not be encouraged.
- * @param checkViewHierarchy If YES, and no supernode can be found, method will walk up from `self.view` to find a supernode.
- * If YES, this method must be called on the main thread and the node must not be layer-backed.
- */
-- (nullable ASDisplayNode *)_supernodeWithClass:(Class)supernodeClass checkViewHierarchy:(BOOL)checkViewHierarchy;
-
-// The two methods below will eventually be exposed, but their names are subject to change.
-/**
- * @abstract Ensure that all rendering is complete for this node and its descendents.
- *
- * @discussion Calling this method on the main thread after a node is added to the view heirarchy will ensure that
- * placeholder states are never visible to the user.  It is used by ASTableView, ASCollectionView, and ASViewController
- * to implement their respective ".neverShowPlaceholders" option.
- *
- * If all nodes have layer.contents set and/or their layer does not have -needsDisplay set, the method will return immediately.
- *
- * This method is capable of handling a mixed set of nodes, with some not having started display, some in progress on an
- * asynchronous display operation, and some already finished.
- *
- * In order to guarantee against deadlocks, this method should only be called on the main thread.
- * It may block on the private queue, [_ASDisplayLayer displayQueue]
- */
-- (void)recursivelyEnsureDisplay;
-
-/**
- * @abstract Allows a node to bypass all ensureDisplay passes.  Defaults to NO.
- *
- * @discussion Nodes that are expensive to draw and expected to have placeholder even with
- * .neverShowPlaceholders enabled should set this to YES.
- *
- * ASImageNode uses the default of NO, as it is often used for UI images that are expected to synchronize with ensureDisplay.
- *
- * ASNetworkImageNode and ASMultiplexImageNode set this to YES, because they load data from a database or server,
- * and are expected to support a placeholder state given that display is often blocked on slow data fetching.
- */
-@property (nonatomic, assign) BOOL shouldBypassEnsureDisplay;
-
-@end
-
-=======
->>>>>>> 0cc229d3
 #define ASDisplayNodeAssertThreadAffinity(viewNode)   ASDisplayNodeAssert(!viewNode || ASDisplayNodeThreadIsMain() || !(viewNode).nodeLoaded, @"Incorrect display node thread affinity - this method should not be called off the main thread after the ASDisplayNode's view or layer have been created")
 #define ASDisplayNodeCAssertThreadAffinity(viewNode) ASDisplayNodeCAssert(!viewNode || ASDisplayNodeThreadIsMain() || !(viewNode).nodeLoaded, @"Incorrect display node thread affinity - this method should not be called off the main thread after the ASDisplayNode's view or layer have been created")
 
