--- conflicted
+++ resolved
@@ -8,12 +8,8 @@
 //  of patent rights can be found in the PATENTS file in the same directory.
 //
 
-<<<<<<< HEAD
 #ifndef MINIMAL_ASDK
-
-=======
 #import <Foundation/Foundation.h>
->>>>>>> 404795dc
 #import <AsyncDisplayKit/ASLayoutRangeType.h>
 
 @protocol ASRangeControllerUpdateRangeProtocol <NSObject>
