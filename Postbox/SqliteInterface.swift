--- conflicted
+++ resolved
@@ -102,12 +102,6 @@
     
     public init?(databasePath: String) {
         if let database = Database(databasePath) {
-<<<<<<< HEAD
-//            if !database.execute("pragma schema_version") {
-//                return nil
-//            }
-=======
->>>>>>> 403a723c
             self.database = database
         } else {
             return nil
