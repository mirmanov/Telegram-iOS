--- conflicted
+++ resolved
@@ -710,13 +710,8 @@
     
     let requestCallImpl: () -> Void = {
         let _ = (peerView.get()
-<<<<<<< HEAD
-        |> take(1)
-        |> deliverOnMainQueue).start(next: { view in
-=======
             |> take(1)
             |> deliverOnMainQueue).start(next: { view in
->>>>>>> 2e5d6896
             guard let peer = peerViewMainPeer(view) else {
                 return
             }
