// !$*UTF8*$!
{
	archiveVersion = 1;
	classes = {
	};
	objectVersion = 46;
	objects = {

/* Begin PBXBuildFile section */
		D003E4E61B38DBDB00C22CBC /* MessageHistoryView.swift in Sources */ = {isa = PBXBuildFile; fileRef = D003E4E51B38DBDB00C22CBC /* MessageHistoryView.swift */; };
		D0079F5A1D592E8B00A27A2C /* ContactTable.swift in Sources */ = {isa = PBXBuildFile; fileRef = D0079F591D592E8B00A27A2C /* ContactTable.swift */; };
		D0079F631D5A242500A27A2C /* ContactPeerIdsView.swift in Sources */ = {isa = PBXBuildFile; fileRef = D0079F621D5A242500A27A2C /* ContactPeerIdsView.swift */; };
		D0079F651D5A457A00A27A2C /* ContactPeersView.swift in Sources */ = {isa = PBXBuildFile; fileRef = D0079F641D5A457A00A27A2C /* ContactPeersView.swift */; };
		D0079F6B1D5B3AAB00A27A2C /* PeerNameIndexRepresentation.swift in Sources */ = {isa = PBXBuildFile; fileRef = D0079F6A1D5B3AAB00A27A2C /* PeerNameIndexRepresentation.swift */; };
		D00EED1E1C81F28D00341DFF /* MessageHistoryTagsTable.swift in Sources */ = {isa = PBXBuildFile; fileRef = D00EED1D1C81F28D00341DFF /* MessageHistoryTagsTable.swift */; };
		D01F7D9B1CBEC390008765C9 /* MessageHistoryInvalidatedReadStateTable.swift in Sources */ = {isa = PBXBuildFile; fileRef = D01F7D9A1CBEC390008765C9 /* MessageHistoryInvalidatedReadStateTable.swift */; };
		D01F7D9D1CBF8586008765C9 /* SynchronizePeerReadStatesView.swift in Sources */ = {isa = PBXBuildFile; fileRef = D01F7D9C1CBF8586008765C9 /* SynchronizePeerReadStatesView.swift */; };
		D021E0D41DB4FAE100C6B04F /* ItemCollection.swift in Sources */ = {isa = PBXBuildFile; fileRef = D021E0D31DB4FAE100C6B04F /* ItemCollection.swift */; };
		D021E0D61DB4FCFC00C6B04F /* ItemCollectionInfoTable.swift in Sources */ = {isa = PBXBuildFile; fileRef = D021E0D51DB4FCFC00C6B04F /* ItemCollectionInfoTable.swift */; };
		D021E0D81DB4FD1300C6B04F /* ItemCollectionItemTable.swift in Sources */ = {isa = PBXBuildFile; fileRef = D021E0D71DB4FD1300C6B04F /* ItemCollectionItemTable.swift */; };
		D021E0DC1DB5237C00C6B04F /* ItemCollectionsView.swift in Sources */ = {isa = PBXBuildFile; fileRef = D021E0DB1DB5237C00C6B04F /* ItemCollectionsView.swift */; };
		D02EB8071D2B07F300D07ED3 /* OrderStatisticTreeTests.swift in Sources */ = {isa = PBXBuildFile; fileRef = D02EB8061D2B07F300D07ED3 /* OrderStatisticTreeTests.swift */; };
		D03120F81DA53FF4006A2A60 /* PeerPresenceTable.swift in Sources */ = {isa = PBXBuildFile; fileRef = D03120F71DA53FF4006A2A60 /* PeerPresenceTable.swift */; };
		D03120FA1DA540F0006A2A60 /* CachedPeerData.swift in Sources */ = {isa = PBXBuildFile; fileRef = D03120F91DA540F0006A2A60 /* CachedPeerData.swift */; };
		D03120FC1DA55427006A2A60 /* PeerNotificationSettings.swift in Sources */ = {isa = PBXBuildFile; fileRef = D03120FB1DA55427006A2A60 /* PeerNotificationSettings.swift */; };
		D03120FE1DA562E9006A2A60 /* CachedPeerDataTable.swift in Sources */ = {isa = PBXBuildFile; fileRef = D03120FD1DA562E9006A2A60 /* CachedPeerDataTable.swift */; };
		D03121001DA579A0006A2A60 /* PeerNotificationSettingsTable.swift in Sources */ = {isa = PBXBuildFile; fileRef = D03120FF1DA579A0006A2A60 /* PeerNotificationSettingsTable.swift */; };
		D033A6F71C73D512006A2EAB /* MessageHistoryUnsentTable.swift in Sources */ = {isa = PBXBuildFile; fileRef = D033A6F61C73D512006A2EAB /* MessageHistoryUnsentTable.swift */; };
		D033A6F91C73E440006A2EAB /* UnsentMessageHistoryView.swift in Sources */ = {isa = PBXBuildFile; fileRef = D033A6F81C73E440006A2EAB /* UnsentMessageHistoryView.swift */; };
		D03BCCF81C73561C0097A291 /* Table.swift in Sources */ = {isa = PBXBuildFile; fileRef = D03BCCF71C73561C0097A291 /* Table.swift */; };
		D044CA2A1C617D39002160FF /* SeedConfiguration.swift in Sources */ = {isa = PBXBuildFile; fileRef = D044CA291C617D39002160FF /* SeedConfiguration.swift */; };
		D044CA2C1C617E2D002160FF /* MessageHistoryMetadataTable.swift in Sources */ = {isa = PBXBuildFile; fileRef = D044CA2B1C617E2D002160FF /* MessageHistoryMetadataTable.swift */; };
		D044CA2E1C618373002160FF /* ChatListHole.swift in Sources */ = {isa = PBXBuildFile; fileRef = D044CA2D1C618373002160FF /* ChatListHole.swift */; };
		D044E15E1B2ACB9C001EE087 /* CodingTests.swift in Sources */ = {isa = PBXBuildFile; fileRef = D044E15D1B2ACB9C001EE087 /* CodingTests.swift */; };
		D044E1631B2AD677001EE087 /* MurMurHash32.m in Sources */ = {isa = PBXBuildFile; fileRef = D044E1621B2AD677001EE087 /* MurMurHash32.m */; };
		D044E1641B2AD718001EE087 /* MurMurHash32.h in Headers */ = {isa = PBXBuildFile; fileRef = D044E1611B2AD667001EE087 /* MurMurHash32.h */; settings = {ATTRIBUTES = (Public, ); }; };
		D055BD331B7D3D2D00F06C0A /* MediaBox.swift in Sources */ = {isa = PBXBuildFile; fileRef = D055BD321B7D3D2D00F06C0A /* MediaBox.swift */; };
		D05F09A61C9E9F9300BB6F96 /* MediaResourceStatus.swift in Sources */ = {isa = PBXBuildFile; fileRef = D05F09A51C9E9F9300BB6F96 /* MediaResourceStatus.swift */; };
		D060B77B1CF4845A0050BE9B /* ReadStateTableTests.swift in Sources */ = {isa = PBXBuildFile; fileRef = D060B77A1CF4845A0050BE9B /* ReadStateTableTests.swift */; };
		D073CE741DCBF3B4007511FD /* Peer.swift in Sources */ = {isa = PBXBuildFile; fileRef = D0E3A7831B28AE0900A402D9 /* Peer.swift */; };
		D073CE751DCBF3B4007511FD /* Message.swift in Sources */ = {isa = PBXBuildFile; fileRef = D0E3A79D1B28B50400A402D9 /* Message.swift */; };
		D073CE761DCBF3B4007511FD /* IntermediateMessage.swift in Sources */ = {isa = PBXBuildFile; fileRef = D0D510F81D63BCC200A97B8A /* IntermediateMessage.swift */; };
		D073CE771DCBF3B4007511FD /* Media.swift in Sources */ = {isa = PBXBuildFile; fileRef = D0E3A7A11B28B7DC00A402D9 /* Media.swift */; };
		D073CE781DCBF3B4007511FD /* MessageHistoryHole.swift in Sources */ = {isa = PBXBuildFile; fileRef = D08C71391C501F0700779C0F /* MessageHistoryHole.swift */; };
		D073CE791DCBF3B4007511FD /* ChatListHole.swift in Sources */ = {isa = PBXBuildFile; fileRef = D044CA2D1C618373002160FF /* ChatListHole.swift */; };
		D073CE7A1DCBF3B4007511FD /* PeerReadState.swift in Sources */ = {isa = PBXBuildFile; fileRef = D0C674CB1CBB14A700183765 /* PeerReadState.swift */; };
		D073CE7B1DCBF3B4007511FD /* PeerNameIndexRepresentation.swift in Sources */ = {isa = PBXBuildFile; fileRef = D0079F6A1D5B3AAB00A27A2C /* PeerNameIndexRepresentation.swift */; };
		D073CE7C1DCBF3B4007511FD /* CachedPeerData.swift in Sources */ = {isa = PBXBuildFile; fileRef = D03120F91DA540F0006A2A60 /* CachedPeerData.swift */; };
		D073CE7D1DCBF3B4007511FD /* PeerPresence.swift in Sources */ = {isa = PBXBuildFile; fileRef = D0B844501DAC04FE005F29E1 /* PeerPresence.swift */; };
		D073CE7E1DCBF3B4007511FD /* PeerNotificationSettings.swift in Sources */ = {isa = PBXBuildFile; fileRef = D03120FB1DA55427006A2A60 /* PeerNotificationSettings.swift */; };
		D073CE7F1DCBF3B4007511FD /* ItemCollection.swift in Sources */ = {isa = PBXBuildFile; fileRef = D021E0D31DB4FAE100C6B04F /* ItemCollection.swift */; };
		D073CE801DCBF3B4007511FD /* PeerChatInterfaceState.swift in Sources */ = {isa = PBXBuildFile; fileRef = D07CFF801DCA765D00761F81 /* PeerChatInterfaceState.swift */; };
		D073CE841DCBF3BB007511FD /* Table.swift in Sources */ = {isa = PBXBuildFile; fileRef = D03BCCF71C73561C0097A291 /* Table.swift */; };
		D073CE851DCBF3BB007511FD /* GlobalMessageIdsTable.swift in Sources */ = {isa = PBXBuildFile; fileRef = D0F9E8721C5A1EE500037222 /* GlobalMessageIdsTable.swift */; };
		D073CE861DCBF3BB007511FD /* MessageHistoryMetadataTable.swift in Sources */ = {isa = PBXBuildFile; fileRef = D044CA2B1C617E2D002160FF /* MessageHistoryMetadataTable.swift */; };
		D073CE871DCBF3BB007511FD /* MessageHistoryIndexTable.swift in Sources */ = {isa = PBXBuildFile; fileRef = D08C713B1C51283C00779C0F /* MessageHistoryIndexTable.swift */; };
		D073CE881DCBF3BB007511FD /* MessageHistoryTable.swift in Sources */ = {isa = PBXBuildFile; fileRef = D08C713D1C512EA500779C0F /* MessageHistoryTable.swift */; };
		D073CE891DCBF3BB007511FD /* MessageHistoryOperation.swift in Sources */ = {isa = PBXBuildFile; fileRef = D0D510F51D63BBE100A97B8A /* MessageHistoryOperation.swift */; };
		D073CE8A1DCBF3BB007511FD /* MessageHistoryTagsTable.swift in Sources */ = {isa = PBXBuildFile; fileRef = D00EED1D1C81F28D00341DFF /* MessageHistoryTagsTable.swift */; };
		D073CE8B1DCBF3BB007511FD /* MessageHistoryUnsentTable.swift in Sources */ = {isa = PBXBuildFile; fileRef = D033A6F61C73D512006A2EAB /* MessageHistoryUnsentTable.swift */; };
		D073CE8C1DCBF3BB007511FD /* ChatListTable.swift in Sources */ = {isa = PBXBuildFile; fileRef = D0F9E8641C58CB7F00037222 /* ChatListTable.swift */; };
		D073CE8D1DCBF3BB007511FD /* ChatListIndexTable.swift in Sources */ = {isa = PBXBuildFile; fileRef = D0F9E8661C58D08900037222 /* ChatListIndexTable.swift */; };
		D073CE8E1DCBF3BB007511FD /* MessageMediaTable.swift in Sources */ = {isa = PBXBuildFile; fileRef = D0F9E85A1C565EBB00037222 /* MessageMediaTable.swift */; };
		D073CE8F1DCBF3BB007511FD /* MediaCleanupTable.swift in Sources */ = {isa = PBXBuildFile; fileRef = D0F9E8621C579F0200037222 /* MediaCleanupTable.swift */; };
		D073CE901DCBF3BB007511FD /* MetadataTable.swift in Sources */ = {isa = PBXBuildFile; fileRef = D0F9E86C1C5A0E5D00037222 /* MetadataTable.swift */; };
		D073CE911DCBF3BB007511FD /* KeychainTable.swift in Sources */ = {isa = PBXBuildFile; fileRef = D0F9E86E1C5A0E7600037222 /* KeychainTable.swift */; };
		D073CE921DCBF3BB007511FD /* PeerTable.swift in Sources */ = {isa = PBXBuildFile; fileRef = D0F9E8701C5A0E9B00037222 /* PeerTable.swift */; };
		D073CE931DCBF3BB007511FD /* PeerNotificationSettingsTable.swift in Sources */ = {isa = PBXBuildFile; fileRef = D03120FF1DA579A0006A2A60 /* PeerNotificationSettingsTable.swift */; };
		D073CE941DCBF3BB007511FD /* CachedPeerDataTable.swift in Sources */ = {isa = PBXBuildFile; fileRef = D03120FD1DA562E9006A2A60 /* CachedPeerDataTable.swift */; };
		D073CE951DCBF3BB007511FD /* PeerPresenceTable.swift in Sources */ = {isa = PBXBuildFile; fileRef = D03120F71DA53FF4006A2A60 /* PeerPresenceTable.swift */; };
		D073CE961DCBF3BB007511FD /* PeerChatStateTable.swift in Sources */ = {isa = PBXBuildFile; fileRef = D0C735271C864DF300BB3149 /* PeerChatStateTable.swift */; };
		D073CE971DCBF3BB007511FD /* ContactTable.swift in Sources */ = {isa = PBXBuildFile; fileRef = D0079F591D592E8B00A27A2C /* ContactTable.swift */; };
		D073CE981DCBF3BB007511FD /* MessageHistoryReadStateTable.swift in Sources */ = {isa = PBXBuildFile; fileRef = D0C674C71CBB11C600183765 /* MessageHistoryReadStateTable.swift */; };
		D073CE991DCBF3BB007511FD /* MessageHistoryInvalidatedReadStateTable.swift in Sources */ = {isa = PBXBuildFile; fileRef = D01F7D9A1CBEC390008765C9 /* MessageHistoryInvalidatedReadStateTable.swift */; };
		D073CE9A1DCBF3BB007511FD /* OrderStatisticTable.swift in Sources */ = {isa = PBXBuildFile; fileRef = D09ADF0B1D2EB83500C8208D /* OrderStatisticTable.swift */; };
		D073CE9B1DCBF3BB007511FD /* RatingTable.swift in Sources */ = {isa = PBXBuildFile; fileRef = D08D451E1D5D2CA700A7428A /* RatingTable.swift */; };
		D073CE9C1DCBF3BB007511FD /* ItemCollectionInfoTable.swift in Sources */ = {isa = PBXBuildFile; fileRef = D021E0D51DB4FCFC00C6B04F /* ItemCollectionInfoTable.swift */; };
		D073CE9D1DCBF3BB007511FD /* ItemCollectionItemTable.swift in Sources */ = {isa = PBXBuildFile; fileRef = D021E0D71DB4FD1300C6B04F /* ItemCollectionItemTable.swift */; };
		D073CE9E1DCBF3BB007511FD /* PeerChatInterfaceStateTable.swift in Sources */ = {isa = PBXBuildFile; fileRef = D07CFF821DCA909100761F81 /* PeerChatInterfaceStateTable.swift */; };
		D073CE9F1DCBF3C1007511FD /* InitialMessageHistoryData.swift in Sources */ = {isa = PBXBuildFile; fileRef = D07CFF841DCA99C400761F81 /* InitialMessageHistoryData.swift */; };
		D073CEA01DCBF3C1007511FD /* ItemCollectionsView.swift in Sources */ = {isa = PBXBuildFile; fileRef = D021E0DB1DB5237C00C6B04F /* ItemCollectionsView.swift */; };
		D07516441B2D9CEF00AE42E0 /* sqlite3.c in Sources */ = {isa = PBXBuildFile; fileRef = D07516401B2D9CEF00AE42E0 /* sqlite3.c */; settings = {COMPILER_FLAGS = "-Wno-conversion -Wno-ambiguous-macro -Wno-conditional-uninitialized -Wno-unused-const-variable -Wno-unused-function -Wno-unreachable-code"; }; };
		D07516451B2D9CEF00AE42E0 /* sqlite3.h in Headers */ = {isa = PBXBuildFile; fileRef = D07516411B2D9CEF00AE42E0 /* sqlite3.h */; };
		D07516461B2D9CEF00AE42E0 /* sqlite3ext.h in Headers */ = {isa = PBXBuildFile; fileRef = D07516421B2D9CEF00AE42E0 /* sqlite3ext.h */; };
		D07516771B2EC90400AE42E0 /* fts3_tokenizer.h in Headers */ = {isa = PBXBuildFile; fileRef = D07516741B2EC90400AE42E0 /* fts3_tokenizer.h */; };
		D07516781B2EC90400AE42E0 /* SQLite-Bridging.h in Headers */ = {isa = PBXBuildFile; fileRef = D07516751B2EC90400AE42E0 /* SQLite-Bridging.h */; };
		D07516791B2EC90400AE42E0 /* SQLite-Bridging.m in Sources */ = {isa = PBXBuildFile; fileRef = D07516761B2EC90400AE42E0 /* SQLite-Bridging.m */; };
		D07CFF811DCA765D00761F81 /* PeerChatInterfaceState.swift in Sources */ = {isa = PBXBuildFile; fileRef = D07CFF801DCA765D00761F81 /* PeerChatInterfaceState.swift */; };
		D07CFF831DCA909100761F81 /* PeerChatInterfaceStateTable.swift in Sources */ = {isa = PBXBuildFile; fileRef = D07CFF821DCA909100761F81 /* PeerChatInterfaceStateTable.swift */; };
		D07CFF851DCA99C400761F81 /* InitialMessageHistoryData.swift in Sources */ = {isa = PBXBuildFile; fileRef = D07CFF841DCA99C400761F81 /* InitialMessageHistoryData.swift */; };
		D08C713A1C501F0700779C0F /* MessageHistoryHole.swift in Sources */ = {isa = PBXBuildFile; fileRef = D08C71391C501F0700779C0F /* MessageHistoryHole.swift */; };
		D08C713C1C51283C00779C0F /* MessageHistoryIndexTable.swift in Sources */ = {isa = PBXBuildFile; fileRef = D08C713B1C51283C00779C0F /* MessageHistoryIndexTable.swift */; };
		D08C713E1C512EA500779C0F /* MessageHistoryTable.swift in Sources */ = {isa = PBXBuildFile; fileRef = D08C713D1C512EA500779C0F /* MessageHistoryTable.swift */; };
		D08CEFB41D2AD8BE0015D3BC /* RedBlackTree.swift in Sources */ = {isa = PBXBuildFile; fileRef = D08CEFB31D2AD8BE0015D3BC /* RedBlackTree.swift */; };
		D08D451F1D5D2CA700A7428A /* RatingTable.swift in Sources */ = {isa = PBXBuildFile; fileRef = D08D451E1D5D2CA700A7428A /* RatingTable.swift */; };
		D0977F9C1B822DB4009994B2 /* ValueBox.swift in Sources */ = {isa = PBXBuildFile; fileRef = D0977F9B1B822DB4009994B2 /* ValueBox.swift */; };
		D0977F9E1B8234DF009994B2 /* ValueBoxKey.swift in Sources */ = {isa = PBXBuildFile; fileRef = D0977F9D1B8234DF009994B2 /* ValueBoxKey.swift */; };
		D0977FA01B8244D7009994B2 /* SqliteValueBox.swift in Sources */ = {isa = PBXBuildFile; fileRef = D0977F9F1B8244D7009994B2 /* SqliteValueBox.swift */; };
		D098C6F11D7E11E9007784E4 /* Database.swift in Sources */ = {isa = PBXBuildFile; fileRef = D098C6F01D7E11E9007784E4 /* Database.swift */; };
		D098C6F21D7E1201007784E4 /* Database.swift in Sources */ = {isa = PBXBuildFile; fileRef = D098C6F01D7E11E9007784E4 /* Database.swift */; };
		D09ADF0A1D2E89F300C8208D /* RandomAccessMediaResourceContext.swift in Sources */ = {isa = PBXBuildFile; fileRef = D09ADF091D2E89F300C8208D /* RandomAccessMediaResourceContext.swift */; };
		D09ADF0C1D2EB83500C8208D /* OrderStatisticTable.swift in Sources */ = {isa = PBXBuildFile; fileRef = D09ADF0B1D2EB83500C8208D /* OrderStatisticTable.swift */; };
		D0A7D9451C556CFE0016A115 /* MessageHistoryIndexTableTests.swift in Sources */ = {isa = PBXBuildFile; fileRef = D0A7D9441C556CFE0016A115 /* MessageHistoryIndexTableTests.swift */; };
		D0AB0B8C1D65D488002C78E7 /* MessageHistoryHolesView.swift in Sources */ = {isa = PBXBuildFile; fileRef = D0AB0B8B1D65D488002C78E7 /* MessageHistoryHolesView.swift */; };
		D0AB0B8E1D65D49C002C78E7 /* ChatListHolesView.swift in Sources */ = {isa = PBXBuildFile; fileRef = D0AB0B8D1D65D49C002C78E7 /* ChatListHolesView.swift */; };
		D0AB0B901D65D4AB002C78E7 /* UnsentMessageIndicesView.swift in Sources */ = {isa = PBXBuildFile; fileRef = D0AB0B8F1D65D4AB002C78E7 /* UnsentMessageIndicesView.swift */; };
		D0B418171D7DFAF3004562A4 /* PostboxMac.h in Headers */ = {isa = PBXBuildFile; fileRef = D0B418151D7DFAF3004562A4 /* PostboxMac.h */; settings = {ATTRIBUTES = (Public, ); }; };
		D0B4181C1D7DFDF1004562A4 /* SQLite-Bridging.m in Sources */ = {isa = PBXBuildFile; fileRef = D07516761B2EC90400AE42E0 /* SQLite-Bridging.m */; };
		D0B4181D1D7DFDF4004562A4 /* sqlite3.c in Sources */ = {isa = PBXBuildFile; fileRef = D07516401B2D9CEF00AE42E0 /* sqlite3.c */; settings = {COMPILER_FLAGS = "-Wno-conversion -Wno-ambiguous-macro -Wno-conditional-uninitialized -Wno-unused-const-variable -Wno-unused-function -Wno-unreachable-code"; }; };
		D0B4181E1D7DFDF8004562A4 /* SQLite-Bridging.h in Headers */ = {isa = PBXBuildFile; fileRef = D07516751B2EC90400AE42E0 /* SQLite-Bridging.h */; };
		D0B4181F1D7DFDFB004562A4 /* sqlite3.h in Headers */ = {isa = PBXBuildFile; fileRef = D07516411B2D9CEF00AE42E0 /* sqlite3.h */; };
		D0B418201D7DFDFD004562A4 /* sqlite3ext.h in Headers */ = {isa = PBXBuildFile; fileRef = D07516421B2D9CEF00AE42E0 /* sqlite3ext.h */; };
		D0B418221D7DFE0C004562A4 /* Coding.swift in Sources */ = {isa = PBXBuildFile; fileRef = D0E3A7871B28AE9C00A402D9 /* Coding.swift */; };
		D0B418231D7DFE0C004562A4 /* SimpleDictionary.swift in Sources */ = {isa = PBXBuildFile; fileRef = D0F9E8741C5A334100037222 /* SimpleDictionary.swift */; };
		D0B418241D7DFE0C004562A4 /* SimpleSet.swift in Sources */ = {isa = PBXBuildFile; fileRef = D0C9DA381C65782500855278 /* SimpleSet.swift */; };
		D0B418251D7DFE0C004562A4 /* RedBlackTree.swift in Sources */ = {isa = PBXBuildFile; fileRef = D08CEFB31D2AD8BE0015D3BC /* RedBlackTree.swift */; };
		D0B418261D7DFE0C004562A4 /* MappedFile.swift in Sources */ = {isa = PBXBuildFile; fileRef = D0D949F41D35353900740E02 /* MappedFile.swift */; };
		D0B418271D7DFE0C004562A4 /* IpcPipe.swift in Sources */ = {isa = PBXBuildFile; fileRef = D0D510FF1D64A58900A97B8A /* IpcPipe.swift */; };
		D0B418301D7DFE16004562A4 /* ValueBoxKey.swift in Sources */ = {isa = PBXBuildFile; fileRef = D0977F9D1B8234DF009994B2 /* ValueBoxKey.swift */; };
		D0B418311D7DFE16004562A4 /* ValueBox.swift in Sources */ = {isa = PBXBuildFile; fileRef = D0977F9B1B822DB4009994B2 /* ValueBox.swift */; };
		D0B418321D7DFE16004562A4 /* SqliteValueBox.swift in Sources */ = {isa = PBXBuildFile; fileRef = D0977F9F1B8244D7009994B2 /* SqliteValueBox.swift */; };
		D0B418481D7DFE20004562A4 /* MessageHistoryView.swift in Sources */ = {isa = PBXBuildFile; fileRef = D003E4E51B38DBDB00C22CBC /* MessageHistoryView.swift */; };
		D0B418491D7DFE20004562A4 /* ChatListView.swift in Sources */ = {isa = PBXBuildFile; fileRef = D0F9E86A1C59719800037222 /* ChatListView.swift */; };
		D0B4184A1D7DFE20004562A4 /* UnsentMessageHistoryView.swift in Sources */ = {isa = PBXBuildFile; fileRef = D033A6F81C73E440006A2EAB /* UnsentMessageHistoryView.swift */; };
		D0B4184B1D7DFE20004562A4 /* SynchronizePeerReadStatesView.swift in Sources */ = {isa = PBXBuildFile; fileRef = D01F7D9C1CBF8586008765C9 /* SynchronizePeerReadStatesView.swift */; };
		D0B4184C1D7DFE20004562A4 /* ContactPeerIdsView.swift in Sources */ = {isa = PBXBuildFile; fileRef = D0079F621D5A242500A27A2C /* ContactPeerIdsView.swift */; };
		D0B4184D1D7DFE20004562A4 /* ContactPeersView.swift in Sources */ = {isa = PBXBuildFile; fileRef = D0079F641D5A457A00A27A2C /* ContactPeersView.swift */; };
		D0B4184E1D7DFE20004562A4 /* MessageHistoryHolesView.swift in Sources */ = {isa = PBXBuildFile; fileRef = D0AB0B8B1D65D488002C78E7 /* MessageHistoryHolesView.swift */; };
		D0B4184F1D7DFE20004562A4 /* ChatListHolesView.swift in Sources */ = {isa = PBXBuildFile; fileRef = D0AB0B8D1D65D49C002C78E7 /* ChatListHolesView.swift */; };
		D0B418501D7DFE20004562A4 /* UnsentMessageIndicesView.swift in Sources */ = {isa = PBXBuildFile; fileRef = D0AB0B8F1D65D4AB002C78E7 /* UnsentMessageIndicesView.swift */; };
		D0B418561D7DFE29004562A4 /* PostboxClientId.swift in Sources */ = {isa = PBXBuildFile; fileRef = D0D510FA1D63C06E00A97B8A /* PostboxClientId.swift */; };
		D0B418571D7DFE29004562A4 /* Postbox.swift in Sources */ = {isa = PBXBuildFile; fileRef = D0E3A7811B28ADD000A402D9 /* Postbox.swift */; };
		D0B418581D7DFE29004562A4 /* SeedConfiguration.swift in Sources */ = {isa = PBXBuildFile; fileRef = D044CA291C617D39002160FF /* SeedConfiguration.swift */; };
		D0B418591D7DFE29004562A4 /* PostboxTransaction.swift in Sources */ = {isa = PBXBuildFile; fileRef = D0D510F31D63BA8400A97B8A /* PostboxTransaction.swift */; };
		D0B4185A1D7DFE29004562A4 /* ViewTracker.swift in Sources */ = {isa = PBXBuildFile; fileRef = D0E1DE141C5E1C6900C7826E /* ViewTracker.swift */; };
		D0B4185B1D7DFE2C004562A4 /* MurMurHash32.h in Headers */ = {isa = PBXBuildFile; fileRef = D044E1611B2AD667001EE087 /* MurMurHash32.h */; settings = {ATTRIBUTES = (Public, ); }; };
		D0B4185C1D7DFE2F004562A4 /* MurMurHash32.m in Sources */ = {isa = PBXBuildFile; fileRef = D044E1621B2AD677001EE087 /* MurMurHash32.m */; };
		D0B4185D1D7DFE35004562A4 /* IpcNotifier.h in Headers */ = {isa = PBXBuildFile; fileRef = D0D511031D64D75200A97B8A /* IpcNotifier.h */; settings = {ATTRIBUTES = (Public, ); }; };
		D0B4185E1D7DFE54004562A4 /* IpcNotifier.mm in Sources */ = {isa = PBXBuildFile; fileRef = D0D511011D64D73D00A97B8A /* IpcNotifier.mm */; };
		D0B418611D7DFE95004562A4 /* SwiftSignalKitMac.framework in Frameworks */ = {isa = PBXBuildFile; fileRef = D0B418601D7DFE95004562A4 /* SwiftSignalKitMac.framework */; };
		D0B844031DAB91A7005F29E1 /* PeerView.swift in Sources */ = {isa = PBXBuildFile; fileRef = D0DF0C8E1D81A350008AEB01 /* PeerView.swift */; };
		D0B844051DAB91B5005F29E1 /* MediaBox.swift in Sources */ = {isa = PBXBuildFile; fileRef = D055BD321B7D3D2D00F06C0A /* MediaBox.swift */; };
		D0B844061DAB91B5005F29E1 /* MediaResourceStatus.swift in Sources */ = {isa = PBXBuildFile; fileRef = D05F09A51C9E9F9300BB6F96 /* MediaResourceStatus.swift */; };
		D0B844071DAB91B5005F29E1 /* MediaResource.swift in Sources */ = {isa = PBXBuildFile; fileRef = D0CE63F51CA1CCB2002BC462 /* MediaResource.swift */; };
		D0B8440A1DAB91B5005F29E1 /* RandomAccessMediaResourceContext.swift in Sources */ = {isa = PBXBuildFile; fileRef = D09ADF091D2E89F300C8208D /* RandomAccessMediaResourceContext.swift */; };
		D0B844511DAC04FE005F29E1 /* PeerPresence.swift in Sources */ = {isa = PBXBuildFile; fileRef = D0B844501DAC04FE005F29E1 /* PeerPresence.swift */; };
		D0C07F6A1B67DB4800966E43 /* SwiftSignalKit.framework in Frameworks */ = {isa = PBXBuildFile; fileRef = D0C07F691B67DB4800966E43 /* SwiftSignalKit.framework */; };
		D0C674C81CBB11C600183765 /* MessageHistoryReadStateTable.swift in Sources */ = {isa = PBXBuildFile; fileRef = D0C674C71CBB11C600183765 /* MessageHistoryReadStateTable.swift */; };
		D0C674CC1CBB14A700183765 /* PeerReadState.swift in Sources */ = {isa = PBXBuildFile; fileRef = D0C674CB1CBB14A700183765 /* PeerReadState.swift */; };
		D0C735281C864DF300BB3149 /* PeerChatStateTable.swift in Sources */ = {isa = PBXBuildFile; fileRef = D0C735271C864DF300BB3149 /* PeerChatStateTable.swift */; };
		D0C8FCB71C5C2D200028C27F /* MessageHistoryViewTests.swift in Sources */ = {isa = PBXBuildFile; fileRef = D0C8FCB61C5C2D200028C27F /* MessageHistoryViewTests.swift */; };
		D0C9DA391C65782500855278 /* SimpleSet.swift in Sources */ = {isa = PBXBuildFile; fileRef = D0C9DA381C65782500855278 /* SimpleSet.swift */; };
		D0CE63F61CA1CCB2002BC462 /* MediaResource.swift in Sources */ = {isa = PBXBuildFile; fileRef = D0CE63F51CA1CCB2002BC462 /* MediaResource.swift */; };
		D0D510F41D63BA8400A97B8A /* PostboxTransaction.swift in Sources */ = {isa = PBXBuildFile; fileRef = D0D510F31D63BA8400A97B8A /* PostboxTransaction.swift */; };
		D0D510F61D63BBE100A97B8A /* MessageHistoryOperation.swift in Sources */ = {isa = PBXBuildFile; fileRef = D0D510F51D63BBE100A97B8A /* MessageHistoryOperation.swift */; };
		D0D510F91D63BCC200A97B8A /* IntermediateMessage.swift in Sources */ = {isa = PBXBuildFile; fileRef = D0D510F81D63BCC200A97B8A /* IntermediateMessage.swift */; };
		D0D510FB1D63C06E00A97B8A /* PostboxClientId.swift in Sources */ = {isa = PBXBuildFile; fileRef = D0D510FA1D63C06E00A97B8A /* PostboxClientId.swift */; };
		D0D511001D64A58900A97B8A /* IpcPipe.swift in Sources */ = {isa = PBXBuildFile; fileRef = D0D510FF1D64A58900A97B8A /* IpcPipe.swift */; };
		D0D511021D64D73D00A97B8A /* IpcNotifier.mm in Sources */ = {isa = PBXBuildFile; fileRef = D0D511011D64D73D00A97B8A /* IpcNotifier.mm */; };
		D0D511041D64D91C00A97B8A /* IpcNotifier.h in Headers */ = {isa = PBXBuildFile; fileRef = D0D511031D64D75200A97B8A /* IpcNotifier.h */; settings = {ATTRIBUTES = (Public, ); }; };
		D0D949F31D35302600740E02 /* RandomAccessResourceTests.swift in Sources */ = {isa = PBXBuildFile; fileRef = D0D949F21D35302600740E02 /* RandomAccessResourceTests.swift */; };
		D0D949F51D35353900740E02 /* MappedFile.swift in Sources */ = {isa = PBXBuildFile; fileRef = D0D949F41D35353900740E02 /* MappedFile.swift */; };
		D0DF0C8F1D81A350008AEB01 /* PeerView.swift in Sources */ = {isa = PBXBuildFile; fileRef = D0DF0C8E1D81A350008AEB01 /* PeerView.swift */; };
		D0E1DE151C5E1C6900C7826E /* ViewTracker.swift in Sources */ = {isa = PBXBuildFile; fileRef = D0E1DE141C5E1C6900C7826E /* ViewTracker.swift */; };
		D0E3A7501B28A7E300A402D9 /* Postbox.h in Headers */ = {isa = PBXBuildFile; fileRef = D0E3A74F1B28A7E300A402D9 /* Postbox.h */; settings = {ATTRIBUTES = (Public, ); }; };
		D0E3A7561B28A7E300A402D9 /* Postbox.framework in Frameworks */ = {isa = PBXBuildFile; fileRef = D0E3A74A1B28A7E300A402D9 /* Postbox.framework */; };
		D0E3A7821B28ADD000A402D9 /* Postbox.swift in Sources */ = {isa = PBXBuildFile; fileRef = D0E3A7811B28ADD000A402D9 /* Postbox.swift */; };
		D0E3A7841B28AE0900A402D9 /* Peer.swift in Sources */ = {isa = PBXBuildFile; fileRef = D0E3A7831B28AE0900A402D9 /* Peer.swift */; };
		D0E3A7881B28AE9C00A402D9 /* Coding.swift in Sources */ = {isa = PBXBuildFile; fileRef = D0E3A7871B28AE9C00A402D9 /* Coding.swift */; };
		D0E3A79E1B28B50400A402D9 /* Message.swift in Sources */ = {isa = PBXBuildFile; fileRef = D0E3A79D1B28B50400A402D9 /* Message.swift */; };
		D0E3A7A21B28B7DC00A402D9 /* Media.swift in Sources */ = {isa = PBXBuildFile; fileRef = D0E3A7A11B28B7DC00A402D9 /* Media.swift */; };
<<<<<<< HEAD
=======
		D0F3CC721DDE1CDC008148FA /* ItemCacheTable.swift in Sources */ = {isa = PBXBuildFile; fileRef = D0F3CC711DDE1CDC008148FA /* ItemCacheTable.swift */; };
		D0F3CC741DDE1EB9008148FA /* ItemCacheMetaTable.swift in Sources */ = {isa = PBXBuildFile; fileRef = D0F3CC731DDE1EB9008148FA /* ItemCacheMetaTable.swift */; };
		D0F3CC751DDE2845008148FA /* ItemCacheMetaTable.swift in Sources */ = {isa = PBXBuildFile; fileRef = D0F3CC731DDE1EB9008148FA /* ItemCacheMetaTable.swift */; };
		D0F3CC761DDE2845008148FA /* ItemCacheTable.swift in Sources */ = {isa = PBXBuildFile; fileRef = D0F3CC711DDE1CDC008148FA /* ItemCacheTable.swift */; };
		D0F7AB321DCFAB18009AD9A1 /* PeerChatTopTaggedMessageIds.swift in Sources */ = {isa = PBXBuildFile; fileRef = D0F7AB311DCFAB18009AD9A1 /* PeerChatTopTaggedMessageIds.swift */; };
		D0F7AB331DCFAB1C009AD9A1 /* PeerChatTopTaggedMessageIds.swift in Sources */ = {isa = PBXBuildFile; fileRef = D0F7AB311DCFAB18009AD9A1 /* PeerChatTopTaggedMessageIds.swift */; };
>>>>>>> 45f81135
		D0F9E85B1C565EBB00037222 /* MessageMediaTable.swift in Sources */ = {isa = PBXBuildFile; fileRef = D0F9E85A1C565EBB00037222 /* MessageMediaTable.swift */; };
		D0F9E8611C57766A00037222 /* MessageHistoryTableTests.swift in Sources */ = {isa = PBXBuildFile; fileRef = D0F9E8601C57766A00037222 /* MessageHistoryTableTests.swift */; };
		D0F9E8631C579F0200037222 /* MediaCleanupTable.swift in Sources */ = {isa = PBXBuildFile; fileRef = D0F9E8621C579F0200037222 /* MediaCleanupTable.swift */; };
		D0F9E8651C58CB7F00037222 /* ChatListTable.swift in Sources */ = {isa = PBXBuildFile; fileRef = D0F9E8641C58CB7F00037222 /* ChatListTable.swift */; };
		D0F9E8671C58D08900037222 /* ChatListIndexTable.swift in Sources */ = {isa = PBXBuildFile; fileRef = D0F9E8661C58D08900037222 /* ChatListIndexTable.swift */; };
		D0F9E8691C58FA9300037222 /* ChatListTableTests.swift in Sources */ = {isa = PBXBuildFile; fileRef = D0F9E8681C58FA9300037222 /* ChatListTableTests.swift */; };
		D0F9E86B1C59719800037222 /* ChatListView.swift in Sources */ = {isa = PBXBuildFile; fileRef = D0F9E86A1C59719800037222 /* ChatListView.swift */; };
		D0F9E86D1C5A0E5D00037222 /* MetadataTable.swift in Sources */ = {isa = PBXBuildFile; fileRef = D0F9E86C1C5A0E5D00037222 /* MetadataTable.swift */; };
		D0F9E86F1C5A0E7600037222 /* KeychainTable.swift in Sources */ = {isa = PBXBuildFile; fileRef = D0F9E86E1C5A0E7600037222 /* KeychainTable.swift */; };
		D0F9E8711C5A0E9B00037222 /* PeerTable.swift in Sources */ = {isa = PBXBuildFile; fileRef = D0F9E8701C5A0E9B00037222 /* PeerTable.swift */; };
		D0F9E8731C5A1EE500037222 /* GlobalMessageIdsTable.swift in Sources */ = {isa = PBXBuildFile; fileRef = D0F9E8721C5A1EE500037222 /* GlobalMessageIdsTable.swift */; };
		D0F9E8751C5A334100037222 /* SimpleDictionary.swift in Sources */ = {isa = PBXBuildFile; fileRef = D0F9E8741C5A334100037222 /* SimpleDictionary.swift */; };
/* End PBXBuildFile section */

/* Begin PBXContainerItemProxy section */
		D0E3A7571B28A7E300A402D9 /* PBXContainerItemProxy */ = {
			isa = PBXContainerItemProxy;
			containerPortal = D0E3A7411B28A7E300A402D9 /* Project object */;
			proxyType = 1;
			remoteGlobalIDString = D0E3A7491B28A7E300A402D9;
			remoteInfo = Postbox;
		};
/* End PBXContainerItemProxy section */

/* Begin PBXFileReference section */
		D003E4E51B38DBDB00C22CBC /* MessageHistoryView.swift */ = {isa = PBXFileReference; fileEncoding = 4; lastKnownFileType = sourcecode.swift; path = MessageHistoryView.swift; sourceTree = "<group>"; };
		D0079F591D592E8B00A27A2C /* ContactTable.swift */ = {isa = PBXFileReference; fileEncoding = 4; lastKnownFileType = sourcecode.swift; path = ContactTable.swift; sourceTree = "<group>"; };
		D0079F621D5A242500A27A2C /* ContactPeerIdsView.swift */ = {isa = PBXFileReference; fileEncoding = 4; lastKnownFileType = sourcecode.swift; path = ContactPeerIdsView.swift; sourceTree = "<group>"; };
		D0079F641D5A457A00A27A2C /* ContactPeersView.swift */ = {isa = PBXFileReference; fileEncoding = 4; lastKnownFileType = sourcecode.swift; path = ContactPeersView.swift; sourceTree = "<group>"; };
		D0079F6A1D5B3AAB00A27A2C /* PeerNameIndexRepresentation.swift */ = {isa = PBXFileReference; fileEncoding = 4; lastKnownFileType = sourcecode.swift; path = PeerNameIndexRepresentation.swift; sourceTree = "<group>"; };
		D00EED1D1C81F28D00341DFF /* MessageHistoryTagsTable.swift */ = {isa = PBXFileReference; fileEncoding = 4; lastKnownFileType = sourcecode.swift; path = MessageHistoryTagsTable.swift; sourceTree = "<group>"; };
		D01F7D9A1CBEC390008765C9 /* MessageHistoryInvalidatedReadStateTable.swift */ = {isa = PBXFileReference; fileEncoding = 4; lastKnownFileType = sourcecode.swift; path = MessageHistoryInvalidatedReadStateTable.swift; sourceTree = "<group>"; };
		D01F7D9C1CBF8586008765C9 /* SynchronizePeerReadStatesView.swift */ = {isa = PBXFileReference; fileEncoding = 4; lastKnownFileType = sourcecode.swift; path = SynchronizePeerReadStatesView.swift; sourceTree = "<group>"; };
		D021E0D31DB4FAE100C6B04F /* ItemCollection.swift */ = {isa = PBXFileReference; fileEncoding = 4; lastKnownFileType = sourcecode.swift; path = ItemCollection.swift; sourceTree = "<group>"; };
		D021E0D51DB4FCFC00C6B04F /* ItemCollectionInfoTable.swift */ = {isa = PBXFileReference; fileEncoding = 4; lastKnownFileType = sourcecode.swift; path = ItemCollectionInfoTable.swift; sourceTree = "<group>"; };
		D021E0D71DB4FD1300C6B04F /* ItemCollectionItemTable.swift */ = {isa = PBXFileReference; fileEncoding = 4; lastKnownFileType = sourcecode.swift; path = ItemCollectionItemTable.swift; sourceTree = "<group>"; };
		D021E0DB1DB5237C00C6B04F /* ItemCollectionsView.swift */ = {isa = PBXFileReference; fileEncoding = 4; lastKnownFileType = sourcecode.swift; path = ItemCollectionsView.swift; sourceTree = "<group>"; };
		D02EB8061D2B07F300D07ED3 /* OrderStatisticTreeTests.swift */ = {isa = PBXFileReference; fileEncoding = 4; lastKnownFileType = sourcecode.swift; path = OrderStatisticTreeTests.swift; sourceTree = "<group>"; };
		D03120F71DA53FF4006A2A60 /* PeerPresenceTable.swift */ = {isa = PBXFileReference; fileEncoding = 4; lastKnownFileType = sourcecode.swift; path = PeerPresenceTable.swift; sourceTree = "<group>"; };
		D03120F91DA540F0006A2A60 /* CachedPeerData.swift */ = {isa = PBXFileReference; fileEncoding = 4; lastKnownFileType = sourcecode.swift; path = CachedPeerData.swift; sourceTree = "<group>"; };
		D03120FB1DA55427006A2A60 /* PeerNotificationSettings.swift */ = {isa = PBXFileReference; fileEncoding = 4; lastKnownFileType = sourcecode.swift; path = PeerNotificationSettings.swift; sourceTree = "<group>"; };
		D03120FD1DA562E9006A2A60 /* CachedPeerDataTable.swift */ = {isa = PBXFileReference; fileEncoding = 4; lastKnownFileType = sourcecode.swift; path = CachedPeerDataTable.swift; sourceTree = "<group>"; };
		D03120FF1DA579A0006A2A60 /* PeerNotificationSettingsTable.swift */ = {isa = PBXFileReference; fileEncoding = 4; lastKnownFileType = sourcecode.swift; path = PeerNotificationSettingsTable.swift; sourceTree = "<group>"; };
		D033A6F61C73D512006A2EAB /* MessageHistoryUnsentTable.swift */ = {isa = PBXFileReference; fileEncoding = 4; lastKnownFileType = sourcecode.swift; path = MessageHistoryUnsentTable.swift; sourceTree = "<group>"; };
		D033A6F81C73E440006A2EAB /* UnsentMessageHistoryView.swift */ = {isa = PBXFileReference; fileEncoding = 4; lastKnownFileType = sourcecode.swift; path = UnsentMessageHistoryView.swift; sourceTree = "<group>"; };
		D03BCCF71C73561C0097A291 /* Table.swift */ = {isa = PBXFileReference; fileEncoding = 4; lastKnownFileType = sourcecode.swift; path = Table.swift; sourceTree = "<group>"; };
		D044CA291C617D39002160FF /* SeedConfiguration.swift */ = {isa = PBXFileReference; fileEncoding = 4; lastKnownFileType = sourcecode.swift; path = SeedConfiguration.swift; sourceTree = "<group>"; };
		D044CA2B1C617E2D002160FF /* MessageHistoryMetadataTable.swift */ = {isa = PBXFileReference; fileEncoding = 4; lastKnownFileType = sourcecode.swift; path = MessageHistoryMetadataTable.swift; sourceTree = "<group>"; };
		D044CA2D1C618373002160FF /* ChatListHole.swift */ = {isa = PBXFileReference; fileEncoding = 4; lastKnownFileType = sourcecode.swift; path = ChatListHole.swift; sourceTree = "<group>"; };
		D044E15D1B2ACB9C001EE087 /* CodingTests.swift */ = {isa = PBXFileReference; fileEncoding = 4; lastKnownFileType = sourcecode.swift; path = CodingTests.swift; sourceTree = "<group>"; };
		D044E1611B2AD667001EE087 /* MurMurHash32.h */ = {isa = PBXFileReference; lastKnownFileType = sourcecode.c.h; path = MurMurHash32.h; sourceTree = "<group>"; };
		D044E1621B2AD677001EE087 /* MurMurHash32.m */ = {isa = PBXFileReference; fileEncoding = 4; lastKnownFileType = sourcecode.c.objc; path = MurMurHash32.m; sourceTree = "<group>"; };
		D055BD321B7D3D2D00F06C0A /* MediaBox.swift */ = {isa = PBXFileReference; fileEncoding = 4; lastKnownFileType = sourcecode.swift; path = MediaBox.swift; sourceTree = "<group>"; };
		D05F09A51C9E9F9300BB6F96 /* MediaResourceStatus.swift */ = {isa = PBXFileReference; fileEncoding = 4; lastKnownFileType = sourcecode.swift; path = MediaResourceStatus.swift; sourceTree = "<group>"; };
		D060B77A1CF4845A0050BE9B /* ReadStateTableTests.swift */ = {isa = PBXFileReference; fileEncoding = 4; lastKnownFileType = sourcecode.swift; path = ReadStateTableTests.swift; sourceTree = "<group>"; };
		D07516401B2D9CEF00AE42E0 /* sqlite3.c */ = {isa = PBXFileReference; fileEncoding = 4; lastKnownFileType = sourcecode.c.c; path = sqlite3.c; sourceTree = "<group>"; };
		D07516411B2D9CEF00AE42E0 /* sqlite3.h */ = {isa = PBXFileReference; fileEncoding = 4; lastKnownFileType = sourcecode.c.h; path = sqlite3.h; sourceTree = "<group>"; };
		D07516421B2D9CEF00AE42E0 /* sqlite3ext.h */ = {isa = PBXFileReference; fileEncoding = 4; lastKnownFileType = sourcecode.c.h; path = sqlite3ext.h; sourceTree = "<group>"; };
		D07516491B2D9E2500AE42E0 /* Postbox.xcconfig */ = {isa = PBXFileReference; fileEncoding = 4; lastKnownFileType = text.xcconfig; name = Postbox.xcconfig; path = Postbox/Config/Postbox.xcconfig; sourceTree = "<group>"; };
		D07516741B2EC90400AE42E0 /* fts3_tokenizer.h */ = {isa = PBXFileReference; fileEncoding = 4; lastKnownFileType = sourcecode.c.h; path = fts3_tokenizer.h; sourceTree = "<group>"; };
		D07516751B2EC90400AE42E0 /* SQLite-Bridging.h */ = {isa = PBXFileReference; fileEncoding = 4; lastKnownFileType = sourcecode.c.h; path = "SQLite-Bridging.h"; sourceTree = "<group>"; };
		D07516761B2EC90400AE42E0 /* SQLite-Bridging.m */ = {isa = PBXFileReference; fileEncoding = 4; lastKnownFileType = sourcecode.c.objc; path = "SQLite-Bridging.m"; sourceTree = "<group>"; };
		D07CFF801DCA765D00761F81 /* PeerChatInterfaceState.swift */ = {isa = PBXFileReference; fileEncoding = 4; lastKnownFileType = sourcecode.swift; path = PeerChatInterfaceState.swift; sourceTree = "<group>"; };
		D07CFF821DCA909100761F81 /* PeerChatInterfaceStateTable.swift */ = {isa = PBXFileReference; fileEncoding = 4; lastKnownFileType = sourcecode.swift; path = PeerChatInterfaceStateTable.swift; sourceTree = "<group>"; };
		D07CFF841DCA99C400761F81 /* InitialMessageHistoryData.swift */ = {isa = PBXFileReference; fileEncoding = 4; lastKnownFileType = sourcecode.swift; path = InitialMessageHistoryData.swift; sourceTree = "<group>"; };
		D08C71391C501F0700779C0F /* MessageHistoryHole.swift */ = {isa = PBXFileReference; fileEncoding = 4; lastKnownFileType = sourcecode.swift; path = MessageHistoryHole.swift; sourceTree = "<group>"; };
		D08C713B1C51283C00779C0F /* MessageHistoryIndexTable.swift */ = {isa = PBXFileReference; fileEncoding = 4; lastKnownFileType = sourcecode.swift; path = MessageHistoryIndexTable.swift; sourceTree = "<group>"; };
		D08C713D1C512EA500779C0F /* MessageHistoryTable.swift */ = {isa = PBXFileReference; fileEncoding = 4; lastKnownFileType = sourcecode.swift; path = MessageHistoryTable.swift; sourceTree = "<group>"; };
		D08CEFB31D2AD8BE0015D3BC /* RedBlackTree.swift */ = {isa = PBXFileReference; fileEncoding = 4; lastKnownFileType = sourcecode.swift; path = RedBlackTree.swift; sourceTree = "<group>"; };
		D08D451E1D5D2CA700A7428A /* RatingTable.swift */ = {isa = PBXFileReference; fileEncoding = 4; lastKnownFileType = sourcecode.swift; path = RatingTable.swift; sourceTree = "<group>"; };
		D0977F9B1B822DB4009994B2 /* ValueBox.swift */ = {isa = PBXFileReference; fileEncoding = 4; lastKnownFileType = sourcecode.swift; path = ValueBox.swift; sourceTree = "<group>"; };
		D0977F9D1B8234DF009994B2 /* ValueBoxKey.swift */ = {isa = PBXFileReference; fileEncoding = 4; lastKnownFileType = sourcecode.swift; path = ValueBoxKey.swift; sourceTree = "<group>"; };
		D0977F9F1B8244D7009994B2 /* SqliteValueBox.swift */ = {isa = PBXFileReference; fileEncoding = 4; lastKnownFileType = sourcecode.swift; path = SqliteValueBox.swift; sourceTree = "<group>"; };
		D098C6F01D7E11E9007784E4 /* Database.swift */ = {isa = PBXFileReference; fileEncoding = 4; lastKnownFileType = sourcecode.swift; path = Database.swift; sourceTree = "<group>"; };
		D09ADF091D2E89F300C8208D /* RandomAccessMediaResourceContext.swift */ = {isa = PBXFileReference; fileEncoding = 4; lastKnownFileType = sourcecode.swift; path = RandomAccessMediaResourceContext.swift; sourceTree = "<group>"; };
		D09ADF0B1D2EB83500C8208D /* OrderStatisticTable.swift */ = {isa = PBXFileReference; fileEncoding = 4; lastKnownFileType = sourcecode.swift; path = OrderStatisticTable.swift; sourceTree = "<group>"; };
		D0A7D9441C556CFE0016A115 /* MessageHistoryIndexTableTests.swift */ = {isa = PBXFileReference; fileEncoding = 4; lastKnownFileType = sourcecode.swift; path = MessageHistoryIndexTableTests.swift; sourceTree = "<group>"; };
		D0AB0B8B1D65D488002C78E7 /* MessageHistoryHolesView.swift */ = {isa = PBXFileReference; fileEncoding = 4; lastKnownFileType = sourcecode.swift; path = MessageHistoryHolesView.swift; sourceTree = "<group>"; };
		D0AB0B8D1D65D49C002C78E7 /* ChatListHolesView.swift */ = {isa = PBXFileReference; fileEncoding = 4; lastKnownFileType = sourcecode.swift; path = ChatListHolesView.swift; sourceTree = "<group>"; };
		D0AB0B8F1D65D4AB002C78E7 /* UnsentMessageIndicesView.swift */ = {isa = PBXFileReference; fileEncoding = 4; lastKnownFileType = sourcecode.swift; path = UnsentMessageIndicesView.swift; sourceTree = "<group>"; };
		D0B418131D7DFAF2004562A4 /* PostboxMac.framework */ = {isa = PBXFileReference; explicitFileType = wrapper.framework; includeInIndex = 0; path = PostboxMac.framework; sourceTree = BUILT_PRODUCTS_DIR; };
		D0B418151D7DFAF3004562A4 /* PostboxMac.h */ = {isa = PBXFileReference; lastKnownFileType = sourcecode.c.h; path = PostboxMac.h; sourceTree = "<group>"; };
		D0B418161D7DFAF3004562A4 /* Info.plist */ = {isa = PBXFileReference; lastKnownFileType = text.plist.xml; path = Info.plist; sourceTree = "<group>"; };
		D0B418601D7DFE95004562A4 /* SwiftSignalKitMac.framework */ = {isa = PBXFileReference; lastKnownFileType = wrapper.framework; name = SwiftSignalKitMac.framework; path = "../../../../Library/Developer/Xcode/DerivedData/Telegram-iOS-diblohvjozhgaifjcniwdlixlilx/Build/Products/Debug/SwiftSignalKitMac.framework"; sourceTree = "<group>"; };
		D0B844501DAC04FE005F29E1 /* PeerPresence.swift */ = {isa = PBXFileReference; fileEncoding = 4; lastKnownFileType = sourcecode.swift; path = PeerPresence.swift; sourceTree = "<group>"; };
		D0C07F691B67DB4800966E43 /* SwiftSignalKit.framework */ = {isa = PBXFileReference; lastKnownFileType = wrapper.framework; path = SwiftSignalKit.framework; sourceTree = BUILT_PRODUCTS_DIR; };
		D0C674C71CBB11C600183765 /* MessageHistoryReadStateTable.swift */ = {isa = PBXFileReference; fileEncoding = 4; lastKnownFileType = sourcecode.swift; path = MessageHistoryReadStateTable.swift; sourceTree = "<group>"; };
		D0C674CB1CBB14A700183765 /* PeerReadState.swift */ = {isa = PBXFileReference; fileEncoding = 4; lastKnownFileType = sourcecode.swift; path = PeerReadState.swift; sourceTree = "<group>"; };
		D0C735271C864DF300BB3149 /* PeerChatStateTable.swift */ = {isa = PBXFileReference; fileEncoding = 4; lastKnownFileType = sourcecode.swift; path = PeerChatStateTable.swift; sourceTree = "<group>"; };
		D0C8FCB61C5C2D200028C27F /* MessageHistoryViewTests.swift */ = {isa = PBXFileReference; fileEncoding = 4; lastKnownFileType = sourcecode.swift; path = MessageHistoryViewTests.swift; sourceTree = "<group>"; };
		D0C9DA381C65782500855278 /* SimpleSet.swift */ = {isa = PBXFileReference; fileEncoding = 4; lastKnownFileType = sourcecode.swift; path = SimpleSet.swift; sourceTree = "<group>"; };
		D0CE63F51CA1CCB2002BC462 /* MediaResource.swift */ = {isa = PBXFileReference; fileEncoding = 4; lastKnownFileType = sourcecode.swift; path = MediaResource.swift; sourceTree = "<group>"; };
		D0D510F31D63BA8400A97B8A /* PostboxTransaction.swift */ = {isa = PBXFileReference; fileEncoding = 4; lastKnownFileType = sourcecode.swift; path = PostboxTransaction.swift; sourceTree = "<group>"; };
		D0D510F51D63BBE100A97B8A /* MessageHistoryOperation.swift */ = {isa = PBXFileReference; fileEncoding = 4; lastKnownFileType = sourcecode.swift; path = MessageHistoryOperation.swift; sourceTree = "<group>"; };
		D0D510F81D63BCC200A97B8A /* IntermediateMessage.swift */ = {isa = PBXFileReference; fileEncoding = 4; lastKnownFileType = sourcecode.swift; path = IntermediateMessage.swift; sourceTree = "<group>"; };
		D0D510FA1D63C06E00A97B8A /* PostboxClientId.swift */ = {isa = PBXFileReference; fileEncoding = 4; lastKnownFileType = sourcecode.swift; path = PostboxClientId.swift; sourceTree = "<group>"; };
		D0D510FF1D64A58900A97B8A /* IpcPipe.swift */ = {isa = PBXFileReference; fileEncoding = 4; lastKnownFileType = sourcecode.swift; path = IpcPipe.swift; sourceTree = "<group>"; };
		D0D511011D64D73D00A97B8A /* IpcNotifier.mm */ = {isa = PBXFileReference; fileEncoding = 4; lastKnownFileType = sourcecode.cpp.objcpp; path = IpcNotifier.mm; sourceTree = "<group>"; };
		D0D511031D64D75200A97B8A /* IpcNotifier.h */ = {isa = PBXFileReference; lastKnownFileType = sourcecode.c.h; path = IpcNotifier.h; sourceTree = "<group>"; };
		D0D949F21D35302600740E02 /* RandomAccessResourceTests.swift */ = {isa = PBXFileReference; fileEncoding = 4; lastKnownFileType = sourcecode.swift; path = RandomAccessResourceTests.swift; sourceTree = "<group>"; };
		D0D949F41D35353900740E02 /* MappedFile.swift */ = {isa = PBXFileReference; fileEncoding = 4; lastKnownFileType = sourcecode.swift; path = MappedFile.swift; sourceTree = "<group>"; };
		D0DF0C8E1D81A350008AEB01 /* PeerView.swift */ = {isa = PBXFileReference; fileEncoding = 4; lastKnownFileType = sourcecode.swift; path = PeerView.swift; sourceTree = "<group>"; };
		D0E1DE141C5E1C6900C7826E /* ViewTracker.swift */ = {isa = PBXFileReference; fileEncoding = 4; lastKnownFileType = sourcecode.swift; path = ViewTracker.swift; sourceTree = "<group>"; };
		D0E3A74A1B28A7E300A402D9 /* Postbox.framework */ = {isa = PBXFileReference; explicitFileType = wrapper.framework; includeInIndex = 0; path = Postbox.framework; sourceTree = BUILT_PRODUCTS_DIR; };
		D0E3A74E1B28A7E300A402D9 /* Info.plist */ = {isa = PBXFileReference; lastKnownFileType = text.plist.xml; path = Info.plist; sourceTree = "<group>"; };
		D0E3A74F1B28A7E300A402D9 /* Postbox.h */ = {isa = PBXFileReference; lastKnownFileType = sourcecode.c.h; path = Postbox.h; sourceTree = "<group>"; };
		D0E3A7551B28A7E300A402D9 /* PostboxTests.xctest */ = {isa = PBXFileReference; explicitFileType = wrapper.cfbundle; includeInIndex = 0; path = PostboxTests.xctest; sourceTree = BUILT_PRODUCTS_DIR; };
		D0E3A75B1B28A7E300A402D9 /* Info.plist */ = {isa = PBXFileReference; lastKnownFileType = text.plist.xml; path = Info.plist; sourceTree = "<group>"; };
		D0E3A7811B28ADD000A402D9 /* Postbox.swift */ = {isa = PBXFileReference; fileEncoding = 4; lastKnownFileType = sourcecode.swift; path = Postbox.swift; sourceTree = "<group>"; };
		D0E3A7831B28AE0900A402D9 /* Peer.swift */ = {isa = PBXFileReference; fileEncoding = 4; lastKnownFileType = sourcecode.swift; path = Peer.swift; sourceTree = "<group>"; };
		D0E3A7871B28AE9C00A402D9 /* Coding.swift */ = {isa = PBXFileReference; fileEncoding = 4; lastKnownFileType = sourcecode.swift; path = Coding.swift; sourceTree = "<group>"; };
		D0E3A79D1B28B50400A402D9 /* Message.swift */ = {isa = PBXFileReference; fileEncoding = 4; lastKnownFileType = sourcecode.swift; path = Message.swift; sourceTree = "<group>"; };
		D0E3A7A11B28B7DC00A402D9 /* Media.swift */ = {isa = PBXFileReference; fileEncoding = 4; lastKnownFileType = sourcecode.swift; path = Media.swift; sourceTree = "<group>"; };
<<<<<<< HEAD
=======
		D0F3CC711DDE1CDC008148FA /* ItemCacheTable.swift */ = {isa = PBXFileReference; fileEncoding = 4; lastKnownFileType = sourcecode.swift; path = ItemCacheTable.swift; sourceTree = "<group>"; };
		D0F3CC731DDE1EB9008148FA /* ItemCacheMetaTable.swift */ = {isa = PBXFileReference; fileEncoding = 4; lastKnownFileType = sourcecode.swift; path = ItemCacheMetaTable.swift; sourceTree = "<group>"; };
		D0F7AB311DCFAB18009AD9A1 /* PeerChatTopTaggedMessageIds.swift */ = {isa = PBXFileReference; fileEncoding = 4; lastKnownFileType = sourcecode.swift; path = PeerChatTopTaggedMessageIds.swift; sourceTree = "<group>"; };
>>>>>>> 45f81135
		D0F9E85A1C565EBB00037222 /* MessageMediaTable.swift */ = {isa = PBXFileReference; fileEncoding = 4; lastKnownFileType = sourcecode.swift; path = MessageMediaTable.swift; sourceTree = "<group>"; };
		D0F9E8601C57766A00037222 /* MessageHistoryTableTests.swift */ = {isa = PBXFileReference; fileEncoding = 4; lastKnownFileType = sourcecode.swift; path = MessageHistoryTableTests.swift; sourceTree = "<group>"; };
		D0F9E8621C579F0200037222 /* MediaCleanupTable.swift */ = {isa = PBXFileReference; fileEncoding = 4; lastKnownFileType = sourcecode.swift; path = MediaCleanupTable.swift; sourceTree = "<group>"; };
		D0F9E8641C58CB7F00037222 /* ChatListTable.swift */ = {isa = PBXFileReference; fileEncoding = 4; lastKnownFileType = sourcecode.swift; path = ChatListTable.swift; sourceTree = "<group>"; };
		D0F9E8661C58D08900037222 /* ChatListIndexTable.swift */ = {isa = PBXFileReference; fileEncoding = 4; lastKnownFileType = sourcecode.swift; path = ChatListIndexTable.swift; sourceTree = "<group>"; };
		D0F9E8681C58FA9300037222 /* ChatListTableTests.swift */ = {isa = PBXFileReference; fileEncoding = 4; lastKnownFileType = sourcecode.swift; path = ChatListTableTests.swift; sourceTree = "<group>"; };
		D0F9E86A1C59719800037222 /* ChatListView.swift */ = {isa = PBXFileReference; fileEncoding = 4; lastKnownFileType = sourcecode.swift; path = ChatListView.swift; sourceTree = "<group>"; };
		D0F9E86C1C5A0E5D00037222 /* MetadataTable.swift */ = {isa = PBXFileReference; fileEncoding = 4; lastKnownFileType = sourcecode.swift; path = MetadataTable.swift; sourceTree = "<group>"; };
		D0F9E86E1C5A0E7600037222 /* KeychainTable.swift */ = {isa = PBXFileReference; fileEncoding = 4; lastKnownFileType = sourcecode.swift; path = KeychainTable.swift; sourceTree = "<group>"; };
		D0F9E8701C5A0E9B00037222 /* PeerTable.swift */ = {isa = PBXFileReference; fileEncoding = 4; lastKnownFileType = sourcecode.swift; path = PeerTable.swift; sourceTree = "<group>"; };
		D0F9E8721C5A1EE500037222 /* GlobalMessageIdsTable.swift */ = {isa = PBXFileReference; fileEncoding = 4; lastKnownFileType = sourcecode.swift; path = GlobalMessageIdsTable.swift; sourceTree = "<group>"; };
		D0F9E8741C5A334100037222 /* SimpleDictionary.swift */ = {isa = PBXFileReference; fileEncoding = 4; lastKnownFileType = sourcecode.swift; path = SimpleDictionary.swift; sourceTree = "<group>"; };
/* End PBXFileReference section */

/* Begin PBXFrameworksBuildPhase section */
		D0B4180F1D7DFAF2004562A4 /* Frameworks */ = {
			isa = PBXFrameworksBuildPhase;
			buildActionMask = 2147483647;
			files = (
				D0B418611D7DFE95004562A4 /* SwiftSignalKitMac.framework in Frameworks */,
			);
			runOnlyForDeploymentPostprocessing = 0;
		};
		D0E3A7461B28A7E300A402D9 /* Frameworks */ = {
			isa = PBXFrameworksBuildPhase;
			buildActionMask = 2147483647;
			files = (
				D0C07F6A1B67DB4800966E43 /* SwiftSignalKit.framework in Frameworks */,
			);
			runOnlyForDeploymentPostprocessing = 0;
		};
		D0E3A7521B28A7E300A402D9 /* Frameworks */ = {
			isa = PBXFrameworksBuildPhase;
			buildActionMask = 2147483647;
			files = (
				D0E3A7561B28A7E300A402D9 /* Postbox.framework in Frameworks */,
			);
			runOnlyForDeploymentPostprocessing = 0;
		};
/* End PBXFrameworksBuildPhase section */

/* Begin PBXGroup section */
		D05F09981C9CAC1100BB6F96 /* Media Box */ = {
			isa = PBXGroup;
			children = (
				D055BD321B7D3D2D00F06C0A /* MediaBox.swift */,
				D05F09A51C9E9F9300BB6F96 /* MediaResourceStatus.swift */,
				D0CE63F51CA1CCB2002BC462 /* MediaResource.swift */,
				D09ADF091D2E89F300C8208D /* RandomAccessMediaResourceContext.swift */,
			);
			name = "Media Box";
			sourceTree = "<group>";
		};
		D07515FC1B2C44A200AE42E0 /* thirdparty */ = {
			isa = PBXGroup;
			children = (
				D098C6F01D7E11E9007784E4 /* Database.swift */,
			);
			name = thirdparty;
			sourceTree = "<group>";
		};
		D075163D1B2D9CEF00AE42E0 /* PostboxPrivate */ = {
			isa = PBXGroup;
			children = (
				D075163F1B2D9CEF00AE42E0 /* sqlcipher */,
			);
			path = PostboxPrivate;
			sourceTree = "<group>";
		};
		D075163F1B2D9CEF00AE42E0 /* sqlcipher */ = {
			isa = PBXGroup;
			children = (
				D07516741B2EC90400AE42E0 /* fts3_tokenizer.h */,
				D07516751B2EC90400AE42E0 /* SQLite-Bridging.h */,
				D07516761B2EC90400AE42E0 /* SQLite-Bridging.m */,
				D07516401B2D9CEF00AE42E0 /* sqlite3.c */,
				D07516411B2D9CEF00AE42E0 /* sqlite3.h */,
				D07516421B2D9CEF00AE42E0 /* sqlite3ext.h */,
			);
			path = sqlcipher;
			sourceTree = "<group>";
		};
		D0B418141D7DFAF3004562A4 /* PostboxMac */ = {
			isa = PBXGroup;
			children = (
				D0B418151D7DFAF3004562A4 /* PostboxMac.h */,
				D0B418161D7DFAF3004562A4 /* Info.plist */,
			);
			path = PostboxMac;
			sourceTree = "<group>";
		};
		D0B4185F1D7DFE95004562A4 /* Frameworks */ = {
			isa = PBXGroup;
			children = (
				D0B418601D7DFE95004562A4 /* SwiftSignalKitMac.framework */,
			);
			name = Frameworks;
			sourceTree = "<group>";
		};
		D0E1DE161C5EB06000C7826E /* Tables */ = {
			isa = PBXGroup;
			children = (
				D03BCCF71C73561C0097A291 /* Table.swift */,
				D0F9E8721C5A1EE500037222 /* GlobalMessageIdsTable.swift */,
				D044CA2B1C617E2D002160FF /* MessageHistoryMetadataTable.swift */,
				D08C713B1C51283C00779C0F /* MessageHistoryIndexTable.swift */,
				D08C713D1C512EA500779C0F /* MessageHistoryTable.swift */,
				D0D510F51D63BBE100A97B8A /* MessageHistoryOperation.swift */,
				D00EED1D1C81F28D00341DFF /* MessageHistoryTagsTable.swift */,
				D033A6F61C73D512006A2EAB /* MessageHistoryUnsentTable.swift */,
				D0F9E8641C58CB7F00037222 /* ChatListTable.swift */,
				D0F9E8661C58D08900037222 /* ChatListIndexTable.swift */,
				D0F9E85A1C565EBB00037222 /* MessageMediaTable.swift */,
				D0F9E8621C579F0200037222 /* MediaCleanupTable.swift */,
				D0F9E86C1C5A0E5D00037222 /* MetadataTable.swift */,
				D0F9E86E1C5A0E7600037222 /* KeychainTable.swift */,
				D0F9E8701C5A0E9B00037222 /* PeerTable.swift */,
				D03120FF1DA579A0006A2A60 /* PeerNotificationSettingsTable.swift */,
				D03120FD1DA562E9006A2A60 /* CachedPeerDataTable.swift */,
				D03120F71DA53FF4006A2A60 /* PeerPresenceTable.swift */,
				D0C735271C864DF300BB3149 /* PeerChatStateTable.swift */,
				D0079F591D592E8B00A27A2C /* ContactTable.swift */,
				D0C674C71CBB11C600183765 /* MessageHistoryReadStateTable.swift */,
				D01F7D9A1CBEC390008765C9 /* MessageHistoryInvalidatedReadStateTable.swift */,
				D09ADF0B1D2EB83500C8208D /* OrderStatisticTable.swift */,
				D08D451E1D5D2CA700A7428A /* RatingTable.swift */,
				D021E0D51DB4FCFC00C6B04F /* ItemCollectionInfoTable.swift */,
				D021E0D71DB4FD1300C6B04F /* ItemCollectionItemTable.swift */,
				D07CFF821DCA909100761F81 /* PeerChatInterfaceStateTable.swift */,
<<<<<<< HEAD
=======
				D0F7AB311DCFAB18009AD9A1 /* PeerChatTopTaggedMessageIds.swift */,
				D0F3CC731DDE1EB9008148FA /* ItemCacheMetaTable.swift */,
				D0F3CC711DDE1CDC008148FA /* ItemCacheTable.swift */,
>>>>>>> 45f81135
			);
			name = Tables;
			sourceTree = "<group>";
		};
		D0E1DE171C5EB06B00C7826E /* Objects */ = {
			isa = PBXGroup;
			children = (
				D0E3A7831B28AE0900A402D9 /* Peer.swift */,
				D0E3A79D1B28B50400A402D9 /* Message.swift */,
				D0D510F81D63BCC200A97B8A /* IntermediateMessage.swift */,
				D0E3A7A11B28B7DC00A402D9 /* Media.swift */,
				D08C71391C501F0700779C0F /* MessageHistoryHole.swift */,
				D044CA2D1C618373002160FF /* ChatListHole.swift */,
				D0C674CB1CBB14A700183765 /* PeerReadState.swift */,
				D0079F6A1D5B3AAB00A27A2C /* PeerNameIndexRepresentation.swift */,
				D03120F91DA540F0006A2A60 /* CachedPeerData.swift */,
				D0B844501DAC04FE005F29E1 /* PeerPresence.swift */,
				D03120FB1DA55427006A2A60 /* PeerNotificationSettings.swift */,
				D021E0D31DB4FAE100C6B04F /* ItemCollection.swift */,
				D07CFF801DCA765D00761F81 /* PeerChatInterfaceState.swift */,
			);
			name = Objects;
			sourceTree = "<group>";
		};
		D0E1DE181C5EB09300C7826E /* Utils */ = {
			isa = PBXGroup;
			children = (
				D0E3A7871B28AE9C00A402D9 /* Coding.swift */,
				D0F9E8741C5A334100037222 /* SimpleDictionary.swift */,
				D0C9DA381C65782500855278 /* SimpleSet.swift */,
				D08CEFB31D2AD8BE0015D3BC /* RedBlackTree.swift */,
				D0D949F41D35353900740E02 /* MappedFile.swift */,
				D0D510FF1D64A58900A97B8A /* IpcPipe.swift */,
			);
			name = Utils;
			sourceTree = "<group>";
		};
		D0E1DE191C5EB0B500C7826E /* Value Box */ = {
			isa = PBXGroup;
			children = (
				D0977F9D1B8234DF009994B2 /* ValueBoxKey.swift */,
				D0977F9B1B822DB4009994B2 /* ValueBox.swift */,
				D0977F9F1B8244D7009994B2 /* SqliteValueBox.swift */,
			);
			name = "Value Box";
			sourceTree = "<group>";
		};
		D0E1DE1A1C5EB0DB00C7826E /* Views */ = {
			isa = PBXGroup;
			children = (
				D003E4E51B38DBDB00C22CBC /* MessageHistoryView.swift */,
				D07CFF841DCA99C400761F81 /* InitialMessageHistoryData.swift */,
				D0F9E86A1C59719800037222 /* ChatListView.swift */,
				D033A6F81C73E440006A2EAB /* UnsentMessageHistoryView.swift */,
				D01F7D9C1CBF8586008765C9 /* SynchronizePeerReadStatesView.swift */,
				D0079F621D5A242500A27A2C /* ContactPeerIdsView.swift */,
				D0079F641D5A457A00A27A2C /* ContactPeersView.swift */,
				D0AB0B8B1D65D488002C78E7 /* MessageHistoryHolesView.swift */,
				D0AB0B8D1D65D49C002C78E7 /* ChatListHolesView.swift */,
				D0AB0B8F1D65D4AB002C78E7 /* UnsentMessageIndicesView.swift */,
				D0DF0C8E1D81A350008AEB01 /* PeerView.swift */,
				D021E0DB1DB5237C00C6B04F /* ItemCollectionsView.swift */,
			);
			name = Views;
			sourceTree = "<group>";
		};
		D0E3A7401B28A7E300A402D9 = {
			isa = PBXGroup;
			children = (
				D0C07F691B67DB4800966E43 /* SwiftSignalKit.framework */,
				D07516491B2D9E2500AE42E0 /* Postbox.xcconfig */,
				D0E3A74C1B28A7E300A402D9 /* Postbox */,
				D0E3A7591B28A7E300A402D9 /* PostboxTests */,
				D0B418141D7DFAF3004562A4 /* PostboxMac */,
				D0E3A74B1B28A7E300A402D9 /* Products */,
				D0B4185F1D7DFE95004562A4 /* Frameworks */,
			);
			sourceTree = "<group>";
		};
		D0E3A74B1B28A7E300A402D9 /* Products */ = {
			isa = PBXGroup;
			children = (
				D0E3A74A1B28A7E300A402D9 /* Postbox.framework */,
				D0E3A7551B28A7E300A402D9 /* PostboxTests.xctest */,
				D0B418131D7DFAF2004562A4 /* PostboxMac.framework */,
			);
			name = Products;
			sourceTree = "<group>";
		};
		D0E3A74C1B28A7E300A402D9 /* Postbox */ = {
			isa = PBXGroup;
			children = (
				D075163D1B2D9CEF00AE42E0 /* PostboxPrivate */,
				D07515FC1B2C44A200AE42E0 /* thirdparty */,
				D0E1DE181C5EB09300C7826E /* Utils */,
				D0E1DE171C5EB06B00C7826E /* Objects */,
				D0E1DE191C5EB0B500C7826E /* Value Box */,
				D0E1DE161C5EB06000C7826E /* Tables */,
				D0E1DE1A1C5EB0DB00C7826E /* Views */,
				D05F09981C9CAC1100BB6F96 /* Media Box */,
				D0D510FA1D63C06E00A97B8A /* PostboxClientId.swift */,
				D0E3A7811B28ADD000A402D9 /* Postbox.swift */,
				D044CA291C617D39002160FF /* SeedConfiguration.swift */,
				D0D510F31D63BA8400A97B8A /* PostboxTransaction.swift */,
				D0E1DE141C5E1C6900C7826E /* ViewTracker.swift */,
				D0E3A74D1B28A7E300A402D9 /* Supporting Files */,
			);
			path = Postbox;
			sourceTree = "<group>";
		};
		D0E3A74D1B28A7E300A402D9 /* Supporting Files */ = {
			isa = PBXGroup;
			children = (
				D044E1611B2AD667001EE087 /* MurMurHash32.h */,
				D044E1621B2AD677001EE087 /* MurMurHash32.m */,
				D0E3A74F1B28A7E300A402D9 /* Postbox.h */,
				D0E3A74E1B28A7E300A402D9 /* Info.plist */,
				D0D511031D64D75200A97B8A /* IpcNotifier.h */,
				D0D511011D64D73D00A97B8A /* IpcNotifier.mm */,
			);
			name = "Supporting Files";
			sourceTree = "<group>";
		};
		D0E3A7591B28A7E300A402D9 /* PostboxTests */ = {
			isa = PBXGroup;
			children = (
				D0E3A75A1B28A7E300A402D9 /* Supporting Files */,
				D044E15D1B2ACB9C001EE087 /* CodingTests.swift */,
				D0A7D9441C556CFE0016A115 /* MessageHistoryIndexTableTests.swift */,
				D0F9E8601C57766A00037222 /* MessageHistoryTableTests.swift */,
				D0F9E8681C58FA9300037222 /* ChatListTableTests.swift */,
				D0C8FCB61C5C2D200028C27F /* MessageHistoryViewTests.swift */,
				D060B77A1CF4845A0050BE9B /* ReadStateTableTests.swift */,
				D02EB8061D2B07F300D07ED3 /* OrderStatisticTreeTests.swift */,
				D0D949F21D35302600740E02 /* RandomAccessResourceTests.swift */,
			);
			path = PostboxTests;
			sourceTree = "<group>";
		};
		D0E3A75A1B28A7E300A402D9 /* Supporting Files */ = {
			isa = PBXGroup;
			children = (
				D0E3A75B1B28A7E300A402D9 /* Info.plist */,
			);
			name = "Supporting Files";
			sourceTree = "<group>";
		};
/* End PBXGroup section */

/* Begin PBXHeadersBuildPhase section */
		D0B418101D7DFAF2004562A4 /* Headers */ = {
			isa = PBXHeadersBuildPhase;
			buildActionMask = 2147483647;
			files = (
				D0B418201D7DFDFD004562A4 /* sqlite3ext.h in Headers */,
				D0B4185D1D7DFE35004562A4 /* IpcNotifier.h in Headers */,
				D0B4185B1D7DFE2C004562A4 /* MurMurHash32.h in Headers */,
				D0B4181E1D7DFDF8004562A4 /* SQLite-Bridging.h in Headers */,
				D0B4181F1D7DFDFB004562A4 /* sqlite3.h in Headers */,
				D0B418171D7DFAF3004562A4 /* PostboxMac.h in Headers */,
			);
			runOnlyForDeploymentPostprocessing = 0;
		};
		D0E3A7471B28A7E300A402D9 /* Headers */ = {
			isa = PBXHeadersBuildPhase;
			buildActionMask = 2147483647;
			files = (
				D07516771B2EC90400AE42E0 /* fts3_tokenizer.h in Headers */,
				D07516451B2D9CEF00AE42E0 /* sqlite3.h in Headers */,
				D0D511041D64D91C00A97B8A /* IpcNotifier.h in Headers */,
				D07516781B2EC90400AE42E0 /* SQLite-Bridging.h in Headers */,
				D0E3A7501B28A7E300A402D9 /* Postbox.h in Headers */,
				D07516461B2D9CEF00AE42E0 /* sqlite3ext.h in Headers */,
				D044E1641B2AD718001EE087 /* MurMurHash32.h in Headers */,
			);
			runOnlyForDeploymentPostprocessing = 0;
		};
/* End PBXHeadersBuildPhase section */

/* Begin PBXNativeTarget section */
		D0B418121D7DFAF2004562A4 /* PostboxMac */ = {
			isa = PBXNativeTarget;
			buildConfigurationList = D0B4181B1D7DFAF3004562A4 /* Build configuration list for PBXNativeTarget "PostboxMac" */;
			buildPhases = (
				D0B4180E1D7DFAF2004562A4 /* Sources */,
				D0B4180F1D7DFAF2004562A4 /* Frameworks */,
				D0B418101D7DFAF2004562A4 /* Headers */,
				D0B418111D7DFAF2004562A4 /* Resources */,
			);
			buildRules = (
			);
			dependencies = (
			);
			name = PostboxMac;
			productName = PostboxMac;
			productReference = D0B418131D7DFAF2004562A4 /* PostboxMac.framework */;
			productType = "com.apple.product-type.framework";
		};
		D0E3A7491B28A7E300A402D9 /* Postbox */ = {
			isa = PBXNativeTarget;
			buildConfigurationList = D0E3A7601B28A7E300A402D9 /* Build configuration list for PBXNativeTarget "Postbox" */;
			buildPhases = (
				D0E3A7451B28A7E300A402D9 /* Sources */,
				D0E3A7461B28A7E300A402D9 /* Frameworks */,
				D0E3A7471B28A7E300A402D9 /* Headers */,
				D0E3A7481B28A7E300A402D9 /* Resources */,
			);
			buildRules = (
			);
			dependencies = (
			);
			name = Postbox;
			productName = Postbox;
			productReference = D0E3A74A1B28A7E300A402D9 /* Postbox.framework */;
			productType = "com.apple.product-type.framework";
		};
		D0E3A7541B28A7E300A402D9 /* PostboxTests */ = {
			isa = PBXNativeTarget;
			buildConfigurationList = D0E3A7631B28A7E300A402D9 /* Build configuration list for PBXNativeTarget "PostboxTests" */;
			buildPhases = (
				D0E3A7511B28A7E300A402D9 /* Sources */,
				D0E3A7521B28A7E300A402D9 /* Frameworks */,
				D0E3A7531B28A7E300A402D9 /* Resources */,
			);
			buildRules = (
			);
			dependencies = (
				D0E3A7581B28A7E300A402D9 /* PBXTargetDependency */,
			);
			name = PostboxTests;
			productName = PostboxTests;
			productReference = D0E3A7551B28A7E300A402D9 /* PostboxTests.xctest */;
			productType = "com.apple.product-type.bundle.unit-test";
		};
/* End PBXNativeTarget section */

/* Begin PBXProject section */
		D0E3A7411B28A7E300A402D9 /* Project object */ = {
			isa = PBXProject;
			attributes = {
				LastSwiftMigration = 0700;
				LastSwiftUpdateCheck = 0700;
				LastUpgradeCheck = 0800;
				ORGANIZATIONNAME = Telegram;
				TargetAttributes = {
					D0B418121D7DFAF2004562A4 = {
						CreatedOnToolsVersion = 8.0;
						ProvisioningStyle = Manual;
					};
					D0E3A7491B28A7E300A402D9 = {
						CreatedOnToolsVersion = 6.3.1;
						ProvisioningStyle = Manual;
					};
					D0E3A7541B28A7E300A402D9 = {
						CreatedOnToolsVersion = 6.3.1;
					};
				};
			};
			buildConfigurationList = D0E3A7441B28A7E300A402D9 /* Build configuration list for PBXProject "Postbox" */;
			compatibilityVersion = "Xcode 3.2";
			developmentRegion = English;
			hasScannedForEncodings = 0;
			knownRegions = (
				en,
			);
			mainGroup = D0E3A7401B28A7E300A402D9;
			productRefGroup = D0E3A74B1B28A7E300A402D9 /* Products */;
			projectDirPath = "";
			projectRoot = "";
			targets = (
				D0E3A7491B28A7E300A402D9 /* Postbox */,
				D0E3A7541B28A7E300A402D9 /* PostboxTests */,
				D0B418121D7DFAF2004562A4 /* PostboxMac */,
			);
		};
/* End PBXProject section */

/* Begin PBXResourcesBuildPhase section */
		D0B418111D7DFAF2004562A4 /* Resources */ = {
			isa = PBXResourcesBuildPhase;
			buildActionMask = 2147483647;
			files = (
			);
			runOnlyForDeploymentPostprocessing = 0;
		};
		D0E3A7481B28A7E300A402D9 /* Resources */ = {
			isa = PBXResourcesBuildPhase;
			buildActionMask = 2147483647;
			files = (
			);
			runOnlyForDeploymentPostprocessing = 0;
		};
		D0E3A7531B28A7E300A402D9 /* Resources */ = {
			isa = PBXResourcesBuildPhase;
			buildActionMask = 2147483647;
			files = (
			);
			runOnlyForDeploymentPostprocessing = 0;
		};
/* End PBXResourcesBuildPhase section */

/* Begin PBXSourcesBuildPhase section */
		D0B4180E1D7DFAF2004562A4 /* Sources */ = {
			isa = PBXSourcesBuildPhase;
			buildActionMask = 2147483647;
			files = (
				D0B418481D7DFE20004562A4 /* MessageHistoryView.swift in Sources */,
				D073CE7E1DCBF3B4007511FD /* PeerNotificationSettings.swift in Sources */,
				D0B418571D7DFE29004562A4 /* Postbox.swift in Sources */,
				D0B418251D7DFE0C004562A4 /* RedBlackTree.swift in Sources */,
				D073CE851DCBF3BB007511FD /* GlobalMessageIdsTable.swift in Sources */,
				D073CE9C1DCBF3BB007511FD /* ItemCollectionInfoTable.swift in Sources */,
				D0B844071DAB91B5005F29E1 /* MediaResource.swift in Sources */,
				D0B418261D7DFE0C004562A4 /* MappedFile.swift in Sources */,
				D073CE771DCBF3B4007511FD /* Media.swift in Sources */,
				D073CE961DCBF3BB007511FD /* PeerChatStateTable.swift in Sources */,
				D073CE971DCBF3BB007511FD /* ContactTable.swift in Sources */,
				D073CE791DCBF3B4007511FD /* ChatListHole.swift in Sources */,
				D0B4181C1D7DFDF1004562A4 /* SQLite-Bridging.m in Sources */,
				D073CE8E1DCBF3BB007511FD /* MessageMediaTable.swift in Sources */,
				D073CE9E1DCBF3BB007511FD /* PeerChatInterfaceStateTable.swift in Sources */,
				D073CE871DCBF3BB007511FD /* MessageHistoryIndexTable.swift in Sources */,
				D0B418591D7DFE29004562A4 /* PostboxTransaction.swift in Sources */,
				D0B4181D1D7DFDF4004562A4 /* sqlite3.c in Sources */,
				D073CE911DCBF3BB007511FD /* KeychainTable.swift in Sources */,
				D073CE9D1DCBF3BB007511FD /* ItemCollectionItemTable.swift in Sources */,
				D0B418271D7DFE0C004562A4 /* IpcPipe.swift in Sources */,
				D0B4184D1D7DFE20004562A4 /* ContactPeersView.swift in Sources */,
				D0B4185E1D7DFE54004562A4 /* IpcNotifier.mm in Sources */,
				D073CE8A1DCBF3BB007511FD /* MessageHistoryTagsTable.swift in Sources */,
				D073CE861DCBF3BB007511FD /* MessageHistoryMetadataTable.swift in Sources */,
				D0B418561D7DFE29004562A4 /* PostboxClientId.swift in Sources */,
				D073CE781DCBF3B4007511FD /* MessageHistoryHole.swift in Sources */,
				D0F3CC751DDE2845008148FA /* ItemCacheMetaTable.swift in Sources */,
				D0B418501D7DFE20004562A4 /* UnsentMessageIndicesView.swift in Sources */,
				D073CE891DCBF3BB007511FD /* MessageHistoryOperation.swift in Sources */,
				D073CE7F1DCBF3B4007511FD /* ItemCollection.swift in Sources */,
				D073CEA01DCBF3C1007511FD /* ItemCollectionsView.swift in Sources */,
				D0B418491D7DFE20004562A4 /* ChatListView.swift in Sources */,
				D098C6F21D7E1201007784E4 /* Database.swift in Sources */,
				D073CE951DCBF3BB007511FD /* PeerPresenceTable.swift in Sources */,
				D073CE841DCBF3BB007511FD /* Table.swift in Sources */,
				D0B844061DAB91B5005F29E1 /* MediaResourceStatus.swift in Sources */,
				D073CE761DCBF3B4007511FD /* IntermediateMessage.swift in Sources */,
				D0B4185A1D7DFE29004562A4 /* ViewTracker.swift in Sources */,
				D073CE881DCBF3BB007511FD /* MessageHistoryTable.swift in Sources */,
				D073CE7C1DCBF3B4007511FD /* CachedPeerData.swift in Sources */,
				D073CE9F1DCBF3C1007511FD /* InitialMessageHistoryData.swift in Sources */,
				D0B4184A1D7DFE20004562A4 /* UnsentMessageHistoryView.swift in Sources */,
				D073CE8B1DCBF3BB007511FD /* MessageHistoryUnsentTable.swift in Sources */,
				D0B418231D7DFE0C004562A4 /* SimpleDictionary.swift in Sources */,
				D0B4185C1D7DFE2F004562A4 /* MurMurHash32.m in Sources */,
				D0B418241D7DFE0C004562A4 /* SimpleSet.swift in Sources */,
				D073CE7B1DCBF3B4007511FD /* PeerNameIndexRepresentation.swift in Sources */,
				D073CE7D1DCBF3B4007511FD /* PeerPresence.swift in Sources */,
				D073CE9B1DCBF3BB007511FD /* RatingTable.swift in Sources */,
				D0B4184C1D7DFE20004562A4 /* ContactPeerIdsView.swift in Sources */,
				D073CE9A1DCBF3BB007511FD /* OrderStatisticTable.swift in Sources */,
				D073CE751DCBF3B4007511FD /* Message.swift in Sources */,
				D073CE901DCBF3BB007511FD /* MetadataTable.swift in Sources */,
				D073CE941DCBF3BB007511FD /* CachedPeerDataTable.swift in Sources */,
				D0B4184F1D7DFE20004562A4 /* ChatListHolesView.swift in Sources */,
				D0B8440A1DAB91B5005F29E1 /* RandomAccessMediaResourceContext.swift in Sources */,
				D0B418581D7DFE29004562A4 /* SeedConfiguration.swift in Sources */,
				D0B418311D7DFE16004562A4 /* ValueBox.swift in Sources */,
				D0B4184E1D7DFE20004562A4 /* MessageHistoryHolesView.swift in Sources */,
				D073CE931DCBF3BB007511FD /* PeerNotificationSettingsTable.swift in Sources */,
				D0B844051DAB91B5005F29E1 /* MediaBox.swift in Sources */,
				D0B418321D7DFE16004562A4 /* SqliteValueBox.swift in Sources */,
				D073CE8C1DCBF3BB007511FD /* ChatListTable.swift in Sources */,
				D073CE921DCBF3BB007511FD /* PeerTable.swift in Sources */,
				D073CE741DCBF3B4007511FD /* Peer.swift in Sources */,
				D073CE7A1DCBF3B4007511FD /* PeerReadState.swift in Sources */,
				D073CE801DCBF3B4007511FD /* PeerChatInterfaceState.swift in Sources */,
				D0B844031DAB91A7005F29E1 /* PeerView.swift in Sources */,
				D0B418301D7DFE16004562A4 /* ValueBoxKey.swift in Sources */,
				D073CE8F1DCBF3BB007511FD /* MediaCleanupTable.swift in Sources */,
				D0B418221D7DFE0C004562A4 /* Coding.swift in Sources */,
				D0B4184B1D7DFE20004562A4 /* SynchronizePeerReadStatesView.swift in Sources */,
				D073CE991DCBF3BB007511FD /* MessageHistoryInvalidatedReadStateTable.swift in Sources */,
				D073CE981DCBF3BB007511FD /* MessageHistoryReadStateTable.swift in Sources */,
				D0F3CC761DDE2845008148FA /* ItemCacheTable.swift in Sources */,
				D073CE8D1DCBF3BB007511FD /* ChatListIndexTable.swift in Sources */,
			);
			runOnlyForDeploymentPostprocessing = 0;
		};
		D0E3A7451B28A7E300A402D9 /* Sources */ = {
			isa = PBXSourcesBuildPhase;
			buildActionMask = 2147483647;
			files = (
				D0F9E8631C579F0200037222 /* MediaCleanupTable.swift in Sources */,
				D0F3CC741DDE1EB9008148FA /* ItemCacheMetaTable.swift in Sources */,
				D08D451F1D5D2CA700A7428A /* RatingTable.swift in Sources */,
				D07CFF831DCA909100761F81 /* PeerChatInterfaceStateTable.swift in Sources */,
				D0F9E86F1C5A0E7600037222 /* KeychainTable.swift in Sources */,
				D0E3A7821B28ADD000A402D9 /* Postbox.swift in Sources */,
				D0E3A79E1B28B50400A402D9 /* Message.swift in Sources */,
				D0C674C81CBB11C600183765 /* MessageHistoryReadStateTable.swift in Sources */,
				D0DF0C8F1D81A350008AEB01 /* PeerView.swift in Sources */,
				D0079F651D5A457A00A27A2C /* ContactPeersView.swift in Sources */,
				D09ADF0A1D2E89F300C8208D /* RandomAccessMediaResourceContext.swift in Sources */,
				D08CEFB41D2AD8BE0015D3BC /* RedBlackTree.swift in Sources */,
				D03120FE1DA562E9006A2A60 /* CachedPeerDataTable.swift in Sources */,
				D044CA2E1C618373002160FF /* ChatListHole.swift in Sources */,
				D044E1631B2AD677001EE087 /* MurMurHash32.m in Sources */,
				D021E0D61DB4FCFC00C6B04F /* ItemCollectionInfoTable.swift in Sources */,
				D0079F6B1D5B3AAB00A27A2C /* PeerNameIndexRepresentation.swift in Sources */,
				D08C713A1C501F0700779C0F /* MessageHistoryHole.swift in Sources */,
				D044CA2A1C617D39002160FF /* SeedConfiguration.swift in Sources */,
				D07CFF811DCA765D00761F81 /* PeerChatInterfaceState.swift in Sources */,
				D01F7D9D1CBF8586008765C9 /* SynchronizePeerReadStatesView.swift in Sources */,
				D021E0D81DB4FD1300C6B04F /* ItemCollectionItemTable.swift in Sources */,
				D0F9E85B1C565EBB00037222 /* MessageMediaTable.swift in Sources */,
				D0079F631D5A242500A27A2C /* ContactPeerIdsView.swift in Sources */,
				D0E1DE151C5E1C6900C7826E /* ViewTracker.swift in Sources */,
				D0F9E8751C5A334100037222 /* SimpleDictionary.swift in Sources */,
				D08C713E1C512EA500779C0F /* MessageHistoryTable.swift in Sources */,
				D0079F5A1D592E8B00A27A2C /* ContactTable.swift in Sources */,
				D0AB0B8C1D65D488002C78E7 /* MessageHistoryHolesView.swift in Sources */,
				D0F9E8671C58D08900037222 /* ChatListIndexTable.swift in Sources */,
				D0E3A7A21B28B7DC00A402D9 /* Media.swift in Sources */,
				D0E3A7881B28AE9C00A402D9 /* Coding.swift in Sources */,
				D0C9DA391C65782500855278 /* SimpleSet.swift in Sources */,
				D098C6F11D7E11E9007784E4 /* Database.swift in Sources */,
				D0977F9E1B8234DF009994B2 /* ValueBoxKey.swift in Sources */,
				D033A6F91C73E440006A2EAB /* UnsentMessageHistoryView.swift in Sources */,
				D09ADF0C1D2EB83500C8208D /* OrderStatisticTable.swift in Sources */,
				D0CE63F61CA1CCB2002BC462 /* MediaResource.swift in Sources */,
				D03121001DA579A0006A2A60 /* PeerNotificationSettingsTable.swift in Sources */,
				D021E0D41DB4FAE100C6B04F /* ItemCollection.swift in Sources */,
				D0D510F91D63BCC200A97B8A /* IntermediateMessage.swift in Sources */,
				D0F9E86B1C59719800037222 /* ChatListView.swift in Sources */,
				D0D949F51D35353900740E02 /* MappedFile.swift in Sources */,
				D003E4E61B38DBDB00C22CBC /* MessageHistoryView.swift in Sources */,
				D0AB0B8E1D65D49C002C78E7 /* ChatListHolesView.swift in Sources */,
				D03120FA1DA540F0006A2A60 /* CachedPeerData.swift in Sources */,
				D07516791B2EC90400AE42E0 /* SQLite-Bridging.m in Sources */,
				D0977FA01B8244D7009994B2 /* SqliteValueBox.swift in Sources */,
				D0F9E8651C58CB7F00037222 /* ChatListTable.swift in Sources */,
				D0F9E8711C5A0E9B00037222 /* PeerTable.swift in Sources */,
				D07CFF851DCA99C400761F81 /* InitialMessageHistoryData.swift in Sources */,
				D05F09A61C9E9F9300BB6F96 /* MediaResourceStatus.swift in Sources */,
				D033A6F71C73D512006A2EAB /* MessageHistoryUnsentTable.swift in Sources */,
				D0D511021D64D73D00A97B8A /* IpcNotifier.mm in Sources */,
				D0B844511DAC04FE005F29E1 /* PeerPresence.swift in Sources */,
				D0F3CC721DDE1CDC008148FA /* ItemCacheTable.swift in Sources */,
				D08C713C1C51283C00779C0F /* MessageHistoryIndexTable.swift in Sources */,
				D0F9E86D1C5A0E5D00037222 /* MetadataTable.swift in Sources */,
				D0E3A7841B28AE0900A402D9 /* Peer.swift in Sources */,
				D0D510F61D63BBE100A97B8A /* MessageHistoryOperation.swift in Sources */,
				D0AB0B901D65D4AB002C78E7 /* UnsentMessageIndicesView.swift in Sources */,
				D03120F81DA53FF4006A2A60 /* PeerPresenceTable.swift in Sources */,
				D0F9E8731C5A1EE500037222 /* GlobalMessageIdsTable.swift in Sources */,
				D00EED1E1C81F28D00341DFF /* MessageHistoryTagsTable.swift in Sources */,
				D044CA2C1C617E2D002160FF /* MessageHistoryMetadataTable.swift in Sources */,
				D03120FC1DA55427006A2A60 /* PeerNotificationSettings.swift in Sources */,
				D03BCCF81C73561C0097A291 /* Table.swift in Sources */,
				D021E0DC1DB5237C00C6B04F /* ItemCollectionsView.swift in Sources */,
				D0C735281C864DF300BB3149 /* PeerChatStateTable.swift in Sources */,
				D01F7D9B1CBEC390008765C9 /* MessageHistoryInvalidatedReadStateTable.swift in Sources */,
				D055BD331B7D3D2D00F06C0A /* MediaBox.swift in Sources */,
				D0C674CC1CBB14A700183765 /* PeerReadState.swift in Sources */,
				D0D510F41D63BA8400A97B8A /* PostboxTransaction.swift in Sources */,
				D0D510FB1D63C06E00A97B8A /* PostboxClientId.swift in Sources */,
				D0977F9C1B822DB4009994B2 /* ValueBox.swift in Sources */,
				D07516441B2D9CEF00AE42E0 /* sqlite3.c in Sources */,
				D0D511001D64A58900A97B8A /* IpcPipe.swift in Sources */,
			);
			runOnlyForDeploymentPostprocessing = 0;
		};
		D0E3A7511B28A7E300A402D9 /* Sources */ = {
			isa = PBXSourcesBuildPhase;
			buildActionMask = 2147483647;
			files = (
				D0D949F31D35302600740E02 /* RandomAccessResourceTests.swift in Sources */,
				D044E15E1B2ACB9C001EE087 /* CodingTests.swift in Sources */,
				D0F9E8611C57766A00037222 /* MessageHistoryTableTests.swift in Sources */,
				D0C8FCB71C5C2D200028C27F /* MessageHistoryViewTests.swift in Sources */,
				D0F9E8691C58FA9300037222 /* ChatListTableTests.swift in Sources */,
				D060B77B1CF4845A0050BE9B /* ReadStateTableTests.swift in Sources */,
				D02EB8071D2B07F300D07ED3 /* OrderStatisticTreeTests.swift in Sources */,
				D0A7D9451C556CFE0016A115 /* MessageHistoryIndexTableTests.swift in Sources */,
			);
			runOnlyForDeploymentPostprocessing = 0;
		};
/* End PBXSourcesBuildPhase section */

/* Begin PBXTargetDependency section */
		D0E3A7581B28A7E300A402D9 /* PBXTargetDependency */ = {
			isa = PBXTargetDependency;
			target = D0E3A7491B28A7E300A402D9 /* Postbox */;
			targetProxy = D0E3A7571B28A7E300A402D9 /* PBXContainerItemProxy */;
		};
/* End PBXTargetDependency section */

/* Begin XCBuildConfiguration section */
		D086A5711CC0116A00F08284 /* Hockeyapp */ = {
			isa = XCBuildConfiguration;
			baseConfigurationReference = D07516491B2D9E2500AE42E0 /* Postbox.xcconfig */;
			buildSettings = {
				ALWAYS_SEARCH_USER_PATHS = NO;
				CLANG_CXX_LANGUAGE_STANDARD = "gnu++0x";
				CLANG_CXX_LIBRARY = "libc++";
				CLANG_ENABLE_MODULES = YES;
				CLANG_ENABLE_OBJC_ARC = YES;
				CLANG_WARN_BOOL_CONVERSION = YES;
				CLANG_WARN_CONSTANT_CONVERSION = YES;
				CLANG_WARN_DIRECT_OBJC_ISA_USAGE = YES_ERROR;
				CLANG_WARN_EMPTY_BODY = YES;
				CLANG_WARN_ENUM_CONVERSION = YES;
				CLANG_WARN_INT_CONVERSION = YES;
				CLANG_WARN_OBJC_ROOT_CLASS = YES_ERROR;
				CLANG_WARN_UNREACHABLE_CODE = YES;
				CLANG_WARN__DUPLICATE_METHOD_MATCH = YES;
				"CODE_SIGN_IDENTITY[sdk=iphoneos*]" = "iPhone Developer";
				COPY_PHASE_STRIP = NO;
				CURRENT_PROJECT_VERSION = 1;
				DEBUG_INFORMATION_FORMAT = "dwarf-with-dsym";
				ENABLE_NS_ASSERTIONS = NO;
				ENABLE_STRICT_OBJC_MSGSEND = YES;
				GCC_C_LANGUAGE_STANDARD = gnu99;
				GCC_NO_COMMON_BLOCKS = YES;
				GCC_WARN_64_TO_32_BIT_CONVERSION = YES;
				GCC_WARN_ABOUT_RETURN_TYPE = YES_ERROR;
				GCC_WARN_UNDECLARED_SELECTOR = YES;
				GCC_WARN_UNINITIALIZED_AUTOS = YES_AGGRESSIVE;
				GCC_WARN_UNUSED_FUNCTION = YES;
				GCC_WARN_UNUSED_VARIABLE = YES;
				IPHONEOS_DEPLOYMENT_TARGET = 8.0;
				MACOSX_DEPLOYMENT_TARGET = 10.10;
				MTL_ENABLE_DEBUG_INFO = NO;
				SDKROOT = iphoneos;
				TARGETED_DEVICE_FAMILY = "1,2";
				VALIDATE_PRODUCT = YES;
				VERSIONING_SYSTEM = "apple-generic";
				VERSION_INFO_PREFIX = "";
			};
			name = Hockeyapp;
		};
		D086A5721CC0116A00F08284 /* Hockeyapp */ = {
			isa = XCBuildConfiguration;
			buildSettings = {
				APPLICATION_EXTENSION_API_ONLY = YES;
				CLANG_ENABLE_MODULES = YES;
				"CODE_SIGN_IDENTITY[sdk=iphoneos*]" = "iPhone Distribution";
				DEFINES_MODULE = YES;
				DYLIB_COMPATIBILITY_VERSION = 1;
				DYLIB_CURRENT_VERSION = 1;
				DYLIB_INSTALL_NAME_BASE = "@rpath";
				ENABLE_BITCODE = YES;
				FRAMEWORK_SEARCH_PATHS = "$(inherited)";
				INFOPLIST_FILE = Postbox/Info.plist;
				INSTALL_PATH = "$(LOCAL_LIBRARY_DIR)/Frameworks";
				IPHONEOS_DEPLOYMENT_TARGET = 8.0;
				LD_RUNPATH_SEARCH_PATHS = "$(inherited) @executable_path/Frameworks @loader_path/Frameworks";
				OTHER_CFLAGS = (
					"-DSQLITE_TEMP_STORE=2",
					"-DSQLITE_HAS_CODEC=1",
					"-DSQLCIPHER_CRYPTO_CC=1",
					"-DSQLITE_ENABLE_FTS3",
				);
				PRODUCT_BUNDLE_IDENTIFIER = "org.telegram.$(PRODUCT_NAME:rfc1034identifier)";
				PRODUCT_NAME = "$(TARGET_NAME)";
				PROVISIONING_PROFILE_SPECIFIER = X834Q8SBVP/;
				SKIP_INSTALL = YES;
				SWIFT_OPTIMIZATION_LEVEL = "-Owholemodule";
				SWIFT_VERSION = 3.0;
			};
			name = Hockeyapp;
		};
		D086A5731CC0116A00F08284 /* Hockeyapp */ = {
			isa = XCBuildConfiguration;
			buildSettings = {
				FRAMEWORK_SEARCH_PATHS = (
					"$(SDKROOT)/Developer/Library/Frameworks",
					"$(inherited)",
					"/Users/peter/Documents/PostBoxTest/submodules/SSignalKit/build/Debug-iphoneos",
				);
				INFOPLIST_FILE = PostboxTests/Info.plist;
				LD_RUNPATH_SEARCH_PATHS = "$(inherited) @executable_path/Frameworks @loader_path/Frameworks";
				PRODUCT_BUNDLE_IDENTIFIER = "org.telegram.$(PRODUCT_NAME:rfc1034identifier)";
				PRODUCT_NAME = "$(TARGET_NAME)";
				SWIFT_VERSION = 3.0;
			};
			name = Hockeyapp;
		};
		D0B418181D7DFAF3004562A4 /* Debug */ = {
			isa = XCBuildConfiguration;
			buildSettings = {
				APPLICATION_EXTENSION_API_ONLY = YES;
				CLANG_ANALYZER_NONNULL = YES;
				CLANG_WARN_DOCUMENTATION_COMMENTS = YES;
				CLANG_WARN_INFINITE_RECURSION = YES;
				CLANG_WARN_SUSPICIOUS_MOVES = YES;
				CODE_SIGN_IDENTITY = "-";
				COMBINE_HIDPI_IMAGES = YES;
				DEBUG_INFORMATION_FORMAT = dwarf;
				DEFINES_MODULE = YES;
				DEVELOPMENT_TEAM = "";
				DYLIB_COMPATIBILITY_VERSION = 1;
				DYLIB_CURRENT_VERSION = 1;
				DYLIB_INSTALL_NAME_BASE = "@rpath";
				FRAMEWORK_VERSION = A;
				INFOPLIST_FILE = PostboxMac/Info.plist;
				INSTALL_PATH = "$(LOCAL_LIBRARY_DIR)/Frameworks";
				LD_RUNPATH_SEARCH_PATHS = "$(inherited) @executable_path/../Frameworks @loader_path/Frameworks";
				MACOSX_DEPLOYMENT_TARGET = 10.10;
				OTHER_CFLAGS = (
					"-DSQLITE_TEMP_STORE=2",
					"-DSQLITE_HAS_CODEC=1",
					"-DSQLCIPHER_CRYPTO_CC=1",
					"-DSQLITE_ENABLE_FTS3",
				);
				OTHER_SWIFT_FLAGS = "-DDEBUG";
				PRODUCT_BUNDLE_IDENTIFIER = org.telegram.Telegram.PostboxMac;
				PRODUCT_NAME = "$(TARGET_NAME)";
				SDKROOT = macosx;
				SKIP_INSTALL = YES;
				SWIFT_ACTIVE_COMPILATION_CONDITIONS = DEBUG;
				SWIFT_VERSION = 3.0;
			};
			name = Debug;
		};
		D0B418191D7DFAF3004562A4 /* Release */ = {
			isa = XCBuildConfiguration;
			buildSettings = {
				APPLICATION_EXTENSION_API_ONLY = YES;
				CLANG_ANALYZER_NONNULL = YES;
				CLANG_WARN_DOCUMENTATION_COMMENTS = YES;
				CLANG_WARN_INFINITE_RECURSION = YES;
				CLANG_WARN_SUSPICIOUS_MOVES = YES;
				CODE_SIGN_IDENTITY = "-";
				COMBINE_HIDPI_IMAGES = YES;
				DEFINES_MODULE = YES;
				DEVELOPMENT_TEAM = "";
				DYLIB_COMPATIBILITY_VERSION = 1;
				DYLIB_CURRENT_VERSION = 1;
				DYLIB_INSTALL_NAME_BASE = "@rpath";
				FRAMEWORK_VERSION = A;
				INFOPLIST_FILE = PostboxMac/Info.plist;
				INSTALL_PATH = "$(LOCAL_LIBRARY_DIR)/Frameworks";
				LD_RUNPATH_SEARCH_PATHS = "$(inherited) @executable_path/../Frameworks @loader_path/Frameworks";
				MACOSX_DEPLOYMENT_TARGET = 10.10;
				OTHER_CFLAGS = (
					"-DSQLITE_TEMP_STORE=2",
					"-DSQLITE_HAS_CODEC=1",
					"-DSQLCIPHER_CRYPTO_CC=1",
					"-DSQLITE_ENABLE_FTS3",
				);
				PRODUCT_BUNDLE_IDENTIFIER = org.telegram.Telegram.PostboxMac;
				PRODUCT_NAME = "$(TARGET_NAME)";
				SDKROOT = macosx;
				SKIP_INSTALL = YES;
				SWIFT_OPTIMIZATION_LEVEL = "-Owholemodule";
				SWIFT_VERSION = 3.0;
			};
			name = Release;
		};
		D0B4181A1D7DFAF3004562A4 /* Hockeyapp */ = {
			isa = XCBuildConfiguration;
			buildSettings = {
				APPLICATION_EXTENSION_API_ONLY = YES;
				CLANG_ANALYZER_NONNULL = YES;
				CLANG_WARN_DOCUMENTATION_COMMENTS = YES;
				CLANG_WARN_INFINITE_RECURSION = YES;
				CLANG_WARN_SUSPICIOUS_MOVES = YES;
				CODE_SIGN_IDENTITY = "-";
				COMBINE_HIDPI_IMAGES = YES;
				DEFINES_MODULE = YES;
				DEVELOPMENT_TEAM = "";
				DYLIB_COMPATIBILITY_VERSION = 1;
				DYLIB_CURRENT_VERSION = 1;
				DYLIB_INSTALL_NAME_BASE = "@rpath";
				FRAMEWORK_VERSION = A;
				INFOPLIST_FILE = PostboxMac/Info.plist;
				INSTALL_PATH = "$(LOCAL_LIBRARY_DIR)/Frameworks";
				LD_RUNPATH_SEARCH_PATHS = "$(inherited) @executable_path/../Frameworks @loader_path/Frameworks";
				MACOSX_DEPLOYMENT_TARGET = 10.10;
				OTHER_CFLAGS = (
					"-DSQLITE_TEMP_STORE=2",
					"-DSQLITE_HAS_CODEC=1",
					"-DSQLCIPHER_CRYPTO_CC=1",
					"-DSQLITE_ENABLE_FTS3",
				);
				PRODUCT_BUNDLE_IDENTIFIER = org.telegram.Telegram.PostboxMac;
				PRODUCT_NAME = "$(TARGET_NAME)";
				SDKROOT = macosx;
				SKIP_INSTALL = YES;
				SWIFT_OPTIMIZATION_LEVEL = "-Owholemodule";
				SWIFT_VERSION = 3.0;
			};
			name = Hockeyapp;
		};
		D0E3A75E1B28A7E300A402D9 /* Debug */ = {
			isa = XCBuildConfiguration;
			baseConfigurationReference = D07516491B2D9E2500AE42E0 /* Postbox.xcconfig */;
			buildSettings = {
				ALWAYS_SEARCH_USER_PATHS = NO;
				CLANG_CXX_LANGUAGE_STANDARD = "gnu++0x";
				CLANG_CXX_LIBRARY = "libc++";
				CLANG_ENABLE_MODULES = YES;
				CLANG_ENABLE_OBJC_ARC = YES;
				CLANG_WARN_BOOL_CONVERSION = YES;
				CLANG_WARN_CONSTANT_CONVERSION = YES;
				CLANG_WARN_DIRECT_OBJC_ISA_USAGE = YES_ERROR;
				CLANG_WARN_EMPTY_BODY = YES;
				CLANG_WARN_ENUM_CONVERSION = YES;
				CLANG_WARN_INT_CONVERSION = YES;
				CLANG_WARN_OBJC_ROOT_CLASS = YES_ERROR;
				CLANG_WARN_UNREACHABLE_CODE = YES;
				CLANG_WARN__DUPLICATE_METHOD_MATCH = YES;
				"CODE_SIGN_IDENTITY[sdk=iphoneos*]" = "iPhone Developer";
				COPY_PHASE_STRIP = NO;
				CURRENT_PROJECT_VERSION = 1;
				DEBUG_INFORMATION_FORMAT = "dwarf-with-dsym";
				ENABLE_STRICT_OBJC_MSGSEND = YES;
				ENABLE_TESTABILITY = YES;
				GCC_C_LANGUAGE_STANDARD = gnu99;
				GCC_DYNAMIC_NO_PIC = NO;
				GCC_NO_COMMON_BLOCKS = YES;
				GCC_OPTIMIZATION_LEVEL = 0;
				GCC_PREPROCESSOR_DEFINITIONS = (
					"DEBUG=1",
					"$(inherited)",
				);
				GCC_SYMBOLS_PRIVATE_EXTERN = NO;
				GCC_WARN_64_TO_32_BIT_CONVERSION = YES;
				GCC_WARN_ABOUT_RETURN_TYPE = YES_ERROR;
				GCC_WARN_UNDECLARED_SELECTOR = YES;
				GCC_WARN_UNINITIALIZED_AUTOS = YES_AGGRESSIVE;
				GCC_WARN_UNUSED_FUNCTION = YES;
				GCC_WARN_UNUSED_VARIABLE = YES;
				IPHONEOS_DEPLOYMENT_TARGET = 8.0;
				MACOSX_DEPLOYMENT_TARGET = 10.10;
				MTL_ENABLE_DEBUG_INFO = YES;
				ONLY_ACTIVE_ARCH = YES;
				SDKROOT = iphoneos;
				SWIFT_OPTIMIZATION_LEVEL = "-Onone";
				TARGETED_DEVICE_FAMILY = "1,2";
				VERSIONING_SYSTEM = "apple-generic";
				VERSION_INFO_PREFIX = "";
			};
			name = Debug;
		};
		D0E3A75F1B28A7E300A402D9 /* Release */ = {
			isa = XCBuildConfiguration;
			baseConfigurationReference = D07516491B2D9E2500AE42E0 /* Postbox.xcconfig */;
			buildSettings = {
				ALWAYS_SEARCH_USER_PATHS = NO;
				CLANG_CXX_LANGUAGE_STANDARD = "gnu++0x";
				CLANG_CXX_LIBRARY = "libc++";
				CLANG_ENABLE_MODULES = YES;
				CLANG_ENABLE_OBJC_ARC = YES;
				CLANG_WARN_BOOL_CONVERSION = YES;
				CLANG_WARN_CONSTANT_CONVERSION = YES;
				CLANG_WARN_DIRECT_OBJC_ISA_USAGE = YES_ERROR;
				CLANG_WARN_EMPTY_BODY = YES;
				CLANG_WARN_ENUM_CONVERSION = YES;
				CLANG_WARN_INT_CONVERSION = YES;
				CLANG_WARN_OBJC_ROOT_CLASS = YES_ERROR;
				CLANG_WARN_UNREACHABLE_CODE = YES;
				CLANG_WARN__DUPLICATE_METHOD_MATCH = YES;
				"CODE_SIGN_IDENTITY[sdk=iphoneos*]" = "iPhone Developer";
				COPY_PHASE_STRIP = NO;
				CURRENT_PROJECT_VERSION = 1;
				DEBUG_INFORMATION_FORMAT = "dwarf-with-dsym";
				ENABLE_NS_ASSERTIONS = NO;
				ENABLE_STRICT_OBJC_MSGSEND = YES;
				GCC_C_LANGUAGE_STANDARD = gnu99;
				GCC_NO_COMMON_BLOCKS = YES;
				GCC_WARN_64_TO_32_BIT_CONVERSION = YES;
				GCC_WARN_ABOUT_RETURN_TYPE = YES_ERROR;
				GCC_WARN_UNDECLARED_SELECTOR = YES;
				GCC_WARN_UNINITIALIZED_AUTOS = YES_AGGRESSIVE;
				GCC_WARN_UNUSED_FUNCTION = YES;
				GCC_WARN_UNUSED_VARIABLE = YES;
				IPHONEOS_DEPLOYMENT_TARGET = 8.0;
				MACOSX_DEPLOYMENT_TARGET = 10.10;
				MTL_ENABLE_DEBUG_INFO = NO;
				SDKROOT = iphoneos;
				TARGETED_DEVICE_FAMILY = "1,2";
				VALIDATE_PRODUCT = YES;
				VERSIONING_SYSTEM = "apple-generic";
				VERSION_INFO_PREFIX = "";
			};
			name = Release;
		};
		D0E3A7611B28A7E300A402D9 /* Debug */ = {
			isa = XCBuildConfiguration;
			baseConfigurationReference = D07516491B2D9E2500AE42E0 /* Postbox.xcconfig */;
			buildSettings = {
				APPLICATION_EXTENSION_API_ONLY = YES;
				CLANG_ENABLE_MODULES = YES;
				"CODE_SIGN_IDENTITY[sdk=iphoneos*]" = "iPhone Developer";
				DEFINES_MODULE = YES;
				DYLIB_COMPATIBILITY_VERSION = 1;
				DYLIB_CURRENT_VERSION = 1;
				DYLIB_INSTALL_NAME_BASE = "@rpath";
				ENABLE_BITCODE = YES;
				FRAMEWORK_SEARCH_PATHS = "$(inherited)";
				INFOPLIST_FILE = Postbox/Info.plist;
				INSTALL_PATH = "$(LOCAL_LIBRARY_DIR)/Frameworks";
				IPHONEOS_DEPLOYMENT_TARGET = 8.0;
				LD_RUNPATH_SEARCH_PATHS = "$(inherited) @executable_path/Frameworks @loader_path/Frameworks";
				OTHER_CFLAGS = (
					"-DSQLITE_TEMP_STORE=2",
					"-DSQLITE_HAS_CODEC=1",
					"-DSQLCIPHER_CRYPTO_CC=1",
					"-DSQLITE_ENABLE_FTS3",
				);
				OTHER_SWIFT_FLAGS = "-DDEBUG";
				PRODUCT_BUNDLE_IDENTIFIER = "org.telegram.$(PRODUCT_NAME:rfc1034identifier)";
				PRODUCT_NAME = "$(TARGET_NAME)";
				PROVISIONING_PROFILE_SPECIFIER = X834Q8SBVP/;
				SKIP_INSTALL = YES;
				SWIFT_OPTIMIZATION_LEVEL = "-Onone";
				SWIFT_VERSION = 3.0;
			};
			name = Debug;
		};
		D0E3A7621B28A7E300A402D9 /* Release */ = {
			isa = XCBuildConfiguration;
			buildSettings = {
				APPLICATION_EXTENSION_API_ONLY = YES;
				CLANG_ENABLE_MODULES = YES;
				"CODE_SIGN_IDENTITY[sdk=iphoneos*]" = "iPhone Distribution";
				DEFINES_MODULE = YES;
				DYLIB_COMPATIBILITY_VERSION = 1;
				DYLIB_CURRENT_VERSION = 1;
				DYLIB_INSTALL_NAME_BASE = "@rpath";
				ENABLE_BITCODE = YES;
				FRAMEWORK_SEARCH_PATHS = "$(inherited)";
				INFOPLIST_FILE = Postbox/Info.plist;
				INSTALL_PATH = "$(LOCAL_LIBRARY_DIR)/Frameworks";
				IPHONEOS_DEPLOYMENT_TARGET = 8.0;
				LD_RUNPATH_SEARCH_PATHS = "$(inherited) @executable_path/Frameworks @loader_path/Frameworks";
				OTHER_CFLAGS = (
					"-DSQLITE_TEMP_STORE=2",
					"-DSQLITE_HAS_CODEC=1",
					"-DSQLCIPHER_CRYPTO_CC=1",
					"-DSQLITE_ENABLE_FTS3",
				);
				PRODUCT_BUNDLE_IDENTIFIER = "org.telegram.$(PRODUCT_NAME:rfc1034identifier)";
				PRODUCT_NAME = "$(TARGET_NAME)";
				PROVISIONING_PROFILE_SPECIFIER = X834Q8SBVP/;
				SKIP_INSTALL = YES;
				SWIFT_OPTIMIZATION_LEVEL = "-Owholemodule";
				SWIFT_VERSION = 3.0;
			};
			name = Release;
		};
		D0E3A7641B28A7E300A402D9 /* Debug */ = {
			isa = XCBuildConfiguration;
			baseConfigurationReference = D07516491B2D9E2500AE42E0 /* Postbox.xcconfig */;
			buildSettings = {
				FRAMEWORK_SEARCH_PATHS = (
					"$(SDKROOT)/Developer/Library/Frameworks",
					"$(inherited)",
					"/Users/peter/Documents/PostBoxTest/submodules/SSignalKit/build/Debug-iphoneos",
				);
				GCC_PREPROCESSOR_DEFINITIONS = (
					"DEBUG=1",
					"$(inherited)",
				);
				INFOPLIST_FILE = PostboxTests/Info.plist;
				LD_RUNPATH_SEARCH_PATHS = "$(inherited) @executable_path/Frameworks @loader_path/Frameworks";
				PRODUCT_BUNDLE_IDENTIFIER = "org.telegram.$(PRODUCT_NAME:rfc1034identifier)";
				PRODUCT_NAME = "$(TARGET_NAME)";
				SWIFT_VERSION = 3.0;
			};
			name = Debug;
		};
		D0E3A7651B28A7E300A402D9 /* Release */ = {
			isa = XCBuildConfiguration;
			buildSettings = {
				FRAMEWORK_SEARCH_PATHS = (
					"$(SDKROOT)/Developer/Library/Frameworks",
					"$(inherited)",
					"/Users/peter/Documents/PostBoxTest/submodules/SSignalKit/build/Debug-iphoneos",
				);
				INFOPLIST_FILE = PostboxTests/Info.plist;
				LD_RUNPATH_SEARCH_PATHS = "$(inherited) @executable_path/Frameworks @loader_path/Frameworks";
				PRODUCT_BUNDLE_IDENTIFIER = "org.telegram.$(PRODUCT_NAME:rfc1034identifier)";
				PRODUCT_NAME = "$(TARGET_NAME)";
				SWIFT_OPTIMIZATION_LEVEL = "-Owholemodule";
				SWIFT_VERSION = 3.0;
			};
			name = Release;
		};
/* End XCBuildConfiguration section */

/* Begin XCConfigurationList section */
		D0B4181B1D7DFAF3004562A4 /* Build configuration list for PBXNativeTarget "PostboxMac" */ = {
			isa = XCConfigurationList;
			buildConfigurations = (
				D0B418181D7DFAF3004562A4 /* Debug */,
				D0B418191D7DFAF3004562A4 /* Release */,
				D0B4181A1D7DFAF3004562A4 /* Hockeyapp */,
			);
			defaultConfigurationIsVisible = 0;
			defaultConfigurationName = Release;
		};
		D0E3A7441B28A7E300A402D9 /* Build configuration list for PBXProject "Postbox" */ = {
			isa = XCConfigurationList;
			buildConfigurations = (
				D0E3A75E1B28A7E300A402D9 /* Debug */,
				D0E3A75F1B28A7E300A402D9 /* Release */,
				D086A5711CC0116A00F08284 /* Hockeyapp */,
			);
			defaultConfigurationIsVisible = 0;
			defaultConfigurationName = Release;
		};
		D0E3A7601B28A7E300A402D9 /* Build configuration list for PBXNativeTarget "Postbox" */ = {
			isa = XCConfigurationList;
			buildConfigurations = (
				D0E3A7611B28A7E300A402D9 /* Debug */,
				D0E3A7621B28A7E300A402D9 /* Release */,
				D086A5721CC0116A00F08284 /* Hockeyapp */,
			);
			defaultConfigurationIsVisible = 0;
			defaultConfigurationName = Release;
		};
		D0E3A7631B28A7E300A402D9 /* Build configuration list for PBXNativeTarget "PostboxTests" */ = {
			isa = XCConfigurationList;
			buildConfigurations = (
				D0E3A7641B28A7E300A402D9 /* Debug */,
				D0E3A7651B28A7E300A402D9 /* Release */,
				D086A5731CC0116A00F08284 /* Hockeyapp */,
			);
			defaultConfigurationIsVisible = 0;
			defaultConfigurationName = Release;
		};
/* End XCConfigurationList section */
	};
	rootObject = D0E3A7411B28A7E300A402D9 /* Project object */;
}<|MERGE_RESOLUTION|>--- conflicted
+++ resolved
@@ -169,15 +169,12 @@
 		D0E3A7881B28AE9C00A402D9 /* Coding.swift in Sources */ = {isa = PBXBuildFile; fileRef = D0E3A7871B28AE9C00A402D9 /* Coding.swift */; };
 		D0E3A79E1B28B50400A402D9 /* Message.swift in Sources */ = {isa = PBXBuildFile; fileRef = D0E3A79D1B28B50400A402D9 /* Message.swift */; };
 		D0E3A7A21B28B7DC00A402D9 /* Media.swift in Sources */ = {isa = PBXBuildFile; fileRef = D0E3A7A11B28B7DC00A402D9 /* Media.swift */; };
-<<<<<<< HEAD
-=======
 		D0F3CC721DDE1CDC008148FA /* ItemCacheTable.swift in Sources */ = {isa = PBXBuildFile; fileRef = D0F3CC711DDE1CDC008148FA /* ItemCacheTable.swift */; };
 		D0F3CC741DDE1EB9008148FA /* ItemCacheMetaTable.swift in Sources */ = {isa = PBXBuildFile; fileRef = D0F3CC731DDE1EB9008148FA /* ItemCacheMetaTable.swift */; };
 		D0F3CC751DDE2845008148FA /* ItemCacheMetaTable.swift in Sources */ = {isa = PBXBuildFile; fileRef = D0F3CC731DDE1EB9008148FA /* ItemCacheMetaTable.swift */; };
 		D0F3CC761DDE2845008148FA /* ItemCacheTable.swift in Sources */ = {isa = PBXBuildFile; fileRef = D0F3CC711DDE1CDC008148FA /* ItemCacheTable.swift */; };
 		D0F7AB321DCFAB18009AD9A1 /* PeerChatTopTaggedMessageIds.swift in Sources */ = {isa = PBXBuildFile; fileRef = D0F7AB311DCFAB18009AD9A1 /* PeerChatTopTaggedMessageIds.swift */; };
 		D0F7AB331DCFAB1C009AD9A1 /* PeerChatTopTaggedMessageIds.swift in Sources */ = {isa = PBXBuildFile; fileRef = D0F7AB311DCFAB18009AD9A1 /* PeerChatTopTaggedMessageIds.swift */; };
->>>>>>> 45f81135
 		D0F9E85B1C565EBB00037222 /* MessageMediaTable.swift in Sources */ = {isa = PBXBuildFile; fileRef = D0F9E85A1C565EBB00037222 /* MessageMediaTable.swift */; };
 		D0F9E8611C57766A00037222 /* MessageHistoryTableTests.swift in Sources */ = {isa = PBXBuildFile; fileRef = D0F9E8601C57766A00037222 /* MessageHistoryTableTests.swift */; };
 		D0F9E8631C579F0200037222 /* MediaCleanupTable.swift in Sources */ = {isa = PBXBuildFile; fileRef = D0F9E8621C579F0200037222 /* MediaCleanupTable.swift */; };
@@ -291,12 +288,9 @@
 		D0E3A7871B28AE9C00A402D9 /* Coding.swift */ = {isa = PBXFileReference; fileEncoding = 4; lastKnownFileType = sourcecode.swift; path = Coding.swift; sourceTree = "<group>"; };
 		D0E3A79D1B28B50400A402D9 /* Message.swift */ = {isa = PBXFileReference; fileEncoding = 4; lastKnownFileType = sourcecode.swift; path = Message.swift; sourceTree = "<group>"; };
 		D0E3A7A11B28B7DC00A402D9 /* Media.swift */ = {isa = PBXFileReference; fileEncoding = 4; lastKnownFileType = sourcecode.swift; path = Media.swift; sourceTree = "<group>"; };
-<<<<<<< HEAD
-=======
 		D0F3CC711DDE1CDC008148FA /* ItemCacheTable.swift */ = {isa = PBXFileReference; fileEncoding = 4; lastKnownFileType = sourcecode.swift; path = ItemCacheTable.swift; sourceTree = "<group>"; };
 		D0F3CC731DDE1EB9008148FA /* ItemCacheMetaTable.swift */ = {isa = PBXFileReference; fileEncoding = 4; lastKnownFileType = sourcecode.swift; path = ItemCacheMetaTable.swift; sourceTree = "<group>"; };
 		D0F7AB311DCFAB18009AD9A1 /* PeerChatTopTaggedMessageIds.swift */ = {isa = PBXFileReference; fileEncoding = 4; lastKnownFileType = sourcecode.swift; path = PeerChatTopTaggedMessageIds.swift; sourceTree = "<group>"; };
->>>>>>> 45f81135
 		D0F9E85A1C565EBB00037222 /* MessageMediaTable.swift */ = {isa = PBXFileReference; fileEncoding = 4; lastKnownFileType = sourcecode.swift; path = MessageMediaTable.swift; sourceTree = "<group>"; };
 		D0F9E8601C57766A00037222 /* MessageHistoryTableTests.swift */ = {isa = PBXFileReference; fileEncoding = 4; lastKnownFileType = sourcecode.swift; path = MessageHistoryTableTests.swift; sourceTree = "<group>"; };
 		D0F9E8621C579F0200037222 /* MediaCleanupTable.swift */ = {isa = PBXFileReference; fileEncoding = 4; lastKnownFileType = sourcecode.swift; path = MediaCleanupTable.swift; sourceTree = "<group>"; };
@@ -426,12 +420,9 @@
 				D021E0D51DB4FCFC00C6B04F /* ItemCollectionInfoTable.swift */,
 				D021E0D71DB4FD1300C6B04F /* ItemCollectionItemTable.swift */,
 				D07CFF821DCA909100761F81 /* PeerChatInterfaceStateTable.swift */,
-<<<<<<< HEAD
-=======
 				D0F7AB311DCFAB18009AD9A1 /* PeerChatTopTaggedMessageIds.swift */,
 				D0F3CC731DDE1EB9008148FA /* ItemCacheMetaTable.swift */,
 				D0F3CC711DDE1CDC008148FA /* ItemCacheTable.swift */,
->>>>>>> 45f81135
 			);
 			name = Tables;
 			sourceTree = "<group>";
@@ -803,6 +794,7 @@
 				D0B418321D7DFE16004562A4 /* SqliteValueBox.swift in Sources */,
 				D073CE8C1DCBF3BB007511FD /* ChatListTable.swift in Sources */,
 				D073CE921DCBF3BB007511FD /* PeerTable.swift in Sources */,
+				D0F7AB331DCFAB1C009AD9A1 /* PeerChatTopTaggedMessageIds.swift in Sources */,
 				D073CE741DCBF3B4007511FD /* Peer.swift in Sources */,
 				D073CE7A1DCBF3B4007511FD /* PeerReadState.swift in Sources */,
 				D073CE801DCBF3B4007511FD /* PeerChatInterfaceState.swift in Sources */,
@@ -888,6 +880,7 @@
 				D00EED1E1C81F28D00341DFF /* MessageHistoryTagsTable.swift in Sources */,
 				D044CA2C1C617E2D002160FF /* MessageHistoryMetadataTable.swift in Sources */,
 				D03120FC1DA55427006A2A60 /* PeerNotificationSettings.swift in Sources */,
+				D0F7AB321DCFAB18009AD9A1 /* PeerChatTopTaggedMessageIds.swift in Sources */,
 				D03BCCF81C73561C0097A291 /* Table.swift in Sources */,
 				D021E0DC1DB5237C00C6B04F /* ItemCollectionsView.swift in Sources */,
 				D0C735281C864DF300BB3149 /* PeerChatStateTable.swift in Sources */,
@@ -998,7 +991,7 @@
 				PROVISIONING_PROFILE_SPECIFIER = X834Q8SBVP/;
 				SKIP_INSTALL = YES;
 				SWIFT_OPTIMIZATION_LEVEL = "-Owholemodule";
-				SWIFT_VERSION = 3.0;
+				SWIFT_VERSION = 3.0.1;
 			};
 			name = Hockeyapp;
 		};
@@ -1248,7 +1241,7 @@
 				PROVISIONING_PROFILE_SPECIFIER = X834Q8SBVP/;
 				SKIP_INSTALL = YES;
 				SWIFT_OPTIMIZATION_LEVEL = "-Onone";
-				SWIFT_VERSION = 3.0;
+				SWIFT_VERSION = 3.0.1;
 			};
 			name = Debug;
 		};
@@ -1279,7 +1272,7 @@
 				PROVISIONING_PROFILE_SPECIFIER = X834Q8SBVP/;
 				SKIP_INSTALL = YES;
 				SWIFT_OPTIMIZATION_LEVEL = "-Owholemodule";
-				SWIFT_VERSION = 3.0;
+				SWIFT_VERSION = 3.0.1;
 			};
 			name = Release;
 		};
