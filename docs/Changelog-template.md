<<<<<<< HEAD
## Version 3.8-Beta.1

- [NEW] Added Bitcode support
- [UPDATE] Requires Xcode 7 or later to build
- [UPDATE] Requires iOS 7 or later as base SDK
- [UPDATE] Silenced deprecation warnings for `NSURLConnection` calls, these will be refactored in a future update
- [UPDATE] Removed statusbar adjustment code (which isn't needed any longer)
- [UPDATE] Removed kBITTextLabel... defines and use NSText.. instead
- [UPDATE] Removed a few `#if __IPHONE_OS_VERSION_MAX_ALLOWED > __IPHONE_6_1` since iOS 7 or later is now required as base SDK
- [UPDATE] Use `UIAlertController` when available
=======
## Version 3.7.3

- [BUGFIX] `BITCrashManager`: Updated PLCrashReporter build created with Xcode 6.4 to solve a duplicate symbol error some users are experiencing
- [BUGFIX] `BITUpdateManager`: Fixed updating an app not triggering a crash report if `enableAppNotTerminatingCleanlyDetection` is enabled
- [BUGFIX] Additional minor fixes
>>>>>>> 48c8cea8

## Version 3.7.2

- [BUGFIX] `BITCrashManager`: Added workaround for a bug observed in iOS 9 beta's dyld triggering an infinite loop on startup
- [BUGFIX] `BITFeedbackManager`: Fixed a crash in the feedback UI that can occur when rotating the device while data is being loaded
- [BUGFIX] Fixed `Info.plist` entries in `HockeySDKResources.bundle` which cause Xcode 7 to show an error when uploading an app to iTunes Connect
- [BUGFIX] Additional minor fixes

## Version 3.7.1

- [BUGFIX] `CocoaPods`: Fixes the default podspec with binary distribution
- [BUGFIX] `CocoaPods`: Changes `HockeySDK-Source` to use non configurable approach, since we couldn't make it work reliably in all scenarios

## Version 3.7.0

- [NEW] Simplified installation process. If support for modules is enabled in the target project (default for most projects), it’s no longer necessary to add the frameworks manually
- [NEW] `CocoaPods`: Default pod uses binary distribution and offers crash only build as a subspec
- [NEW] `CocoaPods`: New `HockeySDK-Source` pod integrates via source code and offers feature set customization via subspecs. Note: We do not support building with Xcode 7 yet!
- [NEW] `BITCrashManager`: Added support for unhandled C++ exceptions (requires to link `libc++`)
- [NEW] `BITCrashManager`: Sending crash reports via `NSURLSession` whenever possible
- [NEW] `BITCrashManager`: Added process ID to `BITCrashDetails`
- [NEW] `BITCrashManager`: Added `CFBundleShortVersionString` value to crash reports
- [NEW] `BITFeedbackManager`: "Add Image" button in feedback compose view can now be hidden using `feedbackComposeHideImageAttachmentButton` property
- [NEW] `BITFeedbackManagerDelegate`: Added `allowAutomaticFetchingForNewFeedbackForManager:` to define if the SDK should fetch new messages on app startup and when the app is coming into foreground. 
- [NEW] Added disableInstallTracking property to disable installation tracking (AppStore only).
- [UPDATE] Restructured installation documentation
- [BUGFIX] `BITCrashManager`: Fixed offline issue showing crash alert over and over again with unsent crash reports
- [BUGFIX] `BITFeedbackManager`: Improved screenshot handling on slow devices
- [BUGFIX] `BITStoreUpdateManager`: Delegate property wasn't propagated correctly
- [BUGFIX] Fixed various compiler warnings & other improvements

## Version 3.6.4

- [BUGFIX] Fixed a build issue

## Version 3.6.3

- [NEW] `BITCrashManager`: Added launch time to crash reports
- [NEW] `BITFeedbackManager`: Added support for setting tintColor for feedback list buttons
- [NEW] `BITFeedbackManager`: Added `feedbackComposerPreparedItems` to prefill feedback compose UI message with given items
- [NEW] `BITUpdateManagerDelegate`: Added `willStartDownloadAndUpdate` to be notified before beta update starts
- [UPDATE] Improved CocoaPods support to allow building as a native iOS 8 framework
- [UPDATE] Keychain is now accessed with `kSecAttrAccessibleAlwaysThisDeviceOnly` to support apps that are running in the background and the device is still locked
- [UPDATE] Reduced file size of images in `HockeySDKResources.bundle` by 63%
- [UPDATE] `BITCrashManager`: `timeintervalCrashInLastSessionOccured` property is deprecated due to typo, use `timeIntervalCrashInLastSessionOccurred` instead
- [UPDATE] `BITFeedbackManager`: `BITFeedbackListViewCellPresentatationStyle` is deprecated due to a typo, use `BITFeedbackListViewCellPresentationStyle` instead
- [UPDATE] `BITAuthenticator`: Use NSLog instead of an UIAlertView in case of keychain issues
- [BUGFIX] `BITCrashManager`: Fixed issue with `appNotTerminatingCleanlyDetection` for some scenarios
- [BUGFIX] `BITFeedbackManager`: Fixed a crash when deleting feedback attachments
- [BUGFIX] `BITFeedbackManager`: Fixed a crash related to viewing attachments
- [BUGFIX] `BITFeedbackManager`: Fixed landscape screenshot issues in iOS 8
- [BUGFIX] `BITFeedbackManager`: Fixed various issues in feedback compose UI
- [BUGFIX] `BITFeedbackManager`: Fixed loading issues for attachments in feedback UI
- [BUGFIX] `BITFeedbackManager`: Fixed statusbar issues and the image attachment picker with apps not showing a status bar
- [BUGFIX] Removed a header file from the crash only build that is not needed
- [BUGFIX] Fixed various typos in documentation, properties
- [BUGFIX] Fixed various compiler warnings
- [BUGFIX] Various additional fixes

## Version 3.6.2

- [UPDATE] Store anonymous UUID asynchronously into the keychain to work around rare keychain blocking behavior
- [UPDATE] `BITCrashManager`: Improved detecting app specific binary images in crash report for improved crash grouping on the server
- [UPDATE] `BITUpdateManager`: Added new `updateManagerWillExitApp` delegate method
- [UPDATE] `BITUpdateManager`: Don't save any file when app was installed from App Store
- [BUGFIX] `BITCrashManager`: Fixed issues with sending crash reports for apps with xml tags in the app name
- [BUGFIX] `BITFeedbackManager`: Fixed screenshot trigger issue not always fetching the last taken image
- [BUGFIX] `BITFeedbackManager`: Fixed compose view issue with predefined text
- [BUGFIX] Fixed a warning when integrating the binary framework for only crash reporting
- [BUGFIX] Fixed compiler warnings
- [BUGFIX] Various additional fixes

## Version 3.6.1

- [BUGFIX] Fixed feedback compose view to correctly show the text in landscape on iOS 8

## Version 3.6

- [NEW] `BITCrashManager`: Added support for iOS 8 Extensions
- [NEW] `BITCrashManager`: Option to add a custom UI flow before sending a crash report, e.g. to ask users for more details (see `setAlertViewHandler:`)
- [NEW] `BITCrashManager`: Provide details on a crash report (see `lastSessionCrashDetails` and `BITCrashDetails`)
- [NEW] `BITCrashManager`: Experimental support for detecting app kills triggered by iOS while the app is in foreground (see `enableAppNotTerminatingCleanlyDetection`)
- [NEW] `BITCrashManager`: Added `didReceiveMemoryWarningInLastSession` which indicates if the last app session did get a memory warning by iOS
- [NEW] `BITFeedbackManager`: Attach and annotate images and screenshots
- [NEW] `BITFeedbackManager`: Attach any binary data to compose message view (see `showFeedbackComposeViewWithPreparedItems:`)
- [NEW] `BITFeedbackManager`: Show a compose message with a screenshot image attached using predefined triggers (see `feedbackObservationMode`) or your own custom triggers (see `showFeedbackComposeViewWithGeneratedScreenshot`)
- [NEW] Minimum iOS Deployment version is now iOS 6.0
- [NEW] Requires to link additional frameworks: `AssetLibrary`, `MobileCoreServices`, `QuickLook`
- [UPDATE] `BITCrashManager`: Updated `setCrashCallbacks` handling now using `BITCrashManagerCallbacks` instead of `PLCrashReporterCallbacks` (which is no longer public)
- [UPDATE] `BITCrashManager`: Crash reports are now sent individually if there are multiple pending
- [UPDATE] `BITUpdateManager`: Improved algorithm for fetching an optimal sized app icon for the Update View
- [UPDATE] `BITUpdateManager`: Properly consider paragraphs in release notes when presenting them in the Update view
- [UPDATE] Property `delegate` in all components is now private. Set the delegate on `BITHockeyManager` only!
- [UPDATE] Removed support for Atlassian JMC
- [BUGFIX] Various additional fixes
<br /><br/>

## Version 3.6.0 Beta 2

- [NEW] `BITFeedbackManager`: Screenshot feature is now part of the public API
- [UPDATE] `BITFeedbackManager`: Various improvements for the screenshot feature
- [UPDATE] `BITFeedbackManager`: Added `BITHockeyAttachment` for more customizable attachments to feedback (`content-type`, `filename`)
- [UPDATE] `BITUpdateManager`: Improved algorithm for fetching an optimal sized app icon for the Update View
- [UPDATE] `BITUpdateManager`: Properly consider paragraphs in releases notes when presenting them in the Update View
- [UPDATE] `BITCrashManager`: Updated PLCrashReporter to version 1.2
- [UPDATE] `BITCrashManager`: Added `osVersion` and `osBuild` properties to `BITCrashDetails`
- [BUGFIX] `BITCrashManager`: Use correct filename for crash report attachments
- [UPDATE] Property `delegate` in all components is now private. Set the delegate on `BITHockeyManager` only!
- [BUGFIX] Various additional fixes
<br /><br/>

## Version 3.6.0 Beta 1

- [NEW] Minimum iOS Deployment version is now iOS 6.0
- [NEW] Requires to link additional frameworks: `AssetLibrary`, `MobileCoreServices`, `QuickLook`
- [NEW] `BITFeedbackManager`: Attach and annotate images and screenshots
- [NEW] `BITFeedbackManager`: Attach any binary data to compose message view (see `showFeedbackComposeViewWithPreparedItems:`)
- [NEW] `BITFeedbackManager`: Show a compose message with a screenshot image attached using predefined triggers (see `feedbackObservationMode`) or your own custom triggers (see `showFeedbackComposeViewWithGeneratedScreenshot`)
- [NEW] `BITCrashManager`: Option to add a custom UI flow before sending a crash report, e.g. to ask users for more details (see `setAlertViewHandler:`)
- [NEW] `BITCrashManager`: Provide details on a crash report (see `lastSessionCrashDetails`)
- [NEW] `BITCrashManager`: Experimental support for detecting app kills triggered by iOS while the app is in foreground (see `enableAppNotTerminatingCleanlyDetection`)
- [NEW] `BITCrashManager`: Added `didReceiveMemoryWarningInLastSession` which indicates if the last app session did get a memory warning by iOS
- [UPDATE] `BITCrashManager`: Updated `setCrashCallbacks` handling now using `BITCrashManagerCallbacks` instead of `PLCrashReporterCallbacks` (which is no longer public)
- [UPDATE] `BITCrashManager`: Crash reports are now send individually if there are multiple pending
- [UPDATE] Removed support for Atlassian JMC
- [BUGFIX] Fixed an incorrect submission warning about referencing non-public selector `attachmentData`
<br /><br/>

## Version 3.5.7

- [UPDATE] Easy Swift integration for binary distribution (No Objective-C bridging header required)
- [UPDATE] `BITAuthenticator`: Improved keychain handling
- [UPDATE] `BITUpdateManager`: Improved iOS 8 In-App-Update process handling
- [BUGFIX] `BITUpdateManager`: Fixed layout issue for resizable iOS layout
- [BUGFIX] Fixed an iTunes Connect warning for `attachmentData` property
<br /><br/>

## Version 3.5.6

- [UPDATE] `BITCrashManager`: Updated PLCrashReporter to version 1.2
- [UPDATE] `BITUpdateManager`: Improved algorithm to find the optimal app icon
- [BUGFIX] `BITAuthenticator`: Fixed problem with authorization and iOS 8
- [BUGFIX] Fixed a problem with integration test and iOS 8 
<br /><br/>

## Version 3.5.5

- [NEW] `BITCrashManager`: Added support for adding a binary attachment to crash reports
- [NEW] `BITCrashManager`: Integrated PLCrashReporter 1.2 RC5 (with 2 more fixes)
- [BUGFIX] `BITUpdateManager`: Fixed problem with `checkForUpdate` when `updateSetting` is set to `BITUpdateCheckManually`
- [BUGFIX] `BITAuthenticator`: Fixed keychain warning alert showing app on launch if keychain is locked
- [BUGFIX] `BITAuthenticator`: Fixed a possible assertion problem with auto-authentication (when using custom SDK builds without assertions being disabled)
- [BUGFIX] `BITAuthenticator`: Added user email to crash report for beta builds if BITAuthenticator is set to BITAuthenticatorIdentificationTypeWebAuth
- [BUGFIX] Fixed more analyzer warnings
<br /><br/>

## Version 3.5.4

- [BUGFIX] Fix a possible crash before sending the crash report when the selector could not be found
- [BUGFIX] Fix a memory leak in keychain handling
<br /><br/>

## Version 3.5.3

- [NEW] Crash Reports now provide the selector name e.g. for crashes in `objc_MsgSend`
- [NEW] Add setter for global `userID`, `userName`, `userEmail`. Can be used instead of the delegates.
- [UPDATE] On device symbolication is now optional, disabled by default
- [BUGFIX] Fix for automatic authentication not always working correctly
- [BUGFIX] `BITFeedbackComposeViewControllerDelegate` now also works for compose view controller used by the feedback list view
- [BUGFIX] Fix typos in documentation
<br /><br/>

## Version 3.5.2

- [UPDATE] Make sure a log message appears in the console if the SDK is not setup on the main thread
- [BUGFIX] Fix usage time always being send as `0` instead of sending the actual usage time
- [BUGFIX] Fix "Install" button in the mandatory update alert not working and forcing users to use the "show" button and then install from the update view instead
- [BUGFIX] Fix possible unused function warnings
- [BUGFIX] Fix two warnings when `-Wshorten-64-to-32` is set.
- [BUGFIX] Fix typos in documentation
<br /><br/>

## Version 3.5.1

- General

  - [NEW] Add new initialize to make the configuration easier: `[BITHockeyManager configureWithIdentifier:]`
  - [NEW] Add `[BITHockeyManager testIdentifier]` to check if the SDK reaches the server. The result is shown on the HockeyApp website on success.
  - [UPDATE] `delegate` can now also be defined using the property directly (instead of using the configureWith methods)
  - [UPDATE] Use system provided Base64 encoding implementation
  - [UPDATE] Improved logic to choose the right `UIWindow` instance for dialogs
  - [BUGFIX] Fix compile issues when excluding all modules but crash reporting
  - [BUGFIX] Fix warning on implicit conversion from `CGImageAlphaInfo` to `CGBitmapInfo`
  - [BUGFIX] Fix warnings for implicit conversions of `UITextAlignment` and `UILineBreakMode`
  - [BUGFIX] Various additional smaller bug fixes
	<br /><br/>

- Crash Reporting

  - [NEW] Integrated PLCrashReporter 1.2 RC 2
  - [NEW] Add `generateTestCrash` method to more quickly test the crash reporting (automatically disabled in App Store environment!)
  - [NEW] Add PLCR header files to the public headers in the framework
  - [NEW] Add the option to define callbacks that will be executed prior to program termination after a crash has occurred. Callback code has to be async-safe!
  - [UPDATE] Change the default of `showAlwaysButton` property to `YES`
  - [BUGFIX] Always format date and timestamps in crash report in `en_US_POSIX` locale.
	<br /><br/>
  
- Feedback

  - [UPDATE] Use only one activity view controller per UIActivity
  - [BUGFIX] Fix delete button appearance in feedback list view on iOS 7 when swiping a feedback message
  - [BUGFIX] Comply to -[UIActivity activityDidFinish:] requirements
  - [BUGFIX] Use non-deprecated delegate method for `BITFeedbackActivity`
	<br /><br/>

- Ad-Hoc/Enterprise Authentication

  - [NEW] Automatic authorization when app was installed over the air. This still requires to call `[BITAuthenticator authenticateInstallation];` after calling `startManager`!
  - [UPDATE] Set the tintColor in the auth view and modal views navigation controller on iOS 7
  - [UPDATE] Show an alert if the authentication token could not be stored into the keychain
  - [UPDATE] Use UTF8 encoding for auth data
  - [UPDATE] Replace email placeholder texts
  - [BUGFIX] Make sure the authentication window is always correctly dismissed
  - [BUGFIX] Fixed memory issues
	<br /><br/>

- Ad-Hoc/Enterprise Updates

  - [NEW] Provide alert option to show mandatory update details
  - [NEW] Add button to expired page (and alert) that lets the user check for a new version (can be disabled using `disableUpdateCheckOptionWhenExpired`)
  - [UPDATE] Usage metrics are now stored in an independent file instead of using `NSUserDefaults`
	<br /><br/>
	

## Version 3.5.0

- General

  - [NEW] Added support for iOS 7
  - [NEW] Added support for arm64 architecture
  - [NEW] Added `BITStoreUpdateManager` for alerting the user of available App Store updates (disabled by default)
  - [NEW] Added `BITAuthenticator` class for authorizing installations (Ad-Hoc/Enterprise builds only!)
  - [NEW] Added support for apps starting in the background
  - [NEW] Added possibility to build custom frameworks including/excluding specific modules from the static library (see `HockeySDKFeatureConfig.h`)
  - [NEW] Added public access to the anonymous UUID that the SDK generates per app installation
  - [NEW] Added possibility to overwrite SDK specific localization strings in the apps localization files
  - [UPDATE] Updated localizations provided by [Wordcrafts.de](http://wordcrafts.de):
	Chinese, Dutch, English, French, German, Hungarian, Italian, Japanese, Portuguese, Brazilian-Portuguese, Romanian, Russian, Spanish
  - [UPDATE] User related data is now stored in the keychain instead of property files
  - [UPDATE] SDK documentation improvements
  - [BUGFIX] Fixed multiple compiler warnings
  - [BUGFIX] Various UI updates and fixes
  <br /><br/>

- Crash Reporting

  - [NEW] Integrated PLCrashReporter 1.2 beta 3
  - [NEW] Added optional support for Mach exceptions
  - [NEW] Added support for arm64
  - [UPDATE] PLCrashReporter build with `BIT` namespace to avoid collisions
  - [UPDATE] Crash reporting is automatically disabled when the app is invoked with the debugger!
  - [UPDATE] Automatically add the users UDID or email to crash reports in Ad-Hoc/Enterprise builds if they are provided by BITAuthenticator
	<br /><br/>

- Feedback

  - [NEW] New protocol to inform about incoming feedback messages, see `BITFeedbackManagerDelegate`
  - [UPDATE] Added method in `BITFeedbackComposeViewControllerDelegate` to let the app know if the user submitted a new message or cancelled it
	<br /><br/>

- App Store Updates

  - [NEW] Inform user when a new version is available in the App Store (optional, disabled by default)
	<br /><br/>


- Ad-Hoc/Enterprise Authentication

  - [NEW] `BITAuthenticator` identifies app installations, automatically disabled in App Store environments
  - [NEW] `BITAuthenticator` can identify the user through:
    - The email address of their HockeyApp account
    - Login with their HockeyApp account (does not work with Facebook accounts!)
    - Installation of the HockeyApp web-clip to provide the UDID (requires the app to handle URL callbacks)
    - Web based login with their HockeyApp account
  - [NEW] `BITAuthenticator` can require the authorization:
    - Never
    - On first app version launch
    - Whenever the app comes into foreground (requires the device to have a working internet connection)
  - [NEW] Option to customize the authentication flow
  - [NEW] Possibility to use an existing URL scheme
	<br /><br/>

- Ad-Hoc/Enterprise Updates

  - [UPDATE] Removed delegate for getting the UDID, please migrate to the new `BITAuthenticator`
  - [NEW] In-app updates are now only offered if the device matches the minimum OS version requirement
	<br /><br/>

---

## Version 3.5.0 RC 3

- General

  - [NEW] Added public access to the anonymous UUID that the SDK generates per app installation
  - [NEW] Added possibility to overwrite SDK specific localization strings in the apps localization files
  - [UPDATE] Podspec updates
  - [BUGFIX] Fixed memory leaks
  - [BUGFIX] Various minor bugfixes
  <br /><br/>

- Crash Reporting

  - [UPDATE] Integrated PLCrashReporter 1.2 beta 3
  - [BUGFIX] Fixed crash if minimum OS version isn't provided
  - [BUGFIX] Update private C function to use BIT namespace
  <br /><br/>
  
- Feedback

  - [BUGFIX] Fixed some layout issues in the user info screen
  <br /><br/>

- Ad-Hoc/Enterprise Updates

  - [BUGFIX] Fixed update view controller not showing updated content after using the check button
  - [BUGFIX] Fixed usage value being reset on every app cold start
  <br /><br/>

- Ad-Hoc/Enterprise Authentication

  - [NEW] Added web based user authentication
  - [UPDATE] IMPORTANT: You need to call `[[BITHockeyManager sharedHockeyManager].authenticator authenticateInstallation];` yourself after startup when the authentication and/or verification should be performed and when it is safe to present a modal view controller!
  - [UPDATE] Removed `automaticMode`. You now need to call `authenticateInstallation` when it is safe to do so or handle the complete process yourself.
  <br /><br/>

## Version 3.5.0 RC 2

- General

  - [BUGFIX] Remove assertions from release build
	<br /><br/>
	
- Ad-Hoc/Enterprise Updates

  - [BUGFIX] Add new iOS 7 icon sizes detection and adjust corner radius
	<br /><br/>

## Version 3.5.0 RC 1

- General

  - [UPDATE] Documentation improvements nearly everywhere
	<br /><br/>

- Crash Reporting

  - [UPDATE] Integrated PLCrashReporter 1.2 beta 2
  - [UPDATE] 64 bit crash reports now contain the correct architecture string
  - [UPDATE] Automatically add the users UDID or email to crash reports in Ad-Hoc/Enterprise builds if they are provided by BITAuthenticator
  - [BUGFIX] Fixed userName, userEmail and userID not being added to crash reports
	<br /><br/>

- App Store Updates

  - [UPDATE] Changed default update check interval to weekly
	<br /><br/>

- Ad-Hoc/Enterprise Authentication

  - [NEW] Redesigned API for easier usage and more flexibility (please check the documentation!)
  - [NEW] Added option to customize the authentication flow
  - [NEW] Added option to provide a custom parentViewController for presenting the UI
  - [NEW] Added possibility to use an existing URL scheme
  - [BUGFIX] Fixed authentication UI appearing after updating apps without changing the authentication settings
	<br /><br/>

- Ad-Hoc/Enterprise Updates

  - [UPDATE] Don't add icon gloss to icons when running on iOS 7
  - [BUGFIX] Fixed a few iOS 7 related UI problems in the update view
	<br /><br/>


## Version 3.5.0 Beta 3

- Feedback

  - [BUGFIX] Fix a layout issue with the compose feedback UI on the iPad with iOS 7 in landscape orientation
	<br /><br/>

- Ad-Hoc/Enterprise Authentication

  - [BUGFIX] Fix a possible crash in iOS 5
	<br /><br/>


## Version 3.5.0 Beta 2

- General

  - [NEW] Added support for apps starting in the background
  - [UPDATE] Added updated CocoaSpec
  - [BUGFIX] Various documentation improvements
	<br /><br/>

- Ad-Hoc/Enterprise Authentication

  - [BUGFIX] Fix duplicate count of installations
	<br /><br/>

- Ad-Hoc/Enterprise Updates

  - [BUGFIX] Update view not showing any versions
  - [BUGFIX] Fix a crash presenting the update view on iOS 5 and iOS 6
	<br /><br/>


## Version 3.5.0 Beta 1

- General

  - [NEW] Added support for iOS 7
  - [NEW] Added experimental support for arm64 architecture
  - [NEW] Added `BITStoreUpdateManager` for alerting the user of available App Store updates (disabled by default)
  - [NEW] Added `BITAuthenticator` class for authorizing installations (Ad-Hoc/Enterprise builds only!)
  - [NEW] Added possibility to build custom frameworks including/excluding specific modules from the static library (see `HockeySDKFeatureConfig.h`)
  - [UPDATE] User related data is now stored in the keychain instead of property files
  - [UPDATE] SDK documentation improvements
  - [BUGFIX] Fixed multiple compiler warnings
  - [BUGFIX] Fixed a few UI glitches, e.g. adjusting status bar style
	<br /><br/>

- Crash Reporting

  - [NEW] Integrated PLCrashReporter 1.2 beta 1
  - [NEW] Added optional support for Mach exceptions
  - [NEW] Experimental support for arm64 (will be tested and improved once devices are available)
  - [UPDATE] PLCrashReporter build with `BIT` namespace to avoid collisions
  - [UPDATE] Crash reporting is automatically disabled when the app is invoked with the debugger!
	<br /><br/>

- Feedback

  - [NEW] New protocol to inform about incoming feedback messages, see `BITFeedbackManagerDelegate`
  - [UPDATE] Added method in `BITFeedbackComposeViewControllerDelegate` to let the app know if the user submitted a new message or cancelled it
	<br /><br/>

- App Store Updates

  - [NEW] Inform user when a new version is available in the App Store (optional, disabled by default)
	<br /><br/>

- Ad-Hoc/Enterprise Updates and Authentication

  - [UPDATE] Removed delegate for getting the UDID, please migrate to the new `BITAuthenticator`
  - [NEW] In-app updates are now only offered if the device matches the minimum OS version requirement
  - [NEW] `BITAuthenticator` identifies app installations, automatically disabled in App Store environments
  - [NEW] `BITAuthenticator` can identify the user through:
    - The email address of his/her HockeyApp account
    - Login with his/her HockeyApp account (does not work with Facebook accounts!)
    - Installation of the HockeyApp web-clip to provide the UDID (requires the app to handle URL callbacks)
  - [NEW] `BITAuthenticator` can require the authorization:
    - Never
    - Optionally, i.e. the user can skip the dialog
    - On first app version launch
    - Whenever the app comes into foreground (requires the device to have a working internet connection)
	<br /><br/>


## Version 3.0.0

- General

	- [NEW] Added new Feedback module
	- [NEW] Minimum iOS Deployment version is now iOS 5.0
	- [NEW] Migrated to use ARC
	- [NEW] Added localizations provided by [Wordcrafts.de](http://wordcrafts.de):
	Chinese, English, French, German, Italian, Japanese, Portuguese, Brazilian-Portuguese, Russian, Spanish
	- [NEW] Added Romanian, Hungarian localization
	- [UPDATE] Updated integration and migration documentation
      - [Installation & Setup](http://www.hockeyapp.net/help/sdk/ios/3.0.0/docs/docs/Guide-Installation-Setup.html) (Recommended)
      - [Installation & Setup Advanced](http://www.hockeyapp.net/help/sdk/ios/3.0.0/docs/docs/Guide-Installation-Setup-Advanced.html) (Using Git submodule and Xcode sub-project)
      - [Migration from previous SDK Versions](http://www.hockeyapp.net/help/sdk/ios/3.0.0/docs/docs/Guide-Migration-Kits.html)
	- [UPDATE] Using embedded.framework for binary distribution containing everything needed in one package
	- [UPDATE] Improved Xcode project setup to only use one static library
	- [UPDATE] Providing build settings as `HockeySDK.xcconfig` file for easier setup
	- [UPDATE] Remove `-ObjC` from `Other Linker Flags`, since the SDK doesn't need it anymore
	- [UPDATE] Improved documentation
	- [UPDATE] Excluded binary UUID check from simulator builds, so unit test targets will work. But functionality based on binary UUID cannot be tested in the simulator, e.g. update without changing build version.
	- [BUGFIX] Fixed some new compiler warnings
	- [BUGFIX] Fixed some missing new lines at EOF
	- [BUGFIX] Make sure sure JSON serialization doesn't crash if the string is nil
	- [BUGFIX] Various additional minor fixes
	<br /><br/>

- Crash Reporting

	- [NEW] Added anonymous device ID to crash reports
	- [UPDATE] The following delegates in `BITCrashManagerDelegate` moved to `BITHockeyManagerDelegate`:
	- `- (NSString *)userNameForCrashManager:(BITCrashManager *)crashManager;` is now `- (NSString *)userNameForHockeyManager:(BITHockeyManager *)hockeyManager componentManager:(BITHockeyBaseManager *)componentManager;`
	- `- (NSString *)userEmailForCrashManager:(BITCrashManager *)crashManager;` is now `- (NSString *)userEmailForHockeyManager:(BITHockeyManager *)hockeyManager componentManager:(BITHockeyBaseManager *)componentManager;`
	- [BUGFIX] Moved calculation of time interval between startup and crash further up in the code, so delegates can use this information e.g. to add it into a log file
	- [BUGFIX] If a crash was detected but could not be read (if handling crashes on startup is implemented), the delegate is still called
	- [BUGFIX] Timestamp in crash report is now always UTC in en_US locale
	- [BUGFIX] Make sure crash reports incident identifier and key don't have special [] chars and some value
	<br /><br/>

- Feedback

	- [NEW] User feedback interface for direct communication with your users
	- [NEW] iOS 6 UIActivity component for integrating feedback
	- [NEW] When first opening the feedback list view, user details and show compose screen are automatically shown
	<br /><br/>

- Updating

	- [NEW] Support for In-App updates without changing `CFBundleVersion`
	- [UPDATE] Update UI modified to be more iOS 6 alike
	- [UPDATE] Update UI shows the company name next to the app name if defined in the backend
	- [UPDATE] Updated integration and migration documentation: [Installation & Setup](http://www.hockeyapp.net/help/sdk/ios/3.0.0/docs/docs/Guide-Installation-Setup.html) (Recommended), [Installation & Setup Advanced](http://www.hockeyapp.net/help/sdk/ios/3.0.0/docs/docs/Guide-Installation-Setup-Advanced.html) (Using Git submodule and Xcode sub-project), [Migration from previous SDK Versions](http://www.hockeyapp.net/help/sdk/ios/3.0.0/docs/docs/Guide-Migration-Kits.html)
      		
	- [BUGFIX] Fixed a problem showing the update UI animated if there TTNavigator class is present even though not being used

---

### Version 3.0.0 RC 1

- General:

    - [NEW] Added localizations provided by [Wordcrafts.de](http://wordcrafts.de):
      Chinese, English, French, German, Italian, Japanese, Portuguese, Brazilian-Portuguese, Russian, Spanish
    - [NEW] Added Romanian localization
    - [UPDATE] Documentation improvements
    - [UPDATE] Exclude binary UUID check from simulator builds, so unit test targets will work. But functionality based on binary UUID cannot be tested in the simulator, e.g. update without changing build version.
    - [BUGFIX] Cocoapods bugfix for preprocessor definitions
    - [BUGFIX] Various additional minor fixes

- Feedback:

    - [UPDATE] Only push user details screen automatically onto the list view once
    - [BUGFIX] Show proper missing user name or email instead of showing `(null)` in a button
    - [BUGFIX] Various fixes to changing the `requireUserEmail` and `requireUserName` values

    
### Version 3.0.0b5

- General:

    - [NEW] Remove `-ObjC` from `Other Linker Flags`, since the SDK doesn't need it
    - [NEW] Update localizations (german, croatian)
    - [BUGFIX] Fix some new compiler warnings
    - [BUGFIX] Fix some missing new lines at EOF
    - [BUGFIX] Make sure sure JSON serialization doesn't crash if the string is nil

- Crash Reporting:

    - [NEW] Add anonymous device ID to crash reports
    - [BUGFIX] Move calculation of time interval between startup and crash further up in the code, so delegates can use this information e.g. to add it into a log file
    - [BUGFIX] Call delegate also if a crash was detected but could not be read (if handling crashes on startup is implemented)
    - [BUGFIX] Format timestamp in crash report to be always UTC in en_US locale
    - [BUGFIX] Make sure crash reports incident identifier and key don't have special [] chars and some value

- Feedback:

    - [NEW] Ask user details and show compose screen automatically on first opening feedback list view
    - [BUGFIX] Fix some users own messages re-appearing after deleting them
    - [BUGFIX] Problems displaying feedback list view in a navigation hierarchy

- Updating:

    - [BUGFIX] Fix a problem showing the update UI animated if there TTNavigator class is present even though not being used
    
### Version 3.0.0b4

- Crash Reporting:

    - [BUGFIX] Fix a crash if `username`, `useremail` or `userid` delegate method returns `nil` and trying to send a crash report

- Feedback:

    - [BUGFIX] Fix user data UI not always being presented as a form sheet on the iPad
    
- Updating:

    - [BUGFIX] Fix a problem showing the update UI animated if there TTNavigator class is present even though not being used
    
### Version 3.0.0b3

- General:

    - [BUGFIX] Exchange some more prefixes of TTTAttributedLabel class that have been missed out
    - [BUGFIX] Fix some new compiler warnings

- Crash Reporting:

    - [BUGFIX] Format timestamp in crash report to be always UTC in en_US locale

### Version 3.0.0b2

- General:

    - [BUGFIX] Add missing header files to the binary distribution
    - [BUGFIX] Add missing new lines of two header files
    
### Version 3.0.0b1

- General:

    - [NEW] Feedback component
    - [NEW] Minimum iOS Deployment version is now iOS 5.0
    - [NEW] Migrated to use ARC
    - [UPDATE] Improved Xcode project setup to only use one static library
    - [UPDATE] Providing build settings as `HockeySDK.xcconfig` file for easier setup
    - [UPDATE] Using embedded.framework for binary distribution containing everything needed in one package
    
- Feedback:

    - [NEW] User feedback interface for direct communication with your users
    - [NEW] iOS 6 UIActivity component for integrating feedback

- Updating:

    - [NEW] Support for In-App updates without changing `CFBundleVersion`
    - [UPDATE] Update UI modified to be more iOS 6 alike
    - [UPDATE] Update UI shows the company name next to the app name if defined in the backend


## Version 2.5.5

- General:

    - [BUGFIX] Fix some new compiler warnings

- Crash Reporting:

    - [NEW] Add anonymous device ID to crash reports
    - [BUGFIX] Move calculation of time interval between startup and crash further up in the code, so delegates can use this information e.g. to add it into a log file
    - [BUGFIX] Call delegate also if a crash was detected but could not be read (if handling crashes on startup is implemented)
    - [BUGFIX] Format timestamp in crash report to be always UTC in en_US locale
    - [BUGFIX] Make sure crash reports incident identifier and key don't have special [] chars and some value

- Updating:

    - [BUGFIX] Fix a problem showing the update UI animated if there TTNavigator class is present even though not being used

## Version 2.5.4

- General:

    - Declared as final release, since everything in 2.5.4b3 is working as expected

### Version 2.5.4b3

- General:

    - [NEW] Atlassian JMC support disabled (Use subproject integration if you want it)

### Version 2.5.4b2

- Crash Reporting:

    - [UPDATE] Migrate pre v2.5 auto send user setting
    - [BUGFIX] The alert option 'Auto Send' did not persist correctly

- Updating:

    - [BUGFIX] Authorization option did not persist correctly and caused authorization to re-appear on every cold app start

### Version 2.5.4b1

- General:

    - [NEW] JMC support is removed from binary distribution, requires the compiler preprocessor definition `JIRA_MOBILE_CONNECT_SUPPORT_ENABLED=1` to be linked. Enabled when using the subproject
    - [BUGFIX] Fix compiler warnings when using Cocoapods

- Updating:

    - [BUGFIX] `expiryDate` property not working correctly

## Version 2.5.3

- General:

    - [BUGFIX] Fix checking validity of live identifier not working correctly

## Version 2.5.2

- General:

    - Declared as final release, since everything in 2.5.2b2 is working as expected

### Version 2.5.2b2

- General:

    - [NEW] Added support for armv7s architecture

- Updating:

    - [BUGFIX] Fix update checks not done when the app becomes active again


### Version 2.5.2b1

- General:

    - [NEW] Replace categories with C functions, so the `Other Linker Flag` `-ObjC` and `-all_load` won't not be needed for integration
	- [BUGFIX] Some code style fixes and missing new lines in headers at EOF

- Crash Reporting:

    - [NEW] PLCrashReporter framework now linked into the HockeySDK framework, so that won't be needed to be added separately any more
    - [NEW] Add some error handler detection to optionally notify the developer of multiple handlers that could cause crashes not to be reported to HockeyApp
    - [NEW] Show an error in the console if an older version of PLCrashReporter is linked
    - [NEW] Make sure the app doesn't crash if the developer forgot to delete the old PLCrashReporter version and the framework search path is still pointing to it

- Updating:

    - [BUGFIX] Fix disabling usage tracking and expiry check not working if `checkForUpdateOnLaunch` is set to NO
    - [BUGFIX] `disableUpdateManager` wasn't working correctly
    - [BUGFIX] If the server doesn't return any app versions, don't handle this as an error, but show a warning in the console when `debugLogging` is enabled

## Version 2.5.1

- General:

	- [BUGFIX] Typo in delegate `shouldUseLiveIdentifier` of `BITHockeyManagerDelegate`
	- [BUGFIX] Default updateManager delegate wasn't set

- Crash Reporting:

	- [BUGFIX] Crash when developer sends the notification `BITHockeyNetworkDidBecomeReachableNotification`


## Version 2.5

- General:

	- [NEW] Unified SDK for accessing HockeyApp on iOS

		- Requires iOS 4.0 or newer

		- Replaces the previous separate SDKs for iOS: HockeyKit and QuincyKit.
		
		  The previous SDKs are still available and are still working. But future
		  HockeyApp features will only be integrated in this new unified SDK.

		- Integration either as framework or Xcode subproject using the sourcecode
		
		  Check out [Installation & Setup](Guide-Installation-Setup)

	- [NEW] Cleaned up public interfaces and internal processing all across the SDK

	- [NEW] [AppleDoc](http://gentlebytes.com/appledoc/) based documentation and HowTos
	
		This allows the documentation to be generated into HTML or DocSet.

- Crash Reporting:

	- [NEW] Workflow to handle crashes that happen on startup.
	
		Check out [How to handle crashes on startup](HowTo-Handle-Crashes-On-Startup) for more details.

	- [NEW] Symbolicate iOS calls async-safe on the device

	- [NEW] Single property/option to deactivate, require user to agree submitting and autosubmit
		
		E.g. implement a settings screen with the three options and set
		`[BITCrashManager crashManagerStatus]` to the desired user value.

	- [UPDATED] Updated [PLCrashReporter](https://code.google.com/p/plcrashreporter/) with updates and bugfixes (source available on [GitHub](https://github.com/bitstadium/PLCrashReporter))

	- [REMOVED] Feedback for Crash Groups Status
		
		Please keep using QuincyKit for now if you want this feature. This feature needs to be
		redesigned on SDK and server side to be more efficient and easier to use.

- Updating:

	- [NEW] Expire beta versions with a given date

	- [REMOVED] Settings screen

		If you want users to be able not to send analytics data, implement the
		`[BITUpdateManagerDelegate updateManagerShouldSendUsageData:]` delegate and return
		the value depending on what the user defines in your settings UI.<|MERGE_RESOLUTION|>--- conflicted
+++ resolved
@@ -1,4 +1,3 @@
-<<<<<<< HEAD
 ## Version 3.8-Beta.1
 
 - [NEW] Added Bitcode support
@@ -9,13 +8,12 @@
 - [UPDATE] Removed kBITTextLabel... defines and use NSText.. instead
 - [UPDATE] Removed a few `#if __IPHONE_OS_VERSION_MAX_ALLOWED > __IPHONE_6_1` since iOS 7 or later is now required as base SDK
 - [UPDATE] Use `UIAlertController` when available
-=======
+
 ## Version 3.7.3
 
 - [BUGFIX] `BITCrashManager`: Updated PLCrashReporter build created with Xcode 6.4 to solve a duplicate symbol error some users are experiencing
 - [BUGFIX] `BITUpdateManager`: Fixed updating an app not triggering a crash report if `enableAppNotTerminatingCleanlyDetection` is enabled
 - [BUGFIX] Additional minor fixes
->>>>>>> 48c8cea8
 
 ## Version 3.7.2
 
