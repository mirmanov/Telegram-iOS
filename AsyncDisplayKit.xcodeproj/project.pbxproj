// !$*UTF8*$!
{
	archiveVersion = 1;
	classes = {
	};
	objectVersion = 47;
	objects = {

/* Begin PBXBuildFile section */
		044284FD1BAA365100D16268 /* UICollectionViewLayout+ASConvenience.mm in Sources */ = {isa = PBXBuildFile; fileRef = 205F0E0E1B371875007741D0 /* UICollectionViewLayout+ASConvenience.mm */; };
		044284FF1BAA3BD600D16268 /* UICollectionViewLayout+ASConvenience.h in Headers */ = {isa = PBXBuildFile; fileRef = 205F0E0D1B371875007741D0 /* UICollectionViewLayout+ASConvenience.h */; settings = {ATTRIBUTES = (Public, ); }; };
		044285081BAA63FE00D16268 /* ASBatchFetching.h in Headers */ = {isa = PBXBuildFile; fileRef = 044285051BAA63FE00D16268 /* ASBatchFetching.h */; settings = {ATTRIBUTES = (Private, ); }; };
		0442850A1BAA63FE00D16268 /* ASBatchFetching.mm in Sources */ = {isa = PBXBuildFile; fileRef = 044285061BAA63FE00D16268 /* ASBatchFetching.mm */; };
		0442850E1BAA64EC00D16268 /* ASTwoDimensionalArrayUtils.h in Headers */ = {isa = PBXBuildFile; fileRef = 0442850B1BAA64EC00D16268 /* ASTwoDimensionalArrayUtils.h */; settings = {ATTRIBUTES = (Private, ); }; };
		044285101BAA64EC00D16268 /* ASTwoDimensionalArrayUtils.mm in Sources */ = {isa = PBXBuildFile; fileRef = 0442850C1BAA64EC00D16268 /* ASTwoDimensionalArrayUtils.mm */; };
		052EE0661A159FEF002C6279 /* ASMultiplexImageNodeTests.mm in Sources */ = {isa = PBXBuildFile; fileRef = 052EE0651A159FEF002C6279 /* ASMultiplexImageNodeTests.mm */; };
		052EE06B1A15A0D8002C6279 /* TestResources in Resources */ = {isa = PBXBuildFile; fileRef = 052EE06A1A15A0D8002C6279 /* TestResources */; };
		056D21551ABCEF50001107EF /* ASImageNodeSnapshotTests.mm in Sources */ = {isa = PBXBuildFile; fileRef = 056D21541ABCEF50001107EF /* ASImageNodeSnapshotTests.mm */; };
		057D02C41AC0A66700C7AC3C /* main.mm in Sources */ = {isa = PBXBuildFile; fileRef = 057D02C31AC0A66700C7AC3C /* main.mm */; };
		057D02C71AC0A66700C7AC3C /* AppDelegate.mm in Sources */ = {isa = PBXBuildFile; fileRef = 057D02C61AC0A66700C7AC3C /* AppDelegate.mm */; };
		058D09BE195D04C000B7D73C /* XCTest.framework in Frameworks */ = {isa = PBXBuildFile; fileRef = 058D09BD195D04C000B7D73C /* XCTest.framework */; };
		058D09BF195D04C000B7D73C /* Foundation.framework in Frameworks */ = {isa = PBXBuildFile; fileRef = 058D09AF195D04C000B7D73C /* Foundation.framework */; };
		058D09C1195D04C000B7D73C /* UIKit.framework in Frameworks */ = {isa = PBXBuildFile; fileRef = 058D09C0195D04C000B7D73C /* UIKit.framework */; };
		058D09CA195D04C000B7D73C /* InfoPlist.strings in Resources */ = {isa = PBXBuildFile; fileRef = 058D09C8195D04C000B7D73C /* InfoPlist.strings */; };
		058D0A38195D057000B7D73C /* ASDisplayLayerTests.mm in Sources */ = {isa = PBXBuildFile; fileRef = 058D0A2D195D057000B7D73C /* ASDisplayLayerTests.mm */; };
		058D0A39195D057000B7D73C /* ASDisplayNodeAppearanceTests.mm in Sources */ = {isa = PBXBuildFile; fileRef = 058D0A2E195D057000B7D73C /* ASDisplayNodeAppearanceTests.mm */; };
		058D0A3A195D057000B7D73C /* ASDisplayNodeTests.mm in Sources */ = {isa = PBXBuildFile; fileRef = 058D0A2F195D057000B7D73C /* ASDisplayNodeTests.mm */; };
		058D0A3B195D057000B7D73C /* ASDisplayNodeTestsHelper.mm in Sources */ = {isa = PBXBuildFile; fileRef = 058D0A31195D057000B7D73C /* ASDisplayNodeTestsHelper.mm */; };
		058D0A3C195D057000B7D73C /* ASMutableAttributedStringBuilderTests.mm in Sources */ = {isa = PBXBuildFile; fileRef = 058D0A32195D057000B7D73C /* ASMutableAttributedStringBuilderTests.mm */; };
		058D0A3D195D057000B7D73C /* ASTextKitCoreTextAdditionsTests.mm in Sources */ = {isa = PBXBuildFile; fileRef = 058D0A33195D057000B7D73C /* ASTextKitCoreTextAdditionsTests.mm */; };
		058D0A40195D057000B7D73C /* ASTextNodeTests.mm in Sources */ = {isa = PBXBuildFile; fileRef = 058D0A36195D057000B7D73C /* ASTextNodeTests.mm */; };
		058D0A41195D057000B7D73C /* ASTextNodeWordKernerTests.mm in Sources */ = {isa = PBXBuildFile; fileRef = 058D0A37195D057000B7D73C /* ASTextNodeWordKernerTests.mm */; };
		05EA6FE71AC0966E00E35788 /* ASSnapshotTestCase.mm in Sources */ = {isa = PBXBuildFile; fileRef = 05EA6FE61AC0966E00E35788 /* ASSnapshotTestCase.mm */; };
		0FAFDF7520EC1C90003A51C0 /* ASLayout+IGListKit.h in Headers */ = {isa = PBXBuildFile; fileRef = 0FAFDF7320EC1C8F003A51C0 /* ASLayout+IGListKit.h */; settings = {ATTRIBUTES = (Public, ); }; };
		0FAFDF7620EC1C90003A51C0 /* ASLayout+IGListKit.mm in Sources */ = {isa = PBXBuildFile; fileRef = 0FAFDF7420EC1C90003A51C0 /* ASLayout+IGListKit.mm */; };
		18C2ED7F1B9B7DE800F627B3 /* ASCollectionNode.h in Headers */ = {isa = PBXBuildFile; fileRef = 18C2ED7C1B9B7DE800F627B3 /* ASCollectionNode.h */; settings = {ATTRIBUTES = (Public, ); }; };
		18C2ED831B9B7DE800F627B3 /* ASCollectionNode.mm in Sources */ = {isa = PBXBuildFile; fileRef = 18C2ED7D1B9B7DE800F627B3 /* ASCollectionNode.mm */; };
		1A6C000D1FAB4E2100D05926 /* ASCornerLayoutSpec.h in Headers */ = {isa = PBXBuildFile; fileRef = 1A6C000B1FAB4E2000D05926 /* ASCornerLayoutSpec.h */; settings = {ATTRIBUTES = (Public, ); }; };
		1A6C000E1FAB4E2100D05926 /* ASCornerLayoutSpec.mm in Sources */ = {isa = PBXBuildFile; fileRef = 1A6C000C1FAB4E2100D05926 /* ASCornerLayoutSpec.mm */; };
		1A6C00111FAB4EDD00D05926 /* ASCornerLayoutSpecSnapshotTests.mm in Sources */ = {isa = PBXBuildFile; fileRef = 1A6C000F1FAB4ED400D05926 /* ASCornerLayoutSpecSnapshotTests.mm */; };
		242995D31B29743C00090100 /* ASBasicImageDownloaderTests.mm in Sources */ = {isa = PBXBuildFile; fileRef = 242995D21B29743C00090100 /* ASBasicImageDownloaderTests.mm */; };
		2538B6F31BC5D2A2003CA0B4 /* ASCollectionViewFlowLayoutInspectorTests.mm in Sources */ = {isa = PBXBuildFile; fileRef = 2538B6F21BC5D2A2003CA0B4 /* ASCollectionViewFlowLayoutInspectorTests.mm */; };
		254C6B521BF8FE6D003EC431 /* ASTextKitTruncationTests.mm in Sources */ = {isa = PBXBuildFile; fileRef = 254C6B511BF8FE6D003EC431 /* ASTextKitTruncationTests.mm */; };
		254C6B541BF8FF2A003EC431 /* ASTextKitTests.mm in Sources */ = {isa = PBXBuildFile; fileRef = 254C6B531BF8FF2A003EC431 /* ASTextKitTests.mm */; };
		254C6B731BF94DF4003EC431 /* ASTextKitCoreTextAdditions.h in Headers */ = {isa = PBXBuildFile; fileRef = 257754BB1BEE458E00737CA5 /* ASTextKitCoreTextAdditions.h */; settings = {ATTRIBUTES = (Private, ); }; };
		254C6B741BF94DF4003EC431 /* ASTextNodeWordKerner.h in Headers */ = {isa = PBXBuildFile; fileRef = 257754B91BEE458E00737CA5 /* ASTextNodeWordKerner.h */; settings = {ATTRIBUTES = (Private, ); }; };
		254C6B751BF94DF4003EC431 /* ASTextKitComponents.h in Headers */ = {isa = PBXBuildFile; fileRef = 257754BA1BEE458E00737CA5 /* ASTextKitComponents.h */; settings = {ATTRIBUTES = (Public, ); }; };
		254C6B761BF94DF4003EC431 /* ASTextNodeTypes.h in Headers */ = {isa = PBXBuildFile; fileRef = 257754BC1BEE458E00737CA5 /* ASTextNodeTypes.h */; settings = {ATTRIBUTES = (Public, ); }; };
		254C6B771BF94DF4003EC431 /* ASTextKitAttributes.h in Headers */ = {isa = PBXBuildFile; fileRef = 257754951BEE44CD00737CA5 /* ASTextKitAttributes.h */; settings = {ATTRIBUTES = (Private, ); }; };
		254C6B781BF94DF4003EC431 /* ASTextKitContext.h in Headers */ = {isa = PBXBuildFile; fileRef = 257754961BEE44CD00737CA5 /* ASTextKitContext.h */; settings = {ATTRIBUTES = (Private, ); }; };
		254C6B791BF94DF4003EC431 /* ASTextKitEntityAttribute.h in Headers */ = {isa = PBXBuildFile; fileRef = 257754981BEE44CD00737CA5 /* ASTextKitEntityAttribute.h */; settings = {ATTRIBUTES = (Private, ); }; };
		254C6B7A1BF94DF4003EC431 /* ASTextKitRenderer.h in Headers */ = {isa = PBXBuildFile; fileRef = 257754931BEE44CD00737CA5 /* ASTextKitRenderer.h */; settings = {ATTRIBUTES = (Private, ); }; };
		254C6B7B1BF94DF4003EC431 /* ASTextKitRenderer+Positioning.h in Headers */ = {isa = PBXBuildFile; fileRef = 2577549B1BEE44CD00737CA5 /* ASTextKitRenderer+Positioning.h */; settings = {ATTRIBUTES = (Private, ); }; };
		254C6B7C1BF94DF4003EC431 /* ASTextKitRenderer+TextChecking.h in Headers */ = {isa = PBXBuildFile; fileRef = 2577549D1BEE44CD00737CA5 /* ASTextKitRenderer+TextChecking.h */; settings = {ATTRIBUTES = (Private, ); }; };
		254C6B7D1BF94DF4003EC431 /* ASTextKitShadower.h in Headers */ = {isa = PBXBuildFile; fileRef = 2577549F1BEE44CD00737CA5 /* ASTextKitShadower.h */; settings = {ATTRIBUTES = (Private, ); }; };
		254C6B7E1BF94DF4003EC431 /* ASTextKitTailTruncater.h in Headers */ = {isa = PBXBuildFile; fileRef = 257754A11BEE44CD00737CA5 /* ASTextKitTailTruncater.h */; settings = {ATTRIBUTES = (Private, ); }; };
		254C6B7F1BF94DF4003EC431 /* ASTextKitTruncating.h in Headers */ = {isa = PBXBuildFile; fileRef = 257754A31BEE44CD00737CA5 /* ASTextKitTruncating.h */; settings = {ATTRIBUTES = (Private, ); }; };
		254C6B821BF94F8A003EC431 /* ASTextKitComponents.mm in Sources */ = {isa = PBXBuildFile; fileRef = 257754B71BEE458D00737CA5 /* ASTextKitComponents.mm */; };
		254C6B831BF94F8A003EC431 /* ASTextKitCoreTextAdditions.mm in Sources */ = {isa = PBXBuildFile; fileRef = 257754B81BEE458E00737CA5 /* ASTextKitCoreTextAdditions.mm */; };
		254C6B841BF94F8A003EC431 /* ASTextNodeWordKerner.mm in Sources */ = {isa = PBXBuildFile; fileRef = 257754BD1BEE458E00737CA5 /* ASTextNodeWordKerner.mm */; };
		254C6B851BF94F8A003EC431 /* ASTextKitAttributes.mm in Sources */ = {isa = PBXBuildFile; fileRef = 257754941BEE44CD00737CA5 /* ASTextKitAttributes.mm */; };
		254C6B861BF94F8A003EC431 /* ASTextKitContext.mm in Sources */ = {isa = PBXBuildFile; fileRef = 257754971BEE44CD00737CA5 /* ASTextKitContext.mm */; };
		254C6B871BF94F8A003EC431 /* ASTextKitEntityAttribute.mm in Sources */ = {isa = PBXBuildFile; fileRef = 257754991BEE44CD00737CA5 /* ASTextKitEntityAttribute.mm */; };
		254C6B881BF94F8A003EC431 /* ASTextKitRenderer.mm in Sources */ = {isa = PBXBuildFile; fileRef = 2577549A1BEE44CD00737CA5 /* ASTextKitRenderer.mm */; };
		254C6B891BF94F8A003EC431 /* ASTextKitRenderer+Positioning.mm in Sources */ = {isa = PBXBuildFile; fileRef = 2577549C1BEE44CD00737CA5 /* ASTextKitRenderer+Positioning.mm */; };
		254C6B8A1BF94F8A003EC431 /* ASTextKitRenderer+TextChecking.mm in Sources */ = {isa = PBXBuildFile; fileRef = 2577549E1BEE44CD00737CA5 /* ASTextKitRenderer+TextChecking.mm */; };
		254C6B8B1BF94F8A003EC431 /* ASTextKitShadower.mm in Sources */ = {isa = PBXBuildFile; fileRef = 257754A01BEE44CD00737CA5 /* ASTextKitShadower.mm */; };
		254C6B8C1BF94F8A003EC431 /* ASTextKitTailTruncater.mm in Sources */ = {isa = PBXBuildFile; fileRef = 257754A21BEE44CD00737CA5 /* ASTextKitTailTruncater.mm */; };
		25E327571C16819500A2170C /* ASPagerNode.h in Headers */ = {isa = PBXBuildFile; fileRef = 25E327541C16819500A2170C /* ASPagerNode.h */; settings = {ATTRIBUTES = (Public, ); }; };
		25E327591C16819500A2170C /* ASPagerNode.mm in Sources */ = {isa = PBXBuildFile; fileRef = 25E327551C16819500A2170C /* ASPagerNode.mm */; };
		2767E9411BB19BD600EA9B77 /* ASViewController.h in Headers */ = {isa = PBXBuildFile; fileRef = ACC945A81BA9E7A0005E1FB8 /* ASViewController.h */; settings = {ATTRIBUTES = (Public, ); }; };
		2911485C1A77147A005D0878 /* ASControlNodeTests.mm in Sources */ = {isa = PBXBuildFile; fileRef = 2911485B1A77147A005D0878 /* ASControlNodeTests.mm */; };
		296A0A351A951ABF005ACEAA /* ASBatchFetchingTests.mm in Sources */ = {isa = PBXBuildFile; fileRef = 296A0A341A951ABF005ACEAA /* ASBatchFetchingTests.mm */; };
		29CDC2E21AAE70D000833CA4 /* ASBasicImageDownloaderContextTests.mm in Sources */ = {isa = PBXBuildFile; fileRef = 29CDC2E11AAE70D000833CA4 /* ASBasicImageDownloaderContextTests.mm */; };
		2C107F5B1BA9F54500F13DE5 /* AsyncDisplayKit.h in Headers */ = {isa = PBXBuildFile; fileRef = 6BDC61F51978FEA400E50D21 /* AsyncDisplayKit.h */; settings = {ATTRIBUTES = (Public, ); }; };
		34566CB31BC1213700715E6B /* ASPhotosFrameworkImageRequest.mm in Sources */ = {isa = PBXBuildFile; fileRef = CC7FD9DD1BB5E962005CCB2B /* ASPhotosFrameworkImageRequest.mm */; };
		34EFC75B1B701BAF00AD841F /* ASDimension.h in Headers */ = {isa = PBXBuildFile; fileRef = ACF6ED071B17843500DA7C62 /* ASDimension.h */; settings = {ATTRIBUTES = (Public, ); }; };
		34EFC75C1B701BD200AD841F /* ASDimension.mm in Sources */ = {isa = PBXBuildFile; fileRef = ACF6ED081B17843500DA7C62 /* ASDimension.mm */; };
		34EFC75D1B701BE900AD841F /* ASInternalHelpers.h in Headers */ = {isa = PBXBuildFile; fileRef = ACF6ED431B17847A00DA7C62 /* ASInternalHelpers.h */; settings = {ATTRIBUTES = (Private, ); }; };
		34EFC75E1B701BF000AD841F /* ASInternalHelpers.mm in Sources */ = {isa = PBXBuildFile; fileRef = ACF6ED441B17847A00DA7C62 /* ASInternalHelpers.mm */; };
		34EFC75F1B701C8600AD841F /* ASInsetLayoutSpec.h in Headers */ = {isa = PBXBuildFile; fileRef = ACF6ED091B17843500DA7C62 /* ASInsetLayoutSpec.h */; settings = {ATTRIBUTES = (Public, ); }; };
		34EFC7601B701C8B00AD841F /* ASInsetLayoutSpec.mm in Sources */ = {isa = PBXBuildFile; fileRef = ACF6ED0A1B17843500DA7C62 /* ASInsetLayoutSpec.mm */; };
		34EFC7611B701C9C00AD841F /* ASBackgroundLayoutSpec.h in Headers */ = {isa = PBXBuildFile; fileRef = ACF6ED011B17843500DA7C62 /* ASBackgroundLayoutSpec.h */; settings = {ATTRIBUTES = (Public, ); }; };
		34EFC7621B701CA400AD841F /* ASBackgroundLayoutSpec.mm in Sources */ = {isa = PBXBuildFile; fileRef = ACF6ED021B17843500DA7C62 /* ASBackgroundLayoutSpec.mm */; };
		34EFC7631B701CBF00AD841F /* ASCenterLayoutSpec.h in Headers */ = {isa = PBXBuildFile; fileRef = ACF6ED031B17843500DA7C62 /* ASCenterLayoutSpec.h */; settings = {ATTRIBUTES = (Public, ); }; };
		34EFC7641B701CC600AD841F /* ASCenterLayoutSpec.mm in Sources */ = {isa = PBXBuildFile; fileRef = ACF6ED041B17843500DA7C62 /* ASCenterLayoutSpec.mm */; };
		34EFC7671B701CD900AD841F /* ASLayout.h in Headers */ = {isa = PBXBuildFile; fileRef = ACF6ED0B1B17843500DA7C62 /* ASLayout.h */; settings = {ATTRIBUTES = (Public, ); }; };
		34EFC7681B701CDE00AD841F /* ASLayout.mm in Sources */ = {isa = PBXBuildFile; fileRef = ACF6ED0C1B17843500DA7C62 /* ASLayout.mm */; };
		34EFC7691B701CE100AD841F /* ASLayoutElement.h in Headers */ = {isa = PBXBuildFile; fileRef = ACF6ED111B17843500DA7C62 /* ASLayoutElement.h */; settings = {ATTRIBUTES = (Public, ); }; };
		34EFC76A1B701CE600AD841F /* ASLayoutSpec.h in Headers */ = {isa = PBXBuildFile; fileRef = ACF6ED0D1B17843500DA7C62 /* ASLayoutSpec.h */; settings = {ATTRIBUTES = (Public, ); }; };
		34EFC76B1B701CEB00AD841F /* ASLayoutSpec.mm in Sources */ = {isa = PBXBuildFile; fileRef = ACF6ED0E1B17843500DA7C62 /* ASLayoutSpec.mm */; };
		34EFC76C1B701CED00AD841F /* ASOverlayLayoutSpec.h in Headers */ = {isa = PBXBuildFile; fileRef = ACF6ED121B17843500DA7C62 /* ASOverlayLayoutSpec.h */; settings = {ATTRIBUTES = (Public, ); }; };
		34EFC76D1B701CF100AD841F /* ASOverlayLayoutSpec.mm in Sources */ = {isa = PBXBuildFile; fileRef = ACF6ED131B17843500DA7C62 /* ASOverlayLayoutSpec.mm */; };
		34EFC76E1B701CF400AD841F /* ASRatioLayoutSpec.h in Headers */ = {isa = PBXBuildFile; fileRef = ACF6ED141B17843500DA7C62 /* ASRatioLayoutSpec.h */; settings = {ATTRIBUTES = (Public, ); }; };
		34EFC76F1B701CF700AD841F /* ASRatioLayoutSpec.mm in Sources */ = {isa = PBXBuildFile; fileRef = ACF6ED151B17843500DA7C62 /* ASRatioLayoutSpec.mm */; };
		34EFC7701B701CFA00AD841F /* ASStackLayoutDefines.h in Headers */ = {isa = PBXBuildFile; fileRef = AC21EC0F1B3D0BF600C8B19A /* ASStackLayoutDefines.h */; settings = {ATTRIBUTES = (Public, ); }; };
		34EFC7711B701CFF00AD841F /* ASStackLayoutSpec.h in Headers */ = {isa = PBXBuildFile; fileRef = ACF6ED161B17843500DA7C62 /* ASStackLayoutSpec.h */; settings = {ATTRIBUTES = (Public, ); }; };
		34EFC7721B701D0300AD841F /* ASStackLayoutSpec.mm in Sources */ = {isa = PBXBuildFile; fileRef = ACF6ED171B17843500DA7C62 /* ASStackLayoutSpec.mm */; };
		34EFC7731B701D0700AD841F /* ASAbsoluteLayoutSpec.h in Headers */ = {isa = PBXBuildFile; fileRef = ACF6ED181B17843500DA7C62 /* ASAbsoluteLayoutSpec.h */; settings = {ATTRIBUTES = (Public, ); }; };
		34EFC7741B701D0A00AD841F /* ASAbsoluteLayoutSpec.mm in Sources */ = {isa = PBXBuildFile; fileRef = ACF6ED191B17843500DA7C62 /* ASAbsoluteLayoutSpec.mm */; };
		3917EBD41E9C2FC400D04A01 /* _ASCollectionReusableView.h in Headers */ = {isa = PBXBuildFile; fileRef = 3917EBD21E9C2FC400D04A01 /* _ASCollectionReusableView.h */; settings = {ATTRIBUTES = (Private, ); }; };
		3917EBD51E9C2FC400D04A01 /* _ASCollectionReusableView.mm in Sources */ = {isa = PBXBuildFile; fileRef = 3917EBD31E9C2FC400D04A01 /* _ASCollectionReusableView.mm */; };
		3C9C128519E616EF00E942A0 /* ASTableViewTests.mm in Sources */ = {isa = PBXBuildFile; fileRef = 3C9C128419E616EF00E942A0 /* ASTableViewTests.mm */; };
		4E9127691F64157600499623 /* ASRunLoopQueueTests.mm in Sources */ = {isa = PBXBuildFile; fileRef = 4E9127681F64157600499623 /* ASRunLoopQueueTests.mm */; };
		509E68601B3AED8E009B9150 /* ASScrollDirection.mm in Sources */ = {isa = PBXBuildFile; fileRef = 205F0E111B371BD7007741D0 /* ASScrollDirection.mm */; };
		509E68611B3AEDA0009B9150 /* ASAbstractLayoutController.h in Headers */ = {isa = PBXBuildFile; fileRef = 205F0E171B37339C007741D0 /* ASAbstractLayoutController.h */; };
		509E68621B3AEDA5009B9150 /* ASAbstractLayoutController.mm in Sources */ = {isa = PBXBuildFile; fileRef = 205F0E181B37339C007741D0 /* ASAbstractLayoutController.mm */; };
		509E68631B3AEDB4009B9150 /* ASCollectionViewLayoutController.h in Headers */ = {isa = PBXBuildFile; fileRef = 205F0E1B1B373A2C007741D0 /* ASCollectionViewLayoutController.h */; };
		509E68641B3AEDB7009B9150 /* ASCollectionViewLayoutController.mm in Sources */ = {isa = PBXBuildFile; fileRef = 205F0E1C1B373A2C007741D0 /* ASCollectionViewLayoutController.mm */; };
		509E68651B3AEDC5009B9150 /* CoreGraphics+ASConvenience.h in Headers */ = {isa = PBXBuildFile; fileRef = 205F0E1F1B376416007741D0 /* CoreGraphics+ASConvenience.h */; settings = {ATTRIBUTES = (Public, ); }; };
		636EA1A41C7FF4EC00EE152F /* NSArray+Diffing.mm in Sources */ = {isa = PBXBuildFile; fileRef = DBC452DA1C5BF64600B16017 /* NSArray+Diffing.mm */; };
		636EA1A51C7FF4EF00EE152F /* ASDefaultPlayButton.mm in Sources */ = {isa = PBXBuildFile; fileRef = AEB7B0191C5962EA00662EF4 /* ASDefaultPlayButton.mm */; };
		680346941CE4052A0009FEB4 /* ASNavigationController.h in Headers */ = {isa = PBXBuildFile; fileRef = 68FC85DC1CE29AB700EDD713 /* ASNavigationController.h */; settings = {ATTRIBUTES = (Public, ); }; };
		68355B341CB579B9001D4E68 /* ASImageNode+AnimatedImage.mm in Sources */ = {isa = PBXBuildFile; fileRef = 68355B2E1CB5799E001D4E68 /* ASImageNode+AnimatedImage.mm */; };
		68355B3E1CB57A60001D4E68 /* ASPINRemoteImageDownloader.mm in Sources */ = {isa = PBXBuildFile; fileRef = 68355B361CB57A5A001D4E68 /* ASPINRemoteImageDownloader.mm */; };
		68355B401CB57A69001D4E68 /* ASImageContainerProtocolCategories.mm in Sources */ = {isa = PBXBuildFile; fileRef = 68355B381CB57A5A001D4E68 /* ASImageContainerProtocolCategories.mm */; };
		68355B411CB57A6C001D4E68 /* ASImageContainerProtocolCategories.h in Headers */ = {isa = PBXBuildFile; fileRef = 68355B371CB57A5A001D4E68 /* ASImageContainerProtocolCategories.h */; settings = {ATTRIBUTES = (Public, ); }; };
		683F563720E409D700CEB7A3 /* ASDisplayNode+InterfaceState.h in Headers */ = {isa = PBXBuildFile; fileRef = 683F563620E409D600CEB7A3 /* ASDisplayNode+InterfaceState.h */; settings = {ATTRIBUTES = (Public, ); }; };
		68AF37DB1CBEF4D80077BF76 /* ASImageNode+AnimatedImagePrivate.h in Headers */ = {isa = PBXBuildFile; fileRef = 68B8A4DB1CBD911D007E4543 /* ASImageNode+AnimatedImagePrivate.h */; settings = {ATTRIBUTES = (Private, ); }; };
		68B0277B1C1A79D60041016B /* ASDisplayNode+Beta.h in Headers */ = {isa = PBXBuildFile; fileRef = 68B027791C1A79CC0041016B /* ASDisplayNode+Beta.h */; settings = {ATTRIBUTES = (Public, ); }; };
		68B8A4E21CBDB958007E4543 /* ASWeakProxy.h in Headers */ = {isa = PBXBuildFile; fileRef = 68B8A4DF1CBDB958007E4543 /* ASWeakProxy.h */; settings = {ATTRIBUTES = (Private, ); }; };
		68B8A4E41CBDB958007E4543 /* ASWeakProxy.mm in Sources */ = {isa = PBXBuildFile; fileRef = 68B8A4E01CBDB958007E4543 /* ASWeakProxy.mm */; };
		68C215581DE10D330019C4BC /* ASCollectionViewLayoutInspector.h in Headers */ = {isa = PBXBuildFile; fileRef = 68C215561DE10D330019C4BC /* ASCollectionViewLayoutInspector.h */; settings = {ATTRIBUTES = (Public, ); }; };
		68C2155A1DE10D330019C4BC /* ASCollectionViewLayoutInspector.mm in Sources */ = {isa = PBXBuildFile; fileRef = 68C215571DE10D330019C4BC /* ASCollectionViewLayoutInspector.mm */; };
		68EE0DBE1C1B4ED300BA1B99 /* ASMainSerialQueue.h in Headers */ = {isa = PBXBuildFile; fileRef = 68EE0DBB1C1B4ED300BA1B99 /* ASMainSerialQueue.h */; settings = {ATTRIBUTES = (Private, ); }; };
		68EE0DC01C1B4ED300BA1B99 /* ASMainSerialQueue.mm in Sources */ = {isa = PBXBuildFile; fileRef = 68EE0DBC1C1B4ED300BA1B99 /* ASMainSerialQueue.mm */; };
		68FC85E31CE29B7E00EDD713 /* ASTabBarController.h in Headers */ = {isa = PBXBuildFile; fileRef = 68FC85E01CE29B7E00EDD713 /* ASTabBarController.h */; settings = {ATTRIBUTES = (Public, ); }; };
		68FC85E51CE29B7E00EDD713 /* ASTabBarController.mm in Sources */ = {isa = PBXBuildFile; fileRef = 68FC85E11CE29B7E00EDD713 /* ASTabBarController.mm */; };
		68FC85E61CE29B9400EDD713 /* ASNavigationController.mm in Sources */ = {isa = PBXBuildFile; fileRef = 68FC85DD1CE29AB700EDD713 /* ASNavigationController.mm */; };
		68FC85EA1CE29C7D00EDD713 /* ASVisibilityProtocols.h in Headers */ = {isa = PBXBuildFile; fileRef = 68FC85E71CE29C7D00EDD713 /* ASVisibilityProtocols.h */; settings = {ATTRIBUTES = (Public, ); }; };
		68FC85EC1CE29C7D00EDD713 /* ASVisibilityProtocols.mm in Sources */ = {isa = PBXBuildFile; fileRef = 68FC85E81CE29C7D00EDD713 /* ASVisibilityProtocols.mm */; };
		6900C5F41E8072DA00BCD75C /* ASImageNode+Private.h in Headers */ = {isa = PBXBuildFile; fileRef = 6900C5F31E8072DA00BCD75C /* ASImageNode+Private.h */; };
		6907C2581DC4ECFE00374C66 /* ASObjectDescriptionHelpers.h in Headers */ = {isa = PBXBuildFile; fileRef = 6907C2561DC4ECFE00374C66 /* ASObjectDescriptionHelpers.h */; settings = {ATTRIBUTES = (Public, ); }; };
		6907C25A1DC4ECFE00374C66 /* ASObjectDescriptionHelpers.mm in Sources */ = {isa = PBXBuildFile; fileRef = 6907C2571DC4ECFE00374C66 /* ASObjectDescriptionHelpers.mm */; };
		690BC8C120F6D3490052A434 /* ASDisplayNodeCornerLayerDelegate.h in Headers */ = {isa = PBXBuildFile; fileRef = 690BC8BF20F6D3490052A434 /* ASDisplayNodeCornerLayerDelegate.h */; settings = {ATTRIBUTES = (Private, ); }; };
		690BC8C220F6D3490052A434 /* ASDisplayNodeCornerLayerDelegate.mm in Sources */ = {isa = PBXBuildFile; fileRef = 690BC8C020F6D3490052A434 /* ASDisplayNodeCornerLayerDelegate.mm */; };
		690C35621E055C5D00069B91 /* ASDimensionInternal.mm in Sources */ = {isa = PBXBuildFile; fileRef = 690C35601E055C5D00069B91 /* ASDimensionInternal.mm */; };
		690C35641E055C7B00069B91 /* ASDimensionInternal.h in Headers */ = {isa = PBXBuildFile; fileRef = 690C35631E055C7B00069B91 /* ASDimensionInternal.h */; settings = {ATTRIBUTES = (Public, ); }; };
		690ED58E1E36BCA6000627C0 /* ASLayoutElementStylePrivate.h in Headers */ = {isa = PBXBuildFile; fileRef = 690ED58D1E36BCA6000627C0 /* ASLayoutElementStylePrivate.h */; settings = {ATTRIBUTES = (Private, ); }; };
		690ED5981E36D118000627C0 /* ASControlNode+tvOS.mm in Sources */ = {isa = PBXBuildFile; fileRef = 690ED5931E36D118000627C0 /* ASControlNode+tvOS.mm */; };
		690ED59B1E36D118000627C0 /* ASImageNode+tvOS.mm in Sources */ = {isa = PBXBuildFile; fileRef = 690ED5951E36D118000627C0 /* ASImageNode+tvOS.mm */; };
		692510141E74FB44003F2DD0 /* Default-568h@2x.png in Resources */ = {isa = PBXBuildFile; fileRef = 692510131E74FB44003F2DD0 /* Default-568h@2x.png */; };
		692BE8D71E36B65B00C86D87 /* ASLayoutSpecPrivate.h in Headers */ = {isa = PBXBuildFile; fileRef = 692BE8D61E36B65B00C86D87 /* ASLayoutSpecPrivate.h */; settings = {ATTRIBUTES = (Private, ); }; };
		693A1DCA1ECC944E00D0C9D2 /* IGListAdapter+AsyncDisplayKit.h in Headers */ = {isa = PBXBuildFile; fileRef = CCE04B201E313EB9006AEBBB /* IGListAdapter+AsyncDisplayKit.h */; settings = {ATTRIBUTES = (Public, ); }; };
		6947B0BE1E36B4E30007C478 /* ASStackUnpositionedLayout.h in Headers */ = {isa = PBXBuildFile; fileRef = 6947B0BC1E36B4E30007C478 /* ASStackUnpositionedLayout.h */; settings = {ATTRIBUTES = (Private, ); }; };
		6947B0C01E36B4E30007C478 /* ASStackUnpositionedLayout.mm in Sources */ = {isa = PBXBuildFile; fileRef = 6947B0BD1E36B4E30007C478 /* ASStackUnpositionedLayout.mm */; };
		6947B0C31E36B5040007C478 /* ASStackPositionedLayout.h in Headers */ = {isa = PBXBuildFile; fileRef = 6947B0C11E36B5040007C478 /* ASStackPositionedLayout.h */; settings = {ATTRIBUTES = (Private, ); }; };
		6947B0C51E36B5040007C478 /* ASStackPositionedLayout.mm in Sources */ = {isa = PBXBuildFile; fileRef = 6947B0C21E36B5040007C478 /* ASStackPositionedLayout.mm */; };
		695943401D70815300B0EE1F /* ASDisplayNodeLayout.h in Headers */ = {isa = PBXBuildFile; fileRef = 6959433D1D70815300B0EE1F /* ASDisplayNodeLayout.h */; settings = {ATTRIBUTES = (Private, ); }; };
		695BE2551DC1245C008E6EA5 /* ASWrapperSpecSnapshotTests.mm in Sources */ = {isa = PBXBuildFile; fileRef = 695BE2541DC1245C008E6EA5 /* ASWrapperSpecSnapshotTests.mm */; };
		696F01EC1DD2AF450049FBD5 /* ASEventLog.h in Headers */ = {isa = PBXBuildFile; fileRef = 696F01EA1DD2AF450049FBD5 /* ASEventLog.h */; settings = {ATTRIBUTES = (Public, ); }; };
		696F01EE1DD2AF450049FBD5 /* ASEventLog.mm in Sources */ = {isa = PBXBuildFile; fileRef = 696F01EB1DD2AF450049FBD5 /* ASEventLog.mm */; };
		696FCB311D6E46050093471E /* ASBackgroundLayoutSpecSnapshotTests.mm in Sources */ = {isa = PBXBuildFile; fileRef = 696FCB301D6E46050093471E /* ASBackgroundLayoutSpecSnapshotTests.mm */; };
		6977965F1D8AC8D3007E93D7 /* ASLayoutSpec+Subclasses.h in Headers */ = {isa = PBXBuildFile; fileRef = 6977965D1D8AC8D3007E93D7 /* ASLayoutSpec+Subclasses.h */; settings = {ATTRIBUTES = (Private, ); }; };
		697796611D8AC8D3007E93D7 /* ASLayoutSpec+Subclasses.mm in Sources */ = {isa = PBXBuildFile; fileRef = 6977965E1D8AC8D3007E93D7 /* ASLayoutSpec+Subclasses.mm */; };
		697B315A1CFE4B410049936F /* ASEditableTextNodeTests.mm in Sources */ = {isa = PBXBuildFile; fileRef = 697B31591CFE4B410049936F /* ASEditableTextNodeTests.mm */; };
		698371DB1E4379CD00437585 /* ASNodeController+Beta.h in Headers */ = {isa = PBXBuildFile; fileRef = 698371D91E4379CD00437585 /* ASNodeController+Beta.h */; settings = {ATTRIBUTES = (Public, ); }; };
		698371DC1E4379CD00437585 /* ASNodeController+Beta.mm in Sources */ = {isa = PBXBuildFile; fileRef = 698371DA1E4379CD00437585 /* ASNodeController+Beta.mm */; };
		698C8B621CAB49FC0052DC3F /* ASLayoutElementExtensibility.h in Headers */ = {isa = PBXBuildFile; fileRef = 698C8B601CAB49FC0052DC3F /* ASLayoutElementExtensibility.h */; settings = {ATTRIBUTES = (Public, ); }; };
		698DFF441E36B6C9002891F1 /* ASStackLayoutSpecUtilities.h in Headers */ = {isa = PBXBuildFile; fileRef = 698DFF431E36B6C9002891F1 /* ASStackLayoutSpecUtilities.h */; settings = {ATTRIBUTES = (Private, ); }; };
		698DFF471E36B7E9002891F1 /* ASLayoutSpecUtilities.h in Headers */ = {isa = PBXBuildFile; fileRef = 698DFF461E36B7E9002891F1 /* ASLayoutSpecUtilities.h */; settings = {ATTRIBUTES = (Private, ); }; };
		69B225671D72535E00B25B22 /* ASDisplayNodeLayoutTests.mm in Sources */ = {isa = PBXBuildFile; fileRef = 69B225661D72535E00B25B22 /* ASDisplayNodeLayoutTests.mm */; };
		69BCE3D91EC6513B007DCCAD /* ASDisplayNode+Layout.mm in Sources */ = {isa = PBXBuildFile; fileRef = 69BCE3D71EC6513B007DCCAD /* ASDisplayNode+Layout.mm */; };
		69CB62AC1CB8165900024920 /* _ASDisplayViewAccessiblity.h in Headers */ = {isa = PBXBuildFile; fileRef = 69CB62A91CB8165900024920 /* _ASDisplayViewAccessiblity.h */; settings = {ATTRIBUTES = (Private, ); }; };
		69CB62AE1CB8165900024920 /* _ASDisplayViewAccessiblity.mm in Sources */ = {isa = PBXBuildFile; fileRef = 69CB62AA1CB8165900024920 /* _ASDisplayViewAccessiblity.mm */; };
		69E0E8A71D356C9400627613 /* ASEqualityHelpers.h in Headers */ = {isa = PBXBuildFile; fileRef = 1950C4481A3BB5C1005C8279 /* ASEqualityHelpers.h */; settings = {ATTRIBUTES = (Public, ); }; };
		69F10C871C84C35D0026140C /* ASRangeControllerUpdateRangeProtocol+Beta.h in Headers */ = {isa = PBXBuildFile; fileRef = 69F10C851C84C35D0026140C /* ASRangeControllerUpdateRangeProtocol+Beta.h */; settings = {ATTRIBUTES = (Public, ); }; };
		69FEE53D1D95A9AF0086F066 /* ASLayoutElementStyleTests.mm in Sources */ = {isa = PBXBuildFile; fileRef = 69FEE53C1D95A9AF0086F066 /* ASLayoutElementStyleTests.mm */; };
		7630FFA81C9E267E007A7C0E /* ASVideoNode.h in Headers */ = {isa = PBXBuildFile; fileRef = AEEC47DF1C20C2DD00EC1693 /* ASVideoNode.h */; settings = {ATTRIBUTES = (Public, ); }; };
		764D83D51C8EA515009B4FB8 /* AsyncDisplayKit+Debug.h in Headers */ = {isa = PBXBuildFile; fileRef = 764D83D21C8EA515009B4FB8 /* AsyncDisplayKit+Debug.h */; settings = {ATTRIBUTES = (Public, ); }; };
		767E7F8E1C90191D0066C000 /* AsyncDisplayKit+Debug.mm in Sources */ = {isa = PBXBuildFile; fileRef = 764D83D31C8EA515009B4FB8 /* AsyncDisplayKit+Debug.mm */; };
		7AB338661C55B3420055FDE8 /* ASRelativeLayoutSpec.mm in Sources */ = {isa = PBXBuildFile; fileRef = 7A06A7381C35F08800FE8DAA /* ASRelativeLayoutSpec.mm */; };
		7AB338671C55B3460055FDE8 /* ASRelativeLayoutSpec.h in Headers */ = {isa = PBXBuildFile; fileRef = 7A06A7391C35F08800FE8DAA /* ASRelativeLayoutSpec.h */; settings = {ATTRIBUTES = (Public, ); }; };
		7AB338691C55B97B0055FDE8 /* ASRelativeLayoutSpecSnapshotTests.mm in Sources */ = {isa = PBXBuildFile; fileRef = 7AB338681C55B97B0055FDE8 /* ASRelativeLayoutSpecSnapshotTests.mm */; };
		8021EC1D1D2B00B100799119 /* UIImage+ASConvenience.h in Headers */ = {isa = PBXBuildFile; fileRef = 8021EC1A1D2B00B100799119 /* UIImage+ASConvenience.h */; settings = {ATTRIBUTES = (Public, ); }; };
		8021EC1F1D2B00B100799119 /* UIImage+ASConvenience.mm in Sources */ = {isa = PBXBuildFile; fileRef = 8021EC1B1D2B00B100799119 /* UIImage+ASConvenience.mm */; };
		81E95C141D62639600336598 /* ASTextNodeSnapshotTests.mm in Sources */ = {isa = PBXBuildFile; fileRef = 81E95C131D62639600336598 /* ASTextNodeSnapshotTests.mm */; };
		83A7D95B1D44547700BF333E /* ASWeakMap.mm in Sources */ = {isa = PBXBuildFile; fileRef = 83A7D9591D44542100BF333E /* ASWeakMap.mm */; };
		83A7D95C1D44548100BF333E /* ASWeakMap.h in Headers */ = {isa = PBXBuildFile; fileRef = 83A7D9581D44542100BF333E /* ASWeakMap.h */; settings = {ATTRIBUTES = (Private, ); }; };
		83A7D95E1D446A6E00BF333E /* ASWeakMapTests.mm in Sources */ = {isa = PBXBuildFile; fileRef = 83A7D95D1D446A6E00BF333E /* ASWeakMapTests.mm */; };
		8BBBAB8C1CEBAF1700107FC6 /* ASDefaultPlaybackButton.h in Headers */ = {isa = PBXBuildFile; fileRef = 8B0768B11CE752EC002E1453 /* ASDefaultPlaybackButton.h */; settings = {ATTRIBUTES = (Private, ); }; };
		8BBBAB8D1CEBAF1E00107FC6 /* ASDefaultPlaybackButton.mm in Sources */ = {isa = PBXBuildFile; fileRef = 8B0768B21CE752EC002E1453 /* ASDefaultPlaybackButton.mm */; };
		8BDA5FC71CDBDF91007D13B2 /* ASVideoPlayerNode.h in Headers */ = {isa = PBXBuildFile; fileRef = 8BDA5FC31CDBDDE1007D13B2 /* ASVideoPlayerNode.h */; settings = {ATTRIBUTES = (Public, ); }; };
		8BDA5FC81CDBDF95007D13B2 /* ASVideoPlayerNode.mm in Sources */ = {isa = PBXBuildFile; fileRef = 8BDA5FC41CDBDDE1007D13B2 /* ASVideoPlayerNode.mm */; };
		9019FBBF1ED8061D00C45F72 /* ASYogaUtilities.h in Headers */ = {isa = PBXBuildFile; fileRef = 9019FBBB1ED8061D00C45F72 /* ASYogaUtilities.h */; };
		9019FBC01ED8061D00C45F72 /* ASYogaUtilities.mm in Sources */ = {isa = PBXBuildFile; fileRef = 9019FBBC1ED8061D00C45F72 /* ASYogaUtilities.mm */; };
		909C4C751F09C98B00D6B76F /* ASTextNode2.h in Headers */ = {isa = PBXBuildFile; fileRef = 909C4C731F09C98B00D6B76F /* ASTextNode2.h */; settings = {ATTRIBUTES = (Public, ); }; };
		909C4C761F09C98B00D6B76F /* ASTextNode2.mm in Sources */ = {isa = PBXBuildFile; fileRef = 909C4C741F09C98B00D6B76F /* ASTextNode2.mm */; };
		90FC784F1E4BFE1B00383C5A /* ASDisplayNode+Yoga.mm in Sources */ = {isa = PBXBuildFile; fileRef = 90FC784E1E4BFE1B00383C5A /* ASDisplayNode+Yoga.mm */; };
		92DD2FE61BF4D05E0074C9DD /* MapKit.framework in Frameworks */ = {isa = PBXBuildFile; fileRef = 92DD2FE51BF4D05E0074C9DD /* MapKit.framework */; settings = {ATTRIBUTES = (Weak, ); }; };
		92DD2FE71BF4D0850074C9DD /* ASMapNode.mm in Sources */ = {isa = PBXBuildFile; fileRef = 92DD2FE21BF4B97E0074C9DD /* ASMapNode.mm */; };
		92DD2FE81BF4D0A80074C9DD /* ASMapNode.h in Headers */ = {isa = PBXBuildFile; fileRef = 92DD2FE11BF4B97E0074C9DD /* ASMapNode.h */; settings = {ATTRIBUTES = (Public, ); }; };
		9644CFE02193777C00213478 /* ASThrashUtility.m in Sources */ = {isa = PBXBuildFile; fileRef = 9644CFDF2193777C00213478 /* ASThrashUtility.m */; };
		9692B4FF219E12370060C2C3 /* ASCollectionViewThrashTests.mm in Sources */ = {isa = PBXBuildFile; fileRef = 9692B4FE219E12370060C2C3 /* ASCollectionViewThrashTests.mm */; };
		9C49C3701B853961000B0DD5 /* ASStackLayoutElement.h in Headers */ = {isa = PBXBuildFile; fileRef = 9C49C36E1B853957000B0DD5 /* ASStackLayoutElement.h */; settings = {ATTRIBUTES = (Public, ); }; };
		9C55866B1BD54A1900B50E3A /* ASAsciiArtBoxCreator.mm in Sources */ = {isa = PBXBuildFile; fileRef = 9C5586681BD549CB00B50E3A /* ASAsciiArtBoxCreator.mm */; };
		9C55866C1BD54A3000B50E3A /* ASAsciiArtBoxCreator.h in Headers */ = {isa = PBXBuildFile; fileRef = 9C5586671BD549CB00B50E3A /* ASAsciiArtBoxCreator.h */; settings = {ATTRIBUTES = (Public, ); }; };
		9C6BB3B31B8CC9C200F13F52 /* ASAbsoluteLayoutElement.h in Headers */ = {isa = PBXBuildFile; fileRef = 9C6BB3B01B8CC9C200F13F52 /* ASAbsoluteLayoutElement.h */; settings = {ATTRIBUTES = (Public, ); }; };
		9C70F2051CDA4F06007D6C76 /* ASTraitCollection.mm in Sources */ = {isa = PBXBuildFile; fileRef = 9C70F2021CDA4EFA007D6C76 /* ASTraitCollection.mm */; };
		9C70F2061CDA4F0C007D6C76 /* ASTraitCollection.h in Headers */ = {isa = PBXBuildFile; fileRef = 9C70F2011CDA4EFA007D6C76 /* ASTraitCollection.h */; settings = {ATTRIBUTES = (Public, ); }; };
		9C70F2091CDABA36007D6C76 /* ASViewController.mm in Sources */ = {isa = PBXBuildFile; fileRef = 9CFFC6BF1CCAC73C006A6476 /* ASViewController.mm */; };
		9C70F20A1CDBE949007D6C76 /* ASTableNode.mm in Sources */ = {isa = PBXBuildFile; fileRef = 9CFFC6C11CCAC768006A6476 /* ASTableNode.mm */; };
		9C70F20D1CDBE9CB007D6C76 /* ASDefaultPlayButton.h in Headers */ = {isa = PBXBuildFile; fileRef = AEB7B0181C5962EA00662EF4 /* ASDefaultPlayButton.h */; settings = {ATTRIBUTES = (Private, ); }; };
		9C70F20E1CDBE9E5007D6C76 /* NSArray+Diffing.h in Headers */ = {isa = PBXBuildFile; fileRef = DBC452D91C5BF64600B16017 /* NSArray+Diffing.h */; settings = {ATTRIBUTES = (Public, ); }; };
		9C70F20F1CDBE9FF007D6C76 /* ASLayoutManager.h in Headers */ = {isa = PBXBuildFile; fileRef = B30BF6501C5964B0004FCD53 /* ASLayoutManager.h */; settings = {ATTRIBUTES = (Private, ); }; };
		9C8898BC1C738BA800D6B02E /* ASTextKitFontSizeAdjuster.mm in Sources */ = {isa = PBXBuildFile; fileRef = 9C8898BA1C738B9800D6B02E /* ASTextKitFontSizeAdjuster.mm */; };
		9C8898BD1C738BB800D6B02E /* ASTextKitFontSizeAdjuster.h in Headers */ = {isa = PBXBuildFile; fileRef = A32FEDD31C501B6A004F642A /* ASTextKitFontSizeAdjuster.h */; settings = {ATTRIBUTES = (Private, ); }; };
		9CC606651D24DF9E006581A0 /* NSIndexSet+ASHelpers.mm in Sources */ = {isa = PBXBuildFile; fileRef = CC4981BB1D1C7F65004E13CC /* NSIndexSet+ASHelpers.mm */; };
		9CDC18CD1B910E12004965E2 /* ASLayoutElementPrivate.h in Headers */ = {isa = PBXBuildFile; fileRef = 9CDC18CB1B910E12004965E2 /* ASLayoutElementPrivate.h */; settings = {ATTRIBUTES = (Public, ); }; };
		9D9AA56921E23EE200172C09 /* ASDisplayNode+LayoutSpec.mm in Sources */ = {isa = PBXBuildFile; fileRef = 9D9AA56721E23EE200172C09 /* ASDisplayNode+LayoutSpec.mm */; };
		9D9AA56B21E254B800172C09 /* ASDisplayNode+Yoga.h in Headers */ = {isa = PBXBuildFile; fileRef = 9D9AA56A21E254B800172C09 /* ASDisplayNode+Yoga.h */; };
		9D9AA56D21E2568500172C09 /* ASDisplayNode+LayoutSpec.h in Headers */ = {isa = PBXBuildFile; fileRef = 9D9AA56C21E2568500172C09 /* ASDisplayNode+LayoutSpec.h */; settings = {ATTRIBUTES = (Public, ); }; };
		9F06E5CD1B4CAF4200F015D8 /* ASCollectionViewTests.mm in Sources */ = {isa = PBXBuildFile; fileRef = 9F06E5CC1B4CAF4200F015D8 /* ASCollectionViewTests.mm */; };
		9F98C0261DBE29E000476D92 /* ASControlTargetAction.mm in Sources */ = {isa = PBXBuildFile; fileRef = 9F98C0241DBDF2A300476D92 /* ASControlTargetAction.mm */; };
		9F98C0271DBE29FC00476D92 /* ASControlTargetAction.h in Headers */ = {isa = PBXBuildFile; fileRef = 9F98C0231DBDF2A300476D92 /* ASControlTargetAction.h */; settings = {ATTRIBUTES = (Private, ); }; };
		A2763D7A1CBDD57D00A9ADBD /* ASPINRemoteImageDownloader.h in Headers */ = {isa = PBXBuildFile; fileRef = A2763D771CBDD57D00A9ADBD /* ASPINRemoteImageDownloader.h */; settings = {ATTRIBUTES = (Public, ); }; };
		A37320101C571B740011FC94 /* ASTextNode+Beta.h in Headers */ = {isa = PBXBuildFile; fileRef = A373200E1C571B050011FC94 /* ASTextNode+Beta.h */; settings = {ATTRIBUTES = (Public, ); }; };
		AC026B581BD3F61800BBC17E /* ASAbsoluteLayoutSpecSnapshotTests.mm in Sources */ = {isa = PBXBuildFile; fileRef = AC026B571BD3F61800BBC17E /* ASAbsoluteLayoutSpecSnapshotTests.mm */; };
		AC026B701BD57DBF00BBC17E /* _ASHierarchyChangeSet.h in Headers */ = {isa = PBXBuildFile; fileRef = AC026B6D1BD57DBF00BBC17E /* _ASHierarchyChangeSet.h */; settings = {ATTRIBUTES = (Private, ); }; };
		AC026B721BD57DBF00BBC17E /* _ASHierarchyChangeSet.mm in Sources */ = {isa = PBXBuildFile; fileRef = AC026B6E1BD57DBF00BBC17E /* _ASHierarchyChangeSet.mm */; };
		AC47D9421B3B891B00AAEE9D /* ASCellNode.mm in Sources */ = {isa = PBXBuildFile; fileRef = AC6456071B0A335000CF11B8 /* ASCellNode.mm */; };
		AC6145411D8AFAE8003D62A2 /* ASSection.h in Headers */ = {isa = PBXBuildFile; fileRef = AC6145401D8AFAE8003D62A2 /* ASSection.h */; settings = {ATTRIBUTES = (Private, ); }; };
		AC6145441D8AFD4F003D62A2 /* ASSection.mm in Sources */ = {isa = PBXBuildFile; fileRef = AC6145421D8AFD4F003D62A2 /* ASSection.mm */; };
		AC7A2C181BDE11DF0093FE1A /* ASTableViewInternal.h in Headers */ = {isa = PBXBuildFile; fileRef = AC7A2C161BDE11DF0093FE1A /* ASTableViewInternal.h */; settings = {ATTRIBUTES = (Private, ); }; };
		ACE87A2C1D73696800D7FF06 /* ASSectionContext.h in Headers */ = {isa = PBXBuildFile; fileRef = ACE87A2B1D73696800D7FF06 /* ASSectionContext.h */; settings = {ATTRIBUTES = (Public, ); }; };
		ACF6ED5C1B178DC700DA7C62 /* ASCenterLayoutSpecSnapshotTests.mm in Sources */ = {isa = PBXBuildFile; fileRef = ACF6ED531B178DC700DA7C62 /* ASCenterLayoutSpecSnapshotTests.mm */; };
		ACF6ED5D1B178DC700DA7C62 /* ASDimensionTests.mm in Sources */ = {isa = PBXBuildFile; fileRef = ACF6ED541B178DC700DA7C62 /* ASDimensionTests.mm */; };
		ACF6ED5E1B178DC700DA7C62 /* ASInsetLayoutSpecSnapshotTests.mm in Sources */ = {isa = PBXBuildFile; fileRef = ACF6ED551B178DC700DA7C62 /* ASInsetLayoutSpecSnapshotTests.mm */; };
		ACF6ED601B178DC700DA7C62 /* ASLayoutSpecSnapshotTestsHelper.mm in Sources */ = {isa = PBXBuildFile; fileRef = ACF6ED581B178DC700DA7C62 /* ASLayoutSpecSnapshotTestsHelper.mm */; };
		ACF6ED611B178DC700DA7C62 /* ASOverlayLayoutSpecSnapshotTests.mm in Sources */ = {isa = PBXBuildFile; fileRef = ACF6ED591B178DC700DA7C62 /* ASOverlayLayoutSpecSnapshotTests.mm */; };
		ACF6ED621B178DC700DA7C62 /* ASRatioLayoutSpecSnapshotTests.mm in Sources */ = {isa = PBXBuildFile; fileRef = ACF6ED5A1B178DC700DA7C62 /* ASRatioLayoutSpecSnapshotTests.mm */; };
		ACF6ED631B178DC700DA7C62 /* ASStackLayoutSpecSnapshotTests.mm in Sources */ = {isa = PBXBuildFile; fileRef = ACF6ED5B1B178DC700DA7C62 /* ASStackLayoutSpecSnapshotTests.mm */; };
		AE440175210FB7CF00B36DA2 /* ASTextKitFontSizeAdjusterTests.mm in Sources */ = {isa = PBXBuildFile; fileRef = AE440174210FB7CF00B36DA2 /* ASTextKitFontSizeAdjusterTests.mm */; };
		AE6987C11DD04E1000B9E458 /* ASPagerNodeTests.mm in Sources */ = {isa = PBXBuildFile; fileRef = AE6987C01DD04E1000B9E458 /* ASPagerNodeTests.mm */; };
		AEEC47E41C21D3D200EC1693 /* ASVideoNodeTests.mm in Sources */ = {isa = PBXBuildFile; fileRef = AEEC47E31C21D3D200EC1693 /* ASVideoNodeTests.mm */; };
		B13CA0F81C519EBA00E031AB /* ASCollectionViewLayoutFacilitatorProtocol.h in Headers */ = {isa = PBXBuildFile; fileRef = B13CA0F61C519E9400E031AB /* ASCollectionViewLayoutFacilitatorProtocol.h */; settings = {ATTRIBUTES = (Public, ); }; };
		B13CA1011C52004900E031AB /* ASCollectionNode+Beta.h in Headers */ = {isa = PBXBuildFile; fileRef = B13CA0FF1C52004900E031AB /* ASCollectionNode+Beta.h */; settings = {ATTRIBUTES = (Public, ); }; };
		B30BF6541C59D889004FCD53 /* ASLayoutManager.mm in Sources */ = {isa = PBXBuildFile; fileRef = B30BF6511C5964B0004FCD53 /* ASLayoutManager.mm */; };
		B35061F31B010EFD0018CF92 /* ASCellNode.h in Headers */ = {isa = PBXBuildFile; fileRef = 055F1A3A19ABD43F004DAFF1 /* ASCellNode.h */; settings = {ATTRIBUTES = (Public, ); }; };
		B35061F51B010EFD0018CF92 /* ASCollectionView.h in Headers */ = {isa = PBXBuildFile; fileRef = AC3C4A4F1A1139C100143C57 /* ASCollectionView.h */; settings = {ATTRIBUTES = (Public, ); }; };
		B35061F61B010EFD0018CF92 /* ASCollectionView.mm in Sources */ = {isa = PBXBuildFile; fileRef = AC3C4A501A1139C100143C57 /* ASCollectionView.mm */; };
		B35061F71B010EFD0018CF92 /* ASCollectionViewProtocols.h in Headers */ = {isa = PBXBuildFile; fileRef = AC3C4A531A113EEC00143C57 /* ASCollectionViewProtocols.h */; settings = {ATTRIBUTES = (Public, ); }; };
		B35061F81B010EFD0018CF92 /* ASControlNode.h in Headers */ = {isa = PBXBuildFile; fileRef = 058D09D5195D050800B7D73C /* ASControlNode.h */; settings = {ATTRIBUTES = (Public, ); }; };
		B35061F91B010EFD0018CF92 /* ASControlNode.mm in Sources */ = {isa = PBXBuildFile; fileRef = 058D09D6195D050800B7D73C /* ASControlNode.mm */; };
		B35061FA1B010EFD0018CF92 /* ASControlNode+Subclasses.h in Headers */ = {isa = PBXBuildFile; fileRef = 058D09D7195D050800B7D73C /* ASControlNode+Subclasses.h */; settings = {ATTRIBUTES = (Public, ); }; };
		B35061FB1B010EFD0018CF92 /* ASDisplayNode.h in Headers */ = {isa = PBXBuildFile; fileRef = 058D09D8195D050800B7D73C /* ASDisplayNode.h */; settings = {ATTRIBUTES = (Public, ); }; };
		B35061FC1B010EFD0018CF92 /* ASDisplayNode.mm in Sources */ = {isa = PBXBuildFile; fileRef = 058D09D9195D050800B7D73C /* ASDisplayNode.mm */; };
		B35061FD1B010EFD0018CF92 /* ASDisplayNode+Subclasses.h in Headers */ = {isa = PBXBuildFile; fileRef = 058D09DA195D050800B7D73C /* ASDisplayNode+Subclasses.h */; settings = {ATTRIBUTES = (Public, ); }; };
		B35061FE1B010EFD0018CF92 /* ASDisplayNodeExtras.h in Headers */ = {isa = PBXBuildFile; fileRef = 058D09DB195D050800B7D73C /* ASDisplayNodeExtras.h */; settings = {ATTRIBUTES = (Public, ); }; };
		B35061FF1B010EFD0018CF92 /* ASDisplayNodeExtras.mm in Sources */ = {isa = PBXBuildFile; fileRef = 058D09DC195D050800B7D73C /* ASDisplayNodeExtras.mm */; };
		B35062001B010EFD0018CF92 /* ASEditableTextNode.h in Headers */ = {isa = PBXBuildFile; fileRef = 0587F9BB1A7309ED00AFF0BA /* ASEditableTextNode.h */; settings = {ATTRIBUTES = (Public, ); }; };
		B35062011B010EFD0018CF92 /* ASEditableTextNode.mm in Sources */ = {isa = PBXBuildFile; fileRef = 0587F9BC1A7309ED00AFF0BA /* ASEditableTextNode.mm */; };
		B35062021B010EFD0018CF92 /* ASImageNode.h in Headers */ = {isa = PBXBuildFile; fileRef = 058D09DD195D050800B7D73C /* ASImageNode.h */; settings = {ATTRIBUTES = (Public, ); }; };
		B35062031B010EFD0018CF92 /* ASImageNode.mm in Sources */ = {isa = PBXBuildFile; fileRef = 058D09DE195D050800B7D73C /* ASImageNode.mm */; };
		B35062041B010EFD0018CF92 /* ASMultiplexImageNode.h in Headers */ = {isa = PBXBuildFile; fileRef = 0516FA3E1A1563D200B4EBED /* ASMultiplexImageNode.h */; settings = {ATTRIBUTES = (Public, ); }; };
		B35062051B010EFD0018CF92 /* ASMultiplexImageNode.mm in Sources */ = {isa = PBXBuildFile; fileRef = 0516FA3F1A1563D200B4EBED /* ASMultiplexImageNode.mm */; };
		B35062061B010EFD0018CF92 /* ASNetworkImageNode.h in Headers */ = {isa = PBXBuildFile; fileRef = 055B9FA61A1C154B00035D6D /* ASNetworkImageNode.h */; settings = {ATTRIBUTES = (Public, ); }; };
		B35062071B010EFD0018CF92 /* ASNetworkImageNode.mm in Sources */ = {isa = PBXBuildFile; fileRef = 055B9FA71A1C154B00035D6D /* ASNetworkImageNode.mm */; };
		B35062081B010EFD0018CF92 /* ASScrollNode.h in Headers */ = {isa = PBXBuildFile; fileRef = D785F6601A74327E00291744 /* ASScrollNode.h */; settings = {ATTRIBUTES = (Public, ); }; };
		B35062091B010EFD0018CF92 /* ASScrollNode.mm in Sources */ = {isa = PBXBuildFile; fileRef = D785F6611A74327E00291744 /* ASScrollNode.mm */; };
		B350620A1B010EFD0018CF92 /* ASTableView.h in Headers */ = {isa = PBXBuildFile; fileRef = 055F1A3219ABD3E3004DAFF1 /* ASTableView.h */; settings = {ATTRIBUTES = (Public, ); }; };
		B350620B1B010EFD0018CF92 /* ASTableView.mm in Sources */ = {isa = PBXBuildFile; fileRef = 055F1A3319ABD3E3004DAFF1 /* ASTableView.mm */; };
		B350620C1B010EFD0018CF92 /* ASTableViewProtocols.h in Headers */ = {isa = PBXBuildFile; fileRef = 0574D5E119C110610097DC25 /* ASTableViewProtocols.h */; settings = {ATTRIBUTES = (Public, ); }; };
		B350620D1B010EFD0018CF92 /* ASTextNode.h in Headers */ = {isa = PBXBuildFile; fileRef = 058D09DF195D050800B7D73C /* ASTextNode.h */; settings = {ATTRIBUTES = (Public, ); }; };
		B350620E1B010EFD0018CF92 /* ASTextNode.mm in Sources */ = {isa = PBXBuildFile; fileRef = 058D09E0195D050800B7D73C /* ASTextNode.mm */; };
		B350620F1B010EFD0018CF92 /* _ASDisplayLayer.h in Headers */ = {isa = PBXBuildFile; fileRef = 058D09E2195D050800B7D73C /* _ASDisplayLayer.h */; settings = {ATTRIBUTES = (Public, ); }; };
		B35062101B010EFD0018CF92 /* _ASDisplayLayer.mm in Sources */ = {isa = PBXBuildFile; fileRef = 058D09E3195D050800B7D73C /* _ASDisplayLayer.mm */; };
		B35062111B010EFD0018CF92 /* _ASDisplayView.h in Headers */ = {isa = PBXBuildFile; fileRef = 058D09E4195D050800B7D73C /* _ASDisplayView.h */; settings = {ATTRIBUTES = (Public, ); }; };
		B35062121B010EFD0018CF92 /* _ASDisplayView.mm in Sources */ = {isa = PBXBuildFile; fileRef = 058D09E5195D050800B7D73C /* _ASDisplayView.mm */; };
		B35062131B010EFD0018CF92 /* ASBasicImageDownloader.h in Headers */ = {isa = PBXBuildFile; fileRef = 054963471A1EA066000F8E56 /* ASBasicImageDownloader.h */; settings = {ATTRIBUTES = (Public, ); }; };
		B35062141B010EFD0018CF92 /* ASBasicImageDownloader.mm in Sources */ = {isa = PBXBuildFile; fileRef = 054963481A1EA066000F8E56 /* ASBasicImageDownloader.mm */; };
		B35062151B010EFD0018CF92 /* ASBatchContext.h in Headers */ = {isa = PBXBuildFile; fileRef = 299DA1A71A828D2900162D41 /* ASBatchContext.h */; settings = {ATTRIBUTES = (Public, ); }; };
		B35062161B010EFD0018CF92 /* ASBatchContext.mm in Sources */ = {isa = PBXBuildFile; fileRef = 299DA1A81A828D2900162D41 /* ASBatchContext.mm */; };
		B35062171B010EFD0018CF92 /* ASDataController.h in Headers */ = {isa = PBXBuildFile; fileRef = 464052191A3F83C40061C0BA /* ASDataController.h */; settings = {ATTRIBUTES = (Public, ); }; };
		B35062181B010EFD0018CF92 /* ASDataController.mm in Sources */ = {isa = PBXBuildFile; fileRef = 4640521A1A3F83C40061C0BA /* ASDataController.mm */; };
		B350621B1B010EFD0018CF92 /* ASTableLayoutController.h in Headers */ = {isa = PBXBuildFile; fileRef = 4640521B1A3F83C40061C0BA /* ASTableLayoutController.h */; settings = {ATTRIBUTES = (Private, ); }; };
		B350621C1B010EFD0018CF92 /* ASTableLayoutController.mm in Sources */ = {isa = PBXBuildFile; fileRef = 4640521C1A3F83C40061C0BA /* ASTableLayoutController.mm */; };
		B350621D1B010EFD0018CF92 /* ASHighlightOverlayLayer.h in Headers */ = {isa = PBXBuildFile; fileRef = 058D09E6195D050800B7D73C /* ASHighlightOverlayLayer.h */; settings = {ATTRIBUTES = (Public, ); }; };
		B350621E1B010EFD0018CF92 /* ASHighlightOverlayLayer.mm in Sources */ = {isa = PBXBuildFile; fileRef = 058D09E7195D050800B7D73C /* ASHighlightOverlayLayer.mm */; };
		B350621F1B010EFD0018CF92 /* ASImageProtocols.h in Headers */ = {isa = PBXBuildFile; fileRef = 05F20AA31A15733C00DCA68A /* ASImageProtocols.h */; settings = {ATTRIBUTES = (Public, ); }; };
		B35062201B010EFD0018CF92 /* ASLayoutController.h in Headers */ = {isa = PBXBuildFile; fileRef = 4640521D1A3F83C40061C0BA /* ASLayoutController.h */; };
		B35062211B010EFD0018CF92 /* ASLayoutRangeType.h in Headers */ = {isa = PBXBuildFile; fileRef = 292C59991A956527007E5DD6 /* ASLayoutRangeType.h */; settings = {ATTRIBUTES = (Public, ); }; };
		B35062241B010EFD0018CF92 /* ASMutableAttributedStringBuilder.h in Headers */ = {isa = PBXBuildFile; fileRef = 058D09E8195D050800B7D73C /* ASMutableAttributedStringBuilder.h */; settings = {ATTRIBUTES = (Public, ); }; };
		B35062251B010EFD0018CF92 /* ASMutableAttributedStringBuilder.mm in Sources */ = {isa = PBXBuildFile; fileRef = 058D09E9195D050800B7D73C /* ASMutableAttributedStringBuilder.mm */; };
		B35062261B010EFD0018CF92 /* ASRangeController.h in Headers */ = {isa = PBXBuildFile; fileRef = 055F1A3619ABD413004DAFF1 /* ASRangeController.h */; };
		B35062271B010EFD0018CF92 /* ASRangeController.mm in Sources */ = {isa = PBXBuildFile; fileRef = 055F1A3719ABD413004DAFF1 /* ASRangeController.mm */; };
		B350622D1B010EFD0018CF92 /* ASScrollDirection.h in Headers */ = {isa = PBXBuildFile; fileRef = 296A0A311A951715005ACEAA /* ASScrollDirection.h */; settings = {ATTRIBUTES = (Public, ); }; };
		B35062391B010EFD0018CF92 /* ASThread.h in Headers */ = {isa = PBXBuildFile; fileRef = 058D0A12195D050800B7D73C /* ASThread.h */; settings = {ATTRIBUTES = (Public, ); }; };
		B350623A1B010EFD0018CF92 /* NSMutableAttributedString+TextKitAdditions.h in Headers */ = {isa = PBXBuildFile; fileRef = 058D09F5195D050800B7D73C /* NSMutableAttributedString+TextKitAdditions.h */; settings = {ATTRIBUTES = (Public, ); }; };
		B350623B1B010EFD0018CF92 /* NSMutableAttributedString+TextKitAdditions.mm in Sources */ = {isa = PBXBuildFile; fileRef = 058D09F6195D050800B7D73C /* NSMutableAttributedString+TextKitAdditions.mm */; };
		B350623C1B010EFD0018CF92 /* _ASAsyncTransaction.h in Headers */ = {isa = PBXBuildFile; fileRef = 058D09F8195D050800B7D73C /* _ASAsyncTransaction.h */; settings = {ATTRIBUTES = (Public, ); }; };
		B350623D1B010EFD0018CF92 /* _ASAsyncTransaction.mm in Sources */ = {isa = PBXBuildFile; fileRef = 058D09F9195D050800B7D73C /* _ASAsyncTransaction.mm */; };
		B350623E1B010EFD0018CF92 /* _ASAsyncTransactionContainer+Private.h in Headers */ = {isa = PBXBuildFile; fileRef = 058D09FA195D050800B7D73C /* _ASAsyncTransactionContainer+Private.h */; settings = {ATTRIBUTES = (Private, ); }; };
		B350623F1B010EFD0018CF92 /* _ASAsyncTransactionContainer.h in Headers */ = {isa = PBXBuildFile; fileRef = 058D09FB195D050800B7D73C /* _ASAsyncTransactionContainer.h */; settings = {ATTRIBUTES = (Public, ); }; };
		B35062401B010EFD0018CF92 /* _ASAsyncTransactionContainer.mm in Sources */ = {isa = PBXBuildFile; fileRef = 058D09FC195D050800B7D73C /* _ASAsyncTransactionContainer.mm */; };
		B35062411B010EFD0018CF92 /* _ASAsyncTransactionGroup.h in Headers */ = {isa = PBXBuildFile; fileRef = 058D09FD195D050800B7D73C /* _ASAsyncTransactionGroup.h */; settings = {ATTRIBUTES = (Public, ); }; };
		B35062421B010EFD0018CF92 /* _ASAsyncTransactionGroup.mm in Sources */ = {isa = PBXBuildFile; fileRef = 058D09FE195D050800B7D73C /* _ASAsyncTransactionGroup.mm */; };
		B35062431B010EFD0018CF92 /* UIView+ASConvenience.h in Headers */ = {isa = PBXBuildFile; fileRef = 058D09FF195D050800B7D73C /* UIView+ASConvenience.h */; settings = {ATTRIBUTES = (Public, ); }; };
		B35062461B010EFD0018CF92 /* ASBasicImageDownloaderInternal.h in Headers */ = {isa = PBXBuildFile; fileRef = 2967F9E11AB0A4CF0072E4AB /* ASBasicImageDownloaderInternal.h */; settings = {ATTRIBUTES = (Private, ); }; };
		B35062491B010EFD0018CF92 /* _ASCoreAnimationExtras.h in Headers */ = {isa = PBXBuildFile; fileRef = 058D0A03195D050800B7D73C /* _ASCoreAnimationExtras.h */; settings = {ATTRIBUTES = (Private, ); }; };
		B350624A1B010EFD0018CF92 /* _ASCoreAnimationExtras.mm in Sources */ = {isa = PBXBuildFile; fileRef = 058D0A04195D050800B7D73C /* _ASCoreAnimationExtras.mm */; };
		B350624B1B010EFD0018CF92 /* _ASPendingState.h in Headers */ = {isa = PBXBuildFile; fileRef = 058D0A05195D050800B7D73C /* _ASPendingState.h */; settings = {ATTRIBUTES = (Private, ); }; };
		B350624C1B010EFD0018CF92 /* _ASPendingState.mm in Sources */ = {isa = PBXBuildFile; fileRef = 058D0A06195D050800B7D73C /* _ASPendingState.mm */; };
		B350624D1B010EFD0018CF92 /* _ASScopeTimer.h in Headers */ = {isa = PBXBuildFile; fileRef = 058D0A07195D050800B7D73C /* _ASScopeTimer.h */; settings = {ATTRIBUTES = (Private, ); }; };
		B350624E1B010EFD0018CF92 /* ASDisplayNode+AsyncDisplay.mm in Sources */ = {isa = PBXBuildFile; fileRef = 058D0A08195D050800B7D73C /* ASDisplayNode+AsyncDisplay.mm */; };
		B350624F1B010EFD0018CF92 /* ASDisplayNode+DebugTiming.h in Headers */ = {isa = PBXBuildFile; fileRef = 058D0A09195D050800B7D73C /* ASDisplayNode+DebugTiming.h */; settings = {ATTRIBUTES = (Private, ); }; };
		B35062501B010EFD0018CF92 /* ASDisplayNode+DebugTiming.mm in Sources */ = {isa = PBXBuildFile; fileRef = 058D0A0A195D050800B7D73C /* ASDisplayNode+DebugTiming.mm */; };
		B35062511B010EFD0018CF92 /* ASDisplayNode+UIViewBridge.mm in Sources */ = {isa = PBXBuildFile; fileRef = 058D0A0B195D050800B7D73C /* ASDisplayNode+UIViewBridge.mm */; };
		B35062521B010EFD0018CF92 /* ASDisplayNodeInternal.h in Headers */ = {isa = PBXBuildFile; fileRef = 058D0A0C195D050800B7D73C /* ASDisplayNodeInternal.h */; settings = {ATTRIBUTES = (Private, ); }; };
		B35062531B010EFD0018CF92 /* ASImageNode+CGExtras.h in Headers */ = {isa = PBXBuildFile; fileRef = 058D0A0D195D050800B7D73C /* ASImageNode+CGExtras.h */; settings = {ATTRIBUTES = (Private, ); }; };
		B35062541B010EFD0018CF92 /* ASImageNode+CGExtras.mm in Sources */ = {isa = PBXBuildFile; fileRef = 058D0A0E195D050800B7D73C /* ASImageNode+CGExtras.mm */; };
		B35062571B010F070018CF92 /* ASAssert.h in Headers */ = {isa = PBXBuildFile; fileRef = 058D0A43195D058D00B7D73C /* ASAssert.h */; settings = {ATTRIBUTES = (Public, ); }; };
		B35062581B010F070018CF92 /* ASAvailability.h in Headers */ = {isa = PBXBuildFile; fileRef = 0516FA3A1A15563400B4EBED /* ASAvailability.h */; settings = {ATTRIBUTES = (Public, ); }; };
		B35062591B010F070018CF92 /* ASBaseDefines.h in Headers */ = {isa = PBXBuildFile; fileRef = 058D0A44195D058D00B7D73C /* ASBaseDefines.h */; settings = {ATTRIBUTES = (Public, ); }; };
		B350625C1B010F070018CF92 /* ASLog.h in Headers */ = {isa = PBXBuildFile; fileRef = 0516FA3B1A15563400B4EBED /* ASLog.h */; settings = {ATTRIBUTES = (Public, ); }; };
		B350625D1B0111740018CF92 /* Photos.framework in Frameworks */ = {isa = PBXBuildFile; fileRef = 051943141A1575670030A7D0 /* Photos.framework */; settings = {ATTRIBUTES = (Weak, ); }; };
		B350625E1B0111780018CF92 /* AssetsLibrary.framework in Frameworks */ = {isa = PBXBuildFile; fileRef = 051943121A1575630030A7D0 /* AssetsLibrary.framework */; settings = {ATTRIBUTES = (Weak, ); }; };
		BB5FC3CE1F9BA689007F191E /* ASNavigationControllerTests.mm in Sources */ = {isa = PBXBuildFile; fileRef = BB5FC3CD1F9BA688007F191E /* ASNavigationControllerTests.mm */; };
		BB5FC3D11F9C9389007F191E /* ASTabBarControllerTests.mm in Sources */ = {isa = PBXBuildFile; fileRef = BB5FC3D01F9C9389007F191E /* ASTabBarControllerTests.mm */; };
		C018DF21216BF26700181FDA /* ASAbstractLayoutController+FrameworkPrivate.h in Headers */ = {isa = PBXBuildFile; fileRef = C018DF20216BF26600181FDA /* ASAbstractLayoutController+FrameworkPrivate.h */; };
		C057D9BD20B5453D00FC9112 /* ASTextNode2SnapshotTests.mm in Sources */ = {isa = PBXBuildFile; fileRef = C057D9BC20B5453D00FC9112 /* ASTextNode2SnapshotTests.mm */; };
		C78F7E2B1BF7809800CDEAFC /* ASTableNode.h in Headers */ = {isa = PBXBuildFile; fileRef = B0F880581BEAEC7500D17647 /* ASTableNode.h */; settings = {ATTRIBUTES = (Public, ); }; };
		CC034A091E60BEB400626263 /* ASDisplayNode+Convenience.h in Headers */ = {isa = PBXBuildFile; fileRef = CC034A071E60BEB400626263 /* ASDisplayNode+Convenience.h */; settings = {ATTRIBUTES = (Public, ); }; };
		CC034A0A1E60BEB400626263 /* ASDisplayNode+Convenience.mm in Sources */ = {isa = PBXBuildFile; fileRef = CC034A081E60BEB400626263 /* ASDisplayNode+Convenience.mm */; };
		CC034A131E649F1300626263 /* AsyncDisplayKit+IGListKitMethods.h in Headers */ = {isa = PBXBuildFile; fileRef = CC034A111E649F1300626263 /* AsyncDisplayKit+IGListKitMethods.h */; settings = {ATTRIBUTES = (Public, ); }; };
		CC034A141E649F1300626263 /* AsyncDisplayKit+IGListKitMethods.mm in Sources */ = {isa = PBXBuildFile; fileRef = CC034A121E649F1300626263 /* AsyncDisplayKit+IGListKitMethods.mm */; };
		CC051F1F1D7A286A006434CB /* ASCALayerTests.mm in Sources */ = {isa = PBXBuildFile; fileRef = CC051F1E1D7A286A006434CB /* ASCALayerTests.mm */; };
		CC0AEEA41D66316E005D1C78 /* ASUICollectionViewTests.mm in Sources */ = {isa = PBXBuildFile; fileRef = CC0AEEA31D66316E005D1C78 /* ASUICollectionViewTests.mm */; };
		CC0F885B1E42807F00576FED /* ASCollectionViewFlowLayoutInspector.mm in Sources */ = {isa = PBXBuildFile; fileRef = CC0F88591E42807F00576FED /* ASCollectionViewFlowLayoutInspector.mm */; };
		CC0F885C1E42807F00576FED /* ASCollectionViewFlowLayoutInspector.h in Headers */ = {isa = PBXBuildFile; fileRef = CC0F885A1E42807F00576FED /* ASCollectionViewFlowLayoutInspector.h */; settings = {ATTRIBUTES = (Private, ); }; };
		CC0F885F1E4280B800576FED /* _ASCollectionViewCell.mm in Sources */ = {isa = PBXBuildFile; fileRef = CC0F885D1E4280B800576FED /* _ASCollectionViewCell.mm */; };
		CC0F88601E4280B800576FED /* _ASCollectionViewCell.h in Headers */ = {isa = PBXBuildFile; fileRef = CC0F885E1E4280B800576FED /* _ASCollectionViewCell.h */; settings = {ATTRIBUTES = (Private, ); }; };
		CC0F88621E4281E200576FED /* ASSectionController.h in Headers */ = {isa = PBXBuildFile; fileRef = CCE04B1E1E313EA7006AEBBB /* ASSectionController.h */; settings = {ATTRIBUTES = (Public, ); }; };
		CC0F88631E4281E700576FED /* ASSupplementaryNodeSource.h in Headers */ = {isa = PBXBuildFile; fileRef = CCE04B2B1E314A32006AEBBB /* ASSupplementaryNodeSource.h */; settings = {ATTRIBUTES = (Public, ); }; };
		CC0F886C1E4286FA00576FED /* ReferenceImages_64 in Resources */ = {isa = PBXBuildFile; fileRef = CC0F88691E4286FA00576FED /* ReferenceImages_64 */; };
		CC0F886D1E4286FA00576FED /* ReferenceImages_iOS_10 in Resources */ = {isa = PBXBuildFile; fileRef = CC0F886A1E4286FA00576FED /* ReferenceImages_iOS_10 */; };
		CC11F97A1DB181180024D77B /* ASNetworkImageNodeTests.mm in Sources */ = {isa = PBXBuildFile; fileRef = CC11F9791DB181180024D77B /* ASNetworkImageNodeTests.mm */; };
		CC18248C200D49C800875940 /* ASTextNodeCommon.h in Headers */ = {isa = PBXBuildFile; fileRef = CC18248B200D49C800875940 /* ASTextNodeCommon.h */; settings = {ATTRIBUTES = (Public, ); }; };
		CC224E962066CA6D00BBA57F /* configuration.json in Resources */ = {isa = PBXBuildFile; fileRef = CC224E952066CA6D00BBA57F /* configuration.json */; };
		CC2F65EE1E5FFB1600DA57C9 /* ASMutableElementMap.h in Headers */ = {isa = PBXBuildFile; fileRef = CC2F65EC1E5FFB1600DA57C9 /* ASMutableElementMap.h */; };
		CC2F65EF1E5FFB1600DA57C9 /* ASMutableElementMap.mm in Sources */ = {isa = PBXBuildFile; fileRef = CC2F65ED1E5FFB1600DA57C9 /* ASMutableElementMap.mm */; };
		CC35CEC320DD7F600006448D /* ASCollections.h in Headers */ = {isa = PBXBuildFile; fileRef = CC35CEC120DD7F600006448D /* ASCollections.h */; settings = {ATTRIBUTES = (Public, ); }; };
		CC35CEC420DD7F600006448D /* ASCollections.mm in Sources */ = {isa = PBXBuildFile; fileRef = CC35CEC220DD7F600006448D /* ASCollections.mm */; };
		CC35CEC620DD87280006448D /* ASCollectionsTests.mm in Sources */ = {isa = PBXBuildFile; fileRef = CC35CEC520DD87280006448D /* ASCollectionsTests.mm */; };
		CC36C18F218B841600232F23 /* UIKit.framework in Frameworks */ = {isa = PBXBuildFile; fileRef = CC36C18E218B841600232F23 /* UIKit.framework */; };
		CC36C191218B841A00232F23 /* CoreText.framework in Frameworks */ = {isa = PBXBuildFile; fileRef = CC36C190218B841A00232F23 /* CoreText.framework */; };
		CC36C193218B842E00232F23 /* CoreGraphics.framework in Frameworks */ = {isa = PBXBuildFile; fileRef = CC36C192218B842E00232F23 /* CoreGraphics.framework */; };
		CC36C194218B844800232F23 /* Foundation.framework in Frameworks */ = {isa = PBXBuildFile; fileRef = 058D09AF195D04C000B7D73C /* Foundation.framework */; };
		CC36C196218B845B00232F23 /* AVFoundation.framework in Frameworks */ = {isa = PBXBuildFile; fileRef = CC36C195218B845B00232F23 /* AVFoundation.framework */; };
		CC36C198218B846300232F23 /* QuartzCore.framework in Frameworks */ = {isa = PBXBuildFile; fileRef = CC36C197218B846300232F23 /* QuartzCore.framework */; };
		CC36C19A218B846F00232F23 /* CoreLocation.framework in Frameworks */ = {isa = PBXBuildFile; fileRef = CC36C199218B846F00232F23 /* CoreLocation.framework */; };
		CC36C19C218B847400232F23 /* CoreMedia.framework in Frameworks */ = {isa = PBXBuildFile; fileRef = CC36C19B218B847400232F23 /* CoreMedia.framework */; };
		CC36C19D218B849C00232F23 /* UIKit.framework in Frameworks */ = {isa = PBXBuildFile; fileRef = CC36C18E218B841600232F23 /* UIKit.framework */; };
		CC36C19E218B894400232F23 /* AVFoundation.framework in Frameworks */ = {isa = PBXBuildFile; fileRef = CC36C195218B845B00232F23 /* AVFoundation.framework */; };
		CC36C19F218B894800232F23 /* CoreMedia.framework in Frameworks */ = {isa = PBXBuildFile; fileRef = CC36C19B218B847400232F23 /* CoreMedia.framework */; };
		CC3B20841C3F76D600798563 /* ASPendingStateController.h in Headers */ = {isa = PBXBuildFile; fileRef = CC3B20811C3F76D600798563 /* ASPendingStateController.h */; settings = {ATTRIBUTES = (Private, ); }; };
		CC3B20861C3F76D600798563 /* ASPendingStateController.mm in Sources */ = {isa = PBXBuildFile; fileRef = CC3B20821C3F76D600798563 /* ASPendingStateController.mm */; };
		CC3B208A1C3F7A5400798563 /* ASWeakSet.h in Headers */ = {isa = PBXBuildFile; fileRef = CC3B20871C3F7A5400798563 /* ASWeakSet.h */; settings = {ATTRIBUTES = (Public, ); }; };
		CC3B208C1C3F7A5400798563 /* ASWeakSet.mm in Sources */ = {isa = PBXBuildFile; fileRef = CC3B20881C3F7A5400798563 /* ASWeakSet.mm */; };
		CC3B208E1C3F7D0A00798563 /* ASWeakSetTests.mm in Sources */ = {isa = PBXBuildFile; fileRef = CC3B208D1C3F7D0A00798563 /* ASWeakSetTests.mm */; };
		CC3B20901C3F892D00798563 /* ASBridgedPropertiesTests.mm in Sources */ = {isa = PBXBuildFile; fileRef = CC3B208F1C3F892D00798563 /* ASBridgedPropertiesTests.mm */; };
		CC4981B31D1A02BE004E13CC /* ASTableViewThrashTests.mm in Sources */ = {isa = PBXBuildFile; fileRef = CC4981B21D1A02BE004E13CC /* ASTableViewThrashTests.mm */; };
		CC4C2A771D88E3BF0039ACAB /* ASTraceEvent.h in Headers */ = {isa = PBXBuildFile; fileRef = CC4C2A751D88E3BF0039ACAB /* ASTraceEvent.h */; settings = {ATTRIBUTES = (Private, ); }; };
		CC4C2A791D88E3BF0039ACAB /* ASTraceEvent.mm in Sources */ = {isa = PBXBuildFile; fileRef = CC4C2A761D88E3BF0039ACAB /* ASTraceEvent.mm */; };
		CC54A81C1D70079800296A24 /* ASDispatch.h in Headers */ = {isa = PBXBuildFile; fileRef = CC54A81B1D70077A00296A24 /* ASDispatch.h */; settings = {ATTRIBUTES = (Private, ); }; };
		CC54A81E1D7008B300296A24 /* ASDispatchTests.mm in Sources */ = {isa = PBXBuildFile; fileRef = CC54A81D1D7008B300296A24 /* ASDispatchTests.mm */; };
		CC55A70D1E529FA200594372 /* UIResponder+AsyncDisplayKit.h in Headers */ = {isa = PBXBuildFile; fileRef = CC55A70B1E529FA200594372 /* UIResponder+AsyncDisplayKit.h */; settings = {ATTRIBUTES = (Public, ); }; };
		CC55A70E1E529FA200594372 /* UIResponder+AsyncDisplayKit.mm in Sources */ = {isa = PBXBuildFile; fileRef = CC55A70C1E529FA200594372 /* UIResponder+AsyncDisplayKit.mm */; };
		CC55A7111E52A0F200594372 /* ASResponderChainEnumerator.h in Headers */ = {isa = PBXBuildFile; fileRef = CC55A70F1E52A0F200594372 /* ASResponderChainEnumerator.h */; };
		CC55A7121E52A0F200594372 /* ASResponderChainEnumerator.mm in Sources */ = {isa = PBXBuildFile; fileRef = CC55A7101E52A0F200594372 /* ASResponderChainEnumerator.mm */; };
		CC56013B1F06E9A700DC4FBE /* ASIntegerMap.h in Headers */ = {isa = PBXBuildFile; fileRef = CC5601391F06E9A700DC4FBE /* ASIntegerMap.h */; };
		CC56013C1F06E9A700DC4FBE /* ASIntegerMap.mm in Sources */ = {isa = PBXBuildFile; fileRef = CC56013A1F06E9A700DC4FBE /* ASIntegerMap.mm */; };
		CC57EAF71E3939350034C595 /* ASCollectionView+Undeprecated.h in Headers */ = {isa = PBXBuildFile; fileRef = CC2E317F1DAC353700EEE891 /* ASCollectionView+Undeprecated.h */; settings = {ATTRIBUTES = (Private, ); }; };
		CC57EAF81E3939450034C595 /* ASTableView+Undeprecated.h in Headers */ = {isa = PBXBuildFile; fileRef = CC512B841DAC45C60054848E /* ASTableView+Undeprecated.h */; settings = {ATTRIBUTES = (Private, ); }; };
		CC583AD61EF9BDBE00134156 /* ASTestCase.mm in Sources */ = {isa = PBXBuildFile; fileRef = CC583AC21EF9BAB400134156 /* ASTestCase.mm */; };
		CC583AD71EF9BDC100134156 /* NSInvocation+ASTestHelpers.mm in Sources */ = {isa = PBXBuildFile; fileRef = CC583AC51EF9BAB400134156 /* NSInvocation+ASTestHelpers.mm */; };
		CC583AD81EF9BDC300134156 /* OCMockObject+ASAdditions.mm in Sources */ = {isa = PBXBuildFile; fileRef = CC583AC71EF9BAB400134156 /* OCMockObject+ASAdditions.mm */; };
		CC583AD91EF9BDC600134156 /* ASDisplayNode+OCMock.mm in Sources */ = {isa = PBXBuildFile; fileRef = CC583AC01EF9BAB400134156 /* ASDisplayNode+OCMock.mm */; };
		CC58AA4B1E398E1D002C8CB4 /* ASBlockTypes.h in Headers */ = {isa = PBXBuildFile; fileRef = CC58AA4A1E398E1D002C8CB4 /* ASBlockTypes.h */; settings = {ATTRIBUTES = (Public, ); }; };
		CC6AA2DA1E9F03B900978E87 /* ASDisplayNode+Ancestry.h in Headers */ = {isa = PBXBuildFile; fileRef = CC6AA2D81E9F03B900978E87 /* ASDisplayNode+Ancestry.h */; settings = {ATTRIBUTES = (Public, ); }; };
		CC6AA2DB1E9F03B900978E87 /* ASDisplayNode+Ancestry.mm in Sources */ = {isa = PBXBuildFile; fileRef = CC6AA2D91E9F03B900978E87 /* ASDisplayNode+Ancestry.mm */; };
		CC7AF196200D9BD500A21BDE /* ASExperimentalFeatures.h in Headers */ = {isa = PBXBuildFile; fileRef = CC7AF195200D9BD500A21BDE /* ASExperimentalFeatures.h */; settings = {ATTRIBUTES = (Public, ); }; };
		CC7AF198200DAB2200A21BDE /* ASExperimentalFeatures.mm in Sources */ = {isa = PBXBuildFile; fileRef = CC7AF197200D9E8400A21BDE /* ASExperimentalFeatures.mm */; };
		CC7FD9E11BB5F750005CCB2B /* ASPhotosFrameworkImageRequestTests.mm in Sources */ = {isa = PBXBuildFile; fileRef = CC7FD9E01BB5F750005CCB2B /* ASPhotosFrameworkImageRequestTests.mm */; };
		CC7FD9E21BB603FF005CCB2B /* ASPhotosFrameworkImageRequest.h in Headers */ = {isa = PBXBuildFile; fileRef = CC7FD9DC1BB5E962005CCB2B /* ASPhotosFrameworkImageRequest.h */; settings = {ATTRIBUTES = (Public, ); }; };
		CC84C7F220474C5300A3851B /* ASCGImageBuffer.h in Headers */ = {isa = PBXBuildFile; fileRef = CC84C7F020474C5300A3851B /* ASCGImageBuffer.h */; };
		CC84C7F320474C5300A3851B /* ASCGImageBuffer.mm in Sources */ = {isa = PBXBuildFile; fileRef = CC84C7F120474C5300A3851B /* ASCGImageBuffer.mm */; };
		CC87BB951DA8193C0090E380 /* ASCellNode+Internal.h in Headers */ = {isa = PBXBuildFile; fileRef = CC87BB941DA8193C0090E380 /* ASCellNode+Internal.h */; settings = {ATTRIBUTES = (Private, ); }; };
		CC8B05D61D73836400F54286 /* ASPerformanceTestContext.mm in Sources */ = {isa = PBXBuildFile; fileRef = CC8B05D51D73836400F54286 /* ASPerformanceTestContext.mm */; };
		CC8B05D81D73979700F54286 /* ASTextNodePerformanceTests.mm in Sources */ = {isa = PBXBuildFile; fileRef = CC8B05D71D73979700F54286 /* ASTextNodePerformanceTests.mm */; };
		CC90E1F41E383C0400FED591 /* AsyncDisplayKit.framework in Frameworks */ = {isa = PBXBuildFile; fileRef = B35061DA1B010EDF0018CF92 /* AsyncDisplayKit.framework */; };
		CCA221D31D6FA7EF00AF6A0F /* ASViewControllerTests.mm in Sources */ = {isa = PBXBuildFile; fileRef = CCA221D21D6FA7EF00AF6A0F /* ASViewControllerTests.mm */; };
		CCA282B41E9EA7310037E8B7 /* ASTipsController.h in Headers */ = {isa = PBXBuildFile; fileRef = CCA282B21E9EA7310037E8B7 /* ASTipsController.h */; };
		CCA282B51E9EA7310037E8B7 /* ASTipsController.mm in Sources */ = {isa = PBXBuildFile; fileRef = CCA282B31E9EA7310037E8B7 /* ASTipsController.mm */; };
		CCA282B81E9EA8E40037E8B7 /* AsyncDisplayKit+Tips.h in Headers */ = {isa = PBXBuildFile; fileRef = CCA282B61E9EA8E40037E8B7 /* AsyncDisplayKit+Tips.h */; settings = {ATTRIBUTES = (Public, ); }; };
		CCA282B91E9EA8E40037E8B7 /* AsyncDisplayKit+Tips.mm in Sources */ = {isa = PBXBuildFile; fileRef = CCA282B71E9EA8E40037E8B7 /* AsyncDisplayKit+Tips.mm */; };
		CCA282BC1E9EABDD0037E8B7 /* ASTipProvider.h in Headers */ = {isa = PBXBuildFile; fileRef = CCA282BA1E9EABDD0037E8B7 /* ASTipProvider.h */; };
		CCA282BD1E9EABDD0037E8B7 /* ASTipProvider.mm in Sources */ = {isa = PBXBuildFile; fileRef = CCA282BB1E9EABDD0037E8B7 /* ASTipProvider.mm */; };
		CCA282C01E9EAE010037E8B7 /* ASTip.h in Headers */ = {isa = PBXBuildFile; fileRef = CCA282BE1E9EAE010037E8B7 /* ASTip.h */; };
		CCA282C11E9EAE010037E8B7 /* ASTip.mm in Sources */ = {isa = PBXBuildFile; fileRef = CCA282BF1E9EAE010037E8B7 /* ASTip.mm */; };
		CCA282C41E9EAE630037E8B7 /* ASLayerBackingTipProvider.h in Headers */ = {isa = PBXBuildFile; fileRef = CCA282C21E9EAE630037E8B7 /* ASLayerBackingTipProvider.h */; };
		CCA282C51E9EAE630037E8B7 /* ASLayerBackingTipProvider.mm in Sources */ = {isa = PBXBuildFile; fileRef = CCA282C31E9EAE630037E8B7 /* ASLayerBackingTipProvider.mm */; };
		CCA282C81E9EB64B0037E8B7 /* ASDisplayNodeTipState.h in Headers */ = {isa = PBXBuildFile; fileRef = CCA282C61E9EB64B0037E8B7 /* ASDisplayNodeTipState.h */; };
		CCA282C91E9EB64B0037E8B7 /* ASDisplayNodeTipState.mm in Sources */ = {isa = PBXBuildFile; fileRef = CCA282C71E9EB64B0037E8B7 /* ASDisplayNodeTipState.mm */; };
		CCA282CC1E9EB73E0037E8B7 /* ASTipNode.h in Headers */ = {isa = PBXBuildFile; fileRef = CCA282CA1E9EB73E0037E8B7 /* ASTipNode.h */; };
		CCA282CD1E9EB73E0037E8B7 /* ASTipNode.mm in Sources */ = {isa = PBXBuildFile; fileRef = CCA282CB1E9EB73E0037E8B7 /* ASTipNode.mm */; };
		CCA282D01E9EBF6C0037E8B7 /* ASTipsWindow.h in Headers */ = {isa = PBXBuildFile; fileRef = CCA282CE1E9EBF6C0037E8B7 /* ASTipsWindow.h */; };
		CCA282D11E9EBF6C0037E8B7 /* ASTipsWindow.mm in Sources */ = {isa = PBXBuildFile; fileRef = CCA282CF1E9EBF6C0037E8B7 /* ASTipsWindow.mm */; };
		CCA5F62E1EECC2A80060C137 /* ASAssert.mm in Sources */ = {isa = PBXBuildFile; fileRef = CCA5F62D1EECC2A80060C137 /* ASAssert.mm */; };
		CCAA0B7F206ADBF30057B336 /* ASRecursiveUnfairLock.h in Headers */ = {isa = PBXBuildFile; fileRef = CCAA0B7D206ADBF30057B336 /* ASRecursiveUnfairLock.h */; settings = {ATTRIBUTES = (Public, ); }; };
		CCAA0B80206ADBF30057B336 /* ASRecursiveUnfairLock.mm in Sources */ = {isa = PBXBuildFile; fileRef = CCAA0B7E206ADBF30057B336 /* ASRecursiveUnfairLock.mm */; };
		CCAA0B82206ADECB0057B336 /* ASRecursiveUnfairLockTests.mm in Sources */ = {isa = PBXBuildFile; fileRef = CCAA0B81206ADECB0057B336 /* ASRecursiveUnfairLockTests.mm */; };
		CCB1F95A1EFB60A5009C7475 /* ASLog.mm in Sources */ = {isa = PBXBuildFile; fileRef = CCB1F9591EFB60A5009C7475 /* ASLog.mm */; };
		CCB1F95C1EFB6350009C7475 /* ASSignpost.h in Headers */ = {isa = PBXBuildFile; fileRef = CCB1F95B1EFB6316009C7475 /* ASSignpost.h */; };
		CCB2F34D1D63CCC6004E6DE9 /* ASDisplayNodeSnapshotTests.mm in Sources */ = {isa = PBXBuildFile; fileRef = CCB2F34C1D63CCC6004E6DE9 /* ASDisplayNodeSnapshotTests.mm */; };
		CCBBBF5D1EB161760069AA91 /* ASRangeManagingNode.h in Headers */ = {isa = PBXBuildFile; fileRef = CCBBBF5C1EB161760069AA91 /* ASRangeManagingNode.h */; settings = {ATTRIBUTES = (Public, ); }; };
		CCBDDD0520C62A2D00CBA922 /* ASMainThreadDeallocation.h in Headers */ = {isa = PBXBuildFile; fileRef = CCBDDD0320C62A2D00CBA922 /* ASMainThreadDeallocation.h */; settings = {ATTRIBUTES = (Public, ); }; };
		CCBDDD0620C62A2D00CBA922 /* ASMainThreadDeallocation.mm in Sources */ = {isa = PBXBuildFile; fileRef = CCBDDD0420C62A2D00CBA922 /* ASMainThreadDeallocation.mm */; };
		CCCCCCD51EC3EF060087FE10 /* ASTextDebugOption.h in Headers */ = {isa = PBXBuildFile; fileRef = CCCCCCC31EC3EF060087FE10 /* ASTextDebugOption.h */; };
		CCCCCCD61EC3EF060087FE10 /* ASTextDebugOption.mm in Sources */ = {isa = PBXBuildFile; fileRef = CCCCCCC41EC3EF060087FE10 /* ASTextDebugOption.mm */; };
		CCCCCCD71EC3EF060087FE10 /* ASTextInput.h in Headers */ = {isa = PBXBuildFile; fileRef = CCCCCCC51EC3EF060087FE10 /* ASTextInput.h */; };
		CCCCCCD81EC3EF060087FE10 /* ASTextInput.mm in Sources */ = {isa = PBXBuildFile; fileRef = CCCCCCC61EC3EF060087FE10 /* ASTextInput.mm */; };
		CCCCCCD91EC3EF060087FE10 /* ASTextLayout.h in Headers */ = {isa = PBXBuildFile; fileRef = CCCCCCC71EC3EF060087FE10 /* ASTextLayout.h */; };
		CCCCCCDA1EC3EF060087FE10 /* ASTextLayout.mm in Sources */ = {isa = PBXBuildFile; fileRef = CCCCCCC81EC3EF060087FE10 /* ASTextLayout.mm */; };
		CCCCCCDB1EC3EF060087FE10 /* ASTextLine.h in Headers */ = {isa = PBXBuildFile; fileRef = CCCCCCC91EC3EF060087FE10 /* ASTextLine.h */; };
		CCCCCCDC1EC3EF060087FE10 /* ASTextLine.mm in Sources */ = {isa = PBXBuildFile; fileRef = CCCCCCCA1EC3EF060087FE10 /* ASTextLine.mm */; };
		CCCCCCDD1EC3EF060087FE10 /* ASTextAttribute.h in Headers */ = {isa = PBXBuildFile; fileRef = CCCCCCCC1EC3EF060087FE10 /* ASTextAttribute.h */; };
		CCCCCCDE1EC3EF060087FE10 /* ASTextAttribute.mm in Sources */ = {isa = PBXBuildFile; fileRef = CCCCCCCD1EC3EF060087FE10 /* ASTextAttribute.mm */; };
		CCCCCCDF1EC3EF060087FE10 /* ASTextRunDelegate.h in Headers */ = {isa = PBXBuildFile; fileRef = CCCCCCCE1EC3EF060087FE10 /* ASTextRunDelegate.h */; };
		CCCCCCE01EC3EF060087FE10 /* ASTextRunDelegate.mm in Sources */ = {isa = PBXBuildFile; fileRef = CCCCCCCF1EC3EF060087FE10 /* ASTextRunDelegate.mm */; };
		CCCCCCE11EC3EF060087FE10 /* ASTextUtilities.h in Headers */ = {isa = PBXBuildFile; fileRef = CCCCCCD11EC3EF060087FE10 /* ASTextUtilities.h */; };
		CCCCCCE21EC3EF060087FE10 /* ASTextUtilities.mm in Sources */ = {isa = PBXBuildFile; fileRef = CCCCCCD21EC3EF060087FE10 /* ASTextUtilities.mm */; };
		CCCCCCE31EC3EF060087FE10 /* NSParagraphStyle+ASText.h in Headers */ = {isa = PBXBuildFile; fileRef = CCCCCCD31EC3EF060087FE10 /* NSParagraphStyle+ASText.h */; };
		CCCCCCE41EC3EF060087FE10 /* NSParagraphStyle+ASText.mm in Sources */ = {isa = PBXBuildFile; fileRef = CCCCCCD41EC3EF060087FE10 /* NSParagraphStyle+ASText.mm */; };
		CCCCCCE71EC3F0FC0087FE10 /* NSAttributedString+ASText.h in Headers */ = {isa = PBXBuildFile; fileRef = CCCCCCE51EC3F0FC0087FE10 /* NSAttributedString+ASText.h */; };
		CCCCCCE81EC3F0FC0087FE10 /* NSAttributedString+ASText.mm in Sources */ = {isa = PBXBuildFile; fileRef = CCCCCCE61EC3F0FC0087FE10 /* NSAttributedString+ASText.mm */; };
		CCDC9B4D200991D10063C1F8 /* ASGraphicsContext.h in Headers */ = {isa = PBXBuildFile; fileRef = CCDC9B4B200991D10063C1F8 /* ASGraphicsContext.h */; settings = {ATTRIBUTES = (Public, ); }; };
		CCDC9B4E200991D10063C1F8 /* ASGraphicsContext.mm in Sources */ = {isa = PBXBuildFile; fileRef = CCDC9B4C200991D10063C1F8 /* ASGraphicsContext.mm */; };
		CCDD148B1EEDCD9D0020834E /* ASCollectionModernDataSourceTests.mm in Sources */ = {isa = PBXBuildFile; fileRef = CCDD148A1EEDCD9D0020834E /* ASCollectionModernDataSourceTests.mm */; };
		CCE4F9B31F0D60AC00062E4E /* ASIntegerMapTests.mm in Sources */ = {isa = PBXBuildFile; fileRef = CCE4F9B21F0D60AC00062E4E /* ASIntegerMapTests.mm */; };
		CCE4F9B51F0DA4F300062E4E /* ASLayoutEngineTests.mm in Sources */ = {isa = PBXBuildFile; fileRef = CCE4F9B41F0DA4F300062E4E /* ASLayoutEngineTests.mm */; };
		CCE4F9BA1F0DBB5000062E4E /* ASLayoutTestNode.mm in Sources */ = {isa = PBXBuildFile; fileRef = CCE4F9B71F0DBA5000062E4E /* ASLayoutTestNode.mm */; };
		CCE4F9BE1F0ECE5200062E4E /* ASTLayoutFixture.mm in Sources */ = {isa = PBXBuildFile; fileRef = CCE4F9BD1F0ECE5200062E4E /* ASTLayoutFixture.mm */; };
		CCED5E3E2020D36800395C40 /* ASNetworkImageLoadInfo.h in Headers */ = {isa = PBXBuildFile; fileRef = CCED5E3C2020D36800395C40 /* ASNetworkImageLoadInfo.h */; settings = {ATTRIBUTES = (Public, ); }; };
		CCED5E3F2020D36800395C40 /* ASNetworkImageLoadInfo.mm in Sources */ = {isa = PBXBuildFile; fileRef = CCED5E3D2020D36800395C40 /* ASNetworkImageLoadInfo.mm */; };
		CCED5E412020D49D00395C40 /* ASNetworkImageLoadInfo+Private.h in Headers */ = {isa = PBXBuildFile; fileRef = CCED5E402020D41600395C40 /* ASNetworkImageLoadInfo+Private.h */; settings = {ATTRIBUTES = (Private, ); }; };
		CCEDDDCA200C2AC300FFCD0A /* ASConfigurationInternal.h in Headers */ = {isa = PBXBuildFile; fileRef = CCEDDDC8200C2AC300FFCD0A /* ASConfigurationInternal.h */; settings = {ATTRIBUTES = (Public, ); }; };
		CCEDDDCB200C2AC300FFCD0A /* ASConfigurationInternal.mm in Sources */ = {isa = PBXBuildFile; fileRef = CCEDDDC9200C2AC300FFCD0A /* ASConfigurationInternal.mm */; };
		CCEDDDCD200C2CB900FFCD0A /* ASConfiguration.h in Headers */ = {isa = PBXBuildFile; fileRef = CCEDDDCC200C2CB900FFCD0A /* ASConfiguration.h */; settings = {ATTRIBUTES = (Public, ); }; };
		CCEDDDCF200C42A200FFCD0A /* ASConfigurationDelegate.h in Headers */ = {isa = PBXBuildFile; fileRef = CCEDDDCE200C42A200FFCD0A /* ASConfigurationDelegate.h */; settings = {ATTRIBUTES = (Public, ); }; };
		CCEDDDD1200C488000FFCD0A /* ASConfiguration.mm in Sources */ = {isa = PBXBuildFile; fileRef = CCEDDDD0200C488000FFCD0A /* ASConfiguration.mm */; };
		CCEDDDD9200C518800FFCD0A /* ASConfigurationTests.mm in Sources */ = {isa = PBXBuildFile; fileRef = CCEDDDD8200C518800FFCD0A /* ASConfigurationTests.mm */; };
		CCF18FF41D2575E300DF5895 /* NSIndexSet+ASHelpers.h in Headers */ = {isa = PBXBuildFile; fileRef = CC4981BA1D1C7F65004E13CC /* NSIndexSet+ASHelpers.h */; settings = {ATTRIBUTES = (Private, ); }; };
		CCF1FF5E20C4785000AAD8FC /* ASLocking.h in Headers */ = {isa = PBXBuildFile; fileRef = CCF1FF5D20C4785000AAD8FC /* ASLocking.h */; settings = {ATTRIBUTES = (Public, ); }; };
		DB55C2671C641AE4004EDCF5 /* ASContextTransitioning.h in Headers */ = {isa = PBXBuildFile; fileRef = DB55C2651C641AE4004EDCF5 /* ASContextTransitioning.h */; settings = {ATTRIBUTES = (Public, ); }; };
		DB7121BCD50849C498C886FB /* libPods-AsyncDisplayKitTests.a in Frameworks */ = {isa = PBXBuildFile; fileRef = EFA731F0396842FF8AB635EE /* libPods-AsyncDisplayKitTests.a */; };
		DB78412E1C6BCE1600A9E2B4 /* _ASTransitionContext.mm in Sources */ = {isa = PBXBuildFile; fileRef = DB55C2601C6408D6004EDCF5 /* _ASTransitionContext.mm */; };
		DBABFAFC1C6A8D2F0039EA4A /* _ASTransitionContext.h in Headers */ = {isa = PBXBuildFile; fileRef = DB55C25F1C6408D6004EDCF5 /* _ASTransitionContext.h */; settings = {ATTRIBUTES = (Private, ); }; };
		DBC452DE1C5C6A6A00B16017 /* ArrayDiffingTests.mm in Sources */ = {isa = PBXBuildFile; fileRef = DBC452DD1C5C6A6A00B16017 /* ArrayDiffingTests.mm */; };
		DBC453221C5FD97200B16017 /* ASDisplayNodeImplicitHierarchyTests.mm in Sources */ = {isa = PBXBuildFile; fileRef = DBC453211C5FD97200B16017 /* ASDisplayNodeImplicitHierarchyTests.mm */; };
		DBDB83951C6E879900D0098C /* ASPagerFlowLayout.h in Headers */ = {isa = PBXBuildFile; fileRef = DBDB83921C6E879900D0098C /* ASPagerFlowLayout.h */; settings = {ATTRIBUTES = (Public, ); }; };
		DBDB83971C6E879900D0098C /* ASPagerFlowLayout.mm in Sources */ = {isa = PBXBuildFile; fileRef = DBDB83931C6E879900D0098C /* ASPagerFlowLayout.mm */; };
		DE4843DC1C93EAC100A1F33B /* ASLayoutTransition.h in Headers */ = {isa = PBXBuildFile; fileRef = E52405B41C8FEF16004DC8E7 /* ASLayoutTransition.h */; settings = {ATTRIBUTES = (Private, ); }; };
		DE6EA3231C14000600183B10 /* ASDisplayNode+FrameworkPrivate.h in Headers */ = {isa = PBXBuildFile; fileRef = DE6EA3211C14000600183B10 /* ASDisplayNode+FrameworkPrivate.h */; settings = {ATTRIBUTES = (Private, ); }; };
		DE84918D1C8FFF2B003D89E9 /* ASRunLoopQueue.h in Headers */ = {isa = PBXBuildFile; fileRef = 81EE384D1C8E94F000456208 /* ASRunLoopQueue.h */; settings = {ATTRIBUTES = (Public, ); }; };
		DE84918E1C8FFF9F003D89E9 /* ASRunLoopQueue.mm in Sources */ = {isa = PBXBuildFile; fileRef = 81EE384E1C8E94F000456208 /* ASRunLoopQueue.mm */; };
		DE8BEAC21C2DF3FC00D57C12 /* ASDelegateProxy.h in Headers */ = {isa = PBXBuildFile; fileRef = DE8BEABF1C2DF3FC00D57C12 /* ASDelegateProxy.h */; settings = {ATTRIBUTES = (Private, ); }; };
		DE8BEAC41C2DF3FC00D57C12 /* ASDelegateProxy.mm in Sources */ = {isa = PBXBuildFile; fileRef = DE8BEAC01C2DF3FC00D57C12 /* ASDelegateProxy.mm */; };
		DEB8ED7C1DD003D300DBDE55 /* ASLayoutTransition.mm in Sources */ = {isa = PBXBuildFile; fileRef = E52405B21C8FEF03004DC8E7 /* ASLayoutTransition.mm */; };
		DEC146B71C37A16A004A0EE7 /* ASCollectionInternal.h in Headers */ = {isa = PBXBuildFile; fileRef = DEC146B41C37A16A004A0EE7 /* ASCollectionInternal.h */; settings = {ATTRIBUTES = (Private, ); }; };
		DECBD6E81BE56E1900CF4905 /* ASButtonNode.h in Headers */ = {isa = PBXBuildFile; fileRef = DECBD6E51BE56E1900CF4905 /* ASButtonNode.h */; settings = {ATTRIBUTES = (Public, ); }; };
		DECBD6EA1BE56E1900CF4905 /* ASButtonNode.mm in Sources */ = {isa = PBXBuildFile; fileRef = DECBD6E61BE56E1900CF4905 /* ASButtonNode.mm */; };
		DEFAD8131CC48914000527C4 /* ASVideoNode.mm in Sources */ = {isa = PBXBuildFile; fileRef = AEEC47E01C20C2DD00EC1693 /* ASVideoNode.mm */; };
		E51B78BF1F028ABF00E32604 /* ASLayoutFlatteningTests.mm in Sources */ = {isa = PBXBuildFile; fileRef = E51B78BD1F01A0EE00E32604 /* ASLayoutFlatteningTests.mm */; };
		E54E00721F1D3828000B30D7 /* ASPagerNode+Beta.h in Headers */ = {isa = PBXBuildFile; fileRef = E54E00711F1D3828000B30D7 /* ASPagerNode+Beta.h */; settings = {ATTRIBUTES = (Public, ); }; };
		E54E81FC1EB357BD00FFE8E1 /* ASPageTable.h in Headers */ = {isa = PBXBuildFile; fileRef = E54E81FA1EB357BD00FFE8E1 /* ASPageTable.h */; };
		E54E81FD1EB357BD00FFE8E1 /* ASPageTable.mm in Sources */ = {isa = PBXBuildFile; fileRef = E54E81FB1EB357BD00FFE8E1 /* ASPageTable.mm */; };
		E55D86331CA8A14000A0C26F /* ASLayoutElement.mm in Sources */ = {isa = PBXBuildFile; fileRef = E55D86311CA8A14000A0C26F /* ASLayoutElement.mm */; };
		E5667E8C1F33871300FA6FC0 /* _ASCollectionGalleryLayoutInfo.h in Headers */ = {isa = PBXBuildFile; fileRef = E5667E8B1F33871300FA6FC0 /* _ASCollectionGalleryLayoutInfo.h */; settings = {ATTRIBUTES = (Private, ); }; };
		E5667E8E1F33872700FA6FC0 /* _ASCollectionGalleryLayoutInfo.mm in Sources */ = {isa = PBXBuildFile; fileRef = E5667E8D1F33872700FA6FC0 /* _ASCollectionGalleryLayoutInfo.mm */; };
		E5711A2C1C840C81009619D4 /* ASCollectionElement.h in Headers */ = {isa = PBXBuildFile; fileRef = E5711A2A1C840C81009619D4 /* ASCollectionElement.h */; settings = {ATTRIBUTES = (Private, ); }; };
		E5711A301C840C96009619D4 /* ASCollectionElement.mm in Sources */ = {isa = PBXBuildFile; fileRef = E5711A2D1C840C96009619D4 /* ASCollectionElement.mm */; };
		E5775AFC1F13CE9F00CAC9BC /* _ASCollectionGalleryLayoutItem.h in Headers */ = {isa = PBXBuildFile; fileRef = E5775AFB1F13CE9F00CAC9BC /* _ASCollectionGalleryLayoutItem.h */; settings = {ATTRIBUTES = (Private, ); }; };
		E5775AFE1F13CF7400CAC9BC /* _ASCollectionGalleryLayoutItem.mm in Sources */ = {isa = PBXBuildFile; fileRef = E5775AFD1F13CF7400CAC9BC /* _ASCollectionGalleryLayoutItem.mm */; };
		E5775B001F13D25400CAC9BC /* ASCollectionLayoutState+Private.h in Headers */ = {isa = PBXBuildFile; fileRef = E5775AFF1F13D25400CAC9BC /* ASCollectionLayoutState+Private.h */; settings = {ATTRIBUTES = (Private, ); }; };
		E5775B021F16759300CAC9BC /* ASCollectionLayoutCache.h in Headers */ = {isa = PBXBuildFile; fileRef = E5775B011F16759300CAC9BC /* ASCollectionLayoutCache.h */; settings = {ATTRIBUTES = (Private, ); }; };
		E5775B041F16759F00CAC9BC /* ASCollectionLayoutCache.mm in Sources */ = {isa = PBXBuildFile; fileRef = E5775B031F16759F00CAC9BC /* ASCollectionLayoutCache.mm */; };
		E5855DEF1EBB4D83003639AE /* ASCollectionLayoutDefines.mm in Sources */ = {isa = PBXBuildFile; fileRef = E5855DED1EBB4D83003639AE /* ASCollectionLayoutDefines.mm */; };
		E5855DF01EBB4D83003639AE /* ASCollectionLayoutDefines.h in Headers */ = {isa = PBXBuildFile; fileRef = E5855DEE1EBB4D83003639AE /* ASCollectionLayoutDefines.h */; settings = {ATTRIBUTES = (Private, ); }; };
		E586F96C1F9F9E2900ECE00E /* ASScrollNodeTests.mm in Sources */ = {isa = PBXBuildFile; fileRef = E586F96B1F9F9E2900ECE00E /* ASScrollNodeTests.mm */; };
		E58E9E421E941D74004CFC59 /* ASCollectionFlowLayoutDelegate.h in Headers */ = {isa = PBXBuildFile; fileRef = E58E9E3D1E941D74004CFC59 /* ASCollectionFlowLayoutDelegate.h */; settings = {ATTRIBUTES = (Public, ); }; };
		E58E9E431E941D74004CFC59 /* ASCollectionFlowLayoutDelegate.mm in Sources */ = {isa = PBXBuildFile; fileRef = E58E9E3E1E941D74004CFC59 /* ASCollectionFlowLayoutDelegate.mm */; };
		E58E9E441E941D74004CFC59 /* ASCollectionLayoutContext.h in Headers */ = {isa = PBXBuildFile; fileRef = E58E9E3F1E941D74004CFC59 /* ASCollectionLayoutContext.h */; settings = {ATTRIBUTES = (Public, ); }; };
		E58E9E451E941D74004CFC59 /* ASCollectionLayoutContext.mm in Sources */ = {isa = PBXBuildFile; fileRef = E58E9E401E941D74004CFC59 /* ASCollectionLayoutContext.mm */; };
		E58E9E461E941D74004CFC59 /* ASCollectionLayoutDelegate.h in Headers */ = {isa = PBXBuildFile; fileRef = E58E9E411E941D74004CFC59 /* ASCollectionLayoutDelegate.h */; settings = {ATTRIBUTES = (Public, ); }; };
		E58E9E491E941DA5004CFC59 /* ASCollectionLayout.h in Headers */ = {isa = PBXBuildFile; fileRef = E58E9E471E941DA5004CFC59 /* ASCollectionLayout.h */; settings = {ATTRIBUTES = (Private, ); }; };
		E58E9E4A1E941DA5004CFC59 /* ASCollectionLayout.mm in Sources */ = {isa = PBXBuildFile; fileRef = E58E9E481E941DA5004CFC59 /* ASCollectionLayout.mm */; };
		E5B077FF1E69F4EB00C24B5B /* ASElementMap.h in Headers */ = {isa = PBXBuildFile; fileRef = E5B077FD1E69F4EB00C24B5B /* ASElementMap.h */; settings = {ATTRIBUTES = (Public, ); }; };
		E5B078001E69F4EB00C24B5B /* ASElementMap.mm in Sources */ = {isa = PBXBuildFile; fileRef = E5B077FE1E69F4EB00C24B5B /* ASElementMap.mm */; };
		E5B225281F1790D6001E1431 /* ASHashing.h in Headers */ = {isa = PBXBuildFile; fileRef = E5B225271F1790B5001E1431 /* ASHashing.h */; settings = {ATTRIBUTES = (Public, ); }; };
		E5B225291F1790EE001E1431 /* ASHashing.mm in Sources */ = {isa = PBXBuildFile; fileRef = E5B225261F1790B5001E1431 /* ASHashing.mm */; };
		E5B2252E1F17E521001E1431 /* ASDispatch.mm in Sources */ = {isa = PBXBuildFile; fileRef = E5B2252D1F17E521001E1431 /* ASDispatch.mm */; };
		E5B5B9D11E9BAD9800A6B726 /* ASCollectionLayoutContext+Private.h in Headers */ = {isa = PBXBuildFile; fileRef = E5B5B9D01E9BAD9800A6B726 /* ASCollectionLayoutContext+Private.h */; settings = {ATTRIBUTES = (Private, ); }; };
		E5C347B11ECB3D9200EC4BE4 /* ASBatchFetchingDelegate.h in Headers */ = {isa = PBXBuildFile; fileRef = E5C347B01ECB3D9200EC4BE4 /* ASBatchFetchingDelegate.h */; };
		E5C347B31ECB40AA00EC4BE4 /* ASTableNode+Beta.h in Headers */ = {isa = PBXBuildFile; fileRef = E5C347B21ECB40AA00EC4BE4 /* ASTableNode+Beta.h */; };
		E5E281741E71C833006B67C2 /* ASCollectionLayoutState.h in Headers */ = {isa = PBXBuildFile; fileRef = E5E281731E71C833006B67C2 /* ASCollectionLayoutState.h */; settings = {ATTRIBUTES = (Public, ); }; };
		E5E281761E71C845006B67C2 /* ASCollectionLayoutState.mm in Sources */ = {isa = PBXBuildFile; fileRef = E5E281751E71C845006B67C2 /* ASCollectionLayoutState.mm */; };
		E5E2D72E1EA780C4005C24C6 /* ASCollectionGalleryLayoutDelegate.h in Headers */ = {isa = PBXBuildFile; fileRef = E5E2D72D1EA780C4005C24C6 /* ASCollectionGalleryLayoutDelegate.h */; settings = {ATTRIBUTES = (Public, ); }; };
		E5E2D7301EA780DF005C24C6 /* ASCollectionGalleryLayoutDelegate.mm in Sources */ = {isa = PBXBuildFile; fileRef = E5E2D72F1EA780DF005C24C6 /* ASCollectionGalleryLayoutDelegate.mm */; };
		F325E48C21745F9E00AC93A4 /* ASButtonNodeTests.mm in Sources */ = {isa = PBXBuildFile; fileRef = F325E48B21745F9E00AC93A4 /* ASButtonNodeTests.mm */; };
		F325E490217460B100AC93A4 /* ASTextNode2Tests.mm in Sources */ = {isa = PBXBuildFile; fileRef = F325E48F217460B000AC93A4 /* ASTextNode2Tests.mm */; };
		F3F698D2211CAD4600800CB1 /* ASDisplayViewAccessibilityTests.mm in Sources */ = {isa = PBXBuildFile; fileRef = F3F698D1211CAD4600800CB1 /* ASDisplayViewAccessibilityTests.mm */; };
		F711994E1D20C21100568860 /* ASDisplayNodeExtrasTests.mm in Sources */ = {isa = PBXBuildFile; fileRef = F711994D1D20C21100568860 /* ASDisplayNodeExtrasTests.mm */; };
		FA4FAF15200A850200E735BD /* ASControlNode+Private.h in Headers */ = {isa = PBXBuildFile; fileRef = FA4FAF14200A850200E735BD /* ASControlNode+Private.h */; };
/* End PBXBuildFile section */

/* Begin PBXContainerItemProxy section */
		057D02E51AC0A67000C7AC3C /* PBXContainerItemProxy */ = {
			isa = PBXContainerItemProxy;
			containerPortal = 058D09A4195D04C000B7D73C /* Project object */;
			proxyType = 1;
			remoteGlobalIDString = 057D02BE1AC0A66700C7AC3C;
			remoteInfo = AsyncDisplayKitTestHost;
		};
/* End PBXContainerItemProxy section */

/* Begin PBXFileReference section */
		044285011BAA3CC700D16268 /* AsyncDisplayKit.modulemap */ = {isa = PBXFileReference; lastKnownFileType = "sourcecode.module-map"; path = AsyncDisplayKit.modulemap; sourceTree = "<group>"; };
		044285051BAA63FE00D16268 /* ASBatchFetching.h */ = {isa = PBXFileReference; fileEncoding = 4; lastKnownFileType = sourcecode.c.h; path = ASBatchFetching.h; sourceTree = "<group>"; };
		044285061BAA63FE00D16268 /* ASBatchFetching.mm */ = {isa = PBXFileReference; fileEncoding = 4; lastKnownFileType = sourcecode.cpp.objcpp; path = ASBatchFetching.mm; sourceTree = "<group>"; };
		0442850B1BAA64EC00D16268 /* ASTwoDimensionalArrayUtils.h */ = {isa = PBXFileReference; fileEncoding = 4; lastKnownFileType = sourcecode.c.h; path = ASTwoDimensionalArrayUtils.h; sourceTree = "<group>"; };
		0442850C1BAA64EC00D16268 /* ASTwoDimensionalArrayUtils.mm */ = {isa = PBXFileReference; fileEncoding = 4; lastKnownFileType = sourcecode.cpp.objcpp; path = ASTwoDimensionalArrayUtils.mm; sourceTree = "<group>"; };
		0516FA3A1A15563400B4EBED /* ASAvailability.h */ = {isa = PBXFileReference; fileEncoding = 4; lastKnownFileType = sourcecode.c.h; path = ASAvailability.h; sourceTree = "<group>"; };
		0516FA3B1A15563400B4EBED /* ASLog.h */ = {isa = PBXFileReference; fileEncoding = 4; lastKnownFileType = sourcecode.c.h; path = ASLog.h; sourceTree = "<group>"; };
		0516FA3E1A1563D200B4EBED /* ASMultiplexImageNode.h */ = {isa = PBXFileReference; fileEncoding = 4; lastKnownFileType = sourcecode.c.h; path = ASMultiplexImageNode.h; sourceTree = "<group>"; };
		0516FA3F1A1563D200B4EBED /* ASMultiplexImageNode.mm */ = {isa = PBXFileReference; fileEncoding = 4; lastKnownFileType = sourcecode.cpp.objcpp; path = ASMultiplexImageNode.mm; sourceTree = "<group>"; };
		051943121A1575630030A7D0 /* AssetsLibrary.framework */ = {isa = PBXFileReference; lastKnownFileType = wrapper.framework; name = AssetsLibrary.framework; path = System/Library/Frameworks/AssetsLibrary.framework; sourceTree = SDKROOT; };
		051943141A1575670030A7D0 /* Photos.framework */ = {isa = PBXFileReference; lastKnownFileType = wrapper.framework; name = Photos.framework; path = System/Library/Frameworks/Photos.framework; sourceTree = SDKROOT; };
		052EE0651A159FEF002C6279 /* ASMultiplexImageNodeTests.mm */ = {isa = PBXFileReference; fileEncoding = 4; lastKnownFileType = sourcecode.cpp.objcpp; path = ASMultiplexImageNodeTests.mm; sourceTree = "<group>"; };
		052EE06A1A15A0D8002C6279 /* TestResources */ = {isa = PBXFileReference; lastKnownFileType = folder; path = TestResources; sourceTree = "<group>"; };
		054963471A1EA066000F8E56 /* ASBasicImageDownloader.h */ = {isa = PBXFileReference; fileEncoding = 4; lastKnownFileType = sourcecode.c.h; path = ASBasicImageDownloader.h; sourceTree = "<group>"; };
		054963481A1EA066000F8E56 /* ASBasicImageDownloader.mm */ = {isa = PBXFileReference; fileEncoding = 4; lastKnownFileType = sourcecode.cpp.objcpp; path = ASBasicImageDownloader.mm; sourceTree = "<group>"; };
		055B9FA61A1C154B00035D6D /* ASNetworkImageNode.h */ = {isa = PBXFileReference; fileEncoding = 4; lastKnownFileType = sourcecode.c.h; path = ASNetworkImageNode.h; sourceTree = "<group>"; };
		055B9FA71A1C154B00035D6D /* ASNetworkImageNode.mm */ = {isa = PBXFileReference; fileEncoding = 4; lastKnownFileType = sourcecode.cpp.objcpp; path = ASNetworkImageNode.mm; sourceTree = "<group>"; };
		055F1A3219ABD3E3004DAFF1 /* ASTableView.h */ = {isa = PBXFileReference; fileEncoding = 4; lastKnownFileType = sourcecode.c.h; lineEnding = 0; path = ASTableView.h; sourceTree = "<group>"; };
		055F1A3319ABD3E3004DAFF1 /* ASTableView.mm */ = {isa = PBXFileReference; fileEncoding = 4; lastKnownFileType = sourcecode.cpp.objcpp; lineEnding = 0; path = ASTableView.mm; sourceTree = "<group>"; };
		055F1A3619ABD413004DAFF1 /* ASRangeController.h */ = {isa = PBXFileReference; fileEncoding = 4; lastKnownFileType = sourcecode.c.h; path = ASRangeController.h; sourceTree = "<group>"; };
		055F1A3719ABD413004DAFF1 /* ASRangeController.mm */ = {isa = PBXFileReference; fileEncoding = 4; lastKnownFileType = sourcecode.cpp.objcpp; path = ASRangeController.mm; sourceTree = "<group>"; };
		055F1A3A19ABD43F004DAFF1 /* ASCellNode.h */ = {isa = PBXFileReference; fileEncoding = 4; lastKnownFileType = sourcecode.c.h; path = ASCellNode.h; sourceTree = "<group>"; };
		056D21501ABCEDA1001107EF /* ASSnapshotTestCase.h */ = {isa = PBXFileReference; fileEncoding = 4; lastKnownFileType = sourcecode.c.h; path = ASSnapshotTestCase.h; sourceTree = "<group>"; };
		056D21541ABCEF50001107EF /* ASImageNodeSnapshotTests.mm */ = {isa = PBXFileReference; fileEncoding = 4; lastKnownFileType = sourcecode.cpp.objcpp; path = ASImageNodeSnapshotTests.mm; sourceTree = "<group>"; };
		0574D5E119C110610097DC25 /* ASTableViewProtocols.h */ = {isa = PBXFileReference; lastKnownFileType = sourcecode.c.h; path = ASTableViewProtocols.h; sourceTree = "<group>"; };
		057D02BF1AC0A66700C7AC3C /* AsyncDisplayKitTestHost.app */ = {isa = PBXFileReference; explicitFileType = wrapper.application; includeInIndex = 0; path = AsyncDisplayKitTestHost.app; sourceTree = BUILT_PRODUCTS_DIR; };
		057D02C21AC0A66700C7AC3C /* Info.plist */ = {isa = PBXFileReference; lastKnownFileType = text.plist.xml; path = Info.plist; sourceTree = "<group>"; };
		057D02C31AC0A66700C7AC3C /* main.mm */ = {isa = PBXFileReference; lastKnownFileType = sourcecode.cpp.objcpp; path = main.mm; sourceTree = "<group>"; };
		057D02C51AC0A66700C7AC3C /* AppDelegate.h */ = {isa = PBXFileReference; lastKnownFileType = sourcecode.c.h; path = AppDelegate.h; sourceTree = "<group>"; };
		057D02C61AC0A66700C7AC3C /* AppDelegate.mm */ = {isa = PBXFileReference; lastKnownFileType = sourcecode.cpp.objcpp; lineEnding = 0; path = AppDelegate.mm; sourceTree = "<group>"; xcLanguageSpecificationIdentifier = xcode.lang.objcpp; };
		0587F9BB1A7309ED00AFF0BA /* ASEditableTextNode.h */ = {isa = PBXFileReference; fileEncoding = 4; lastKnownFileType = sourcecode.c.h; path = ASEditableTextNode.h; sourceTree = "<group>"; };
		0587F9BC1A7309ED00AFF0BA /* ASEditableTextNode.mm */ = {isa = PBXFileReference; fileEncoding = 4; lastKnownFileType = sourcecode.cpp.objcpp; lineEnding = 0; path = ASEditableTextNode.mm; sourceTree = "<group>"; };
		058D09AF195D04C000B7D73C /* Foundation.framework */ = {isa = PBXFileReference; lastKnownFileType = wrapper.framework; name = Foundation.framework; path = System/Library/Frameworks/Foundation.framework; sourceTree = SDKROOT; };
		058D09BC195D04C000B7D73C /* AsyncDisplayKitTests.xctest */ = {isa = PBXFileReference; explicitFileType = wrapper.cfbundle; includeInIndex = 0; path = AsyncDisplayKitTests.xctest; sourceTree = BUILT_PRODUCTS_DIR; };
		058D09BD195D04C000B7D73C /* XCTest.framework */ = {isa = PBXFileReference; lastKnownFileType = wrapper.framework; name = XCTest.framework; path = Library/Frameworks/XCTest.framework; sourceTree = DEVELOPER_DIR; };
		058D09C0195D04C000B7D73C /* UIKit.framework */ = {isa = PBXFileReference; lastKnownFileType = wrapper.framework; name = UIKit.framework; path = Library/Frameworks/UIKit.framework; sourceTree = DEVELOPER_DIR; };
		058D09C7195D04C000B7D73C /* AsyncDisplayKitTests-Info.plist */ = {isa = PBXFileReference; lastKnownFileType = text.plist.xml; path = "AsyncDisplayKitTests-Info.plist"; sourceTree = "<group>"; };
		058D09C9195D04C000B7D73C /* en */ = {isa = PBXFileReference; lastKnownFileType = text.plist.strings; name = en; path = en.lproj/InfoPlist.strings; sourceTree = "<group>"; };
		058D09D5195D050800B7D73C /* ASControlNode.h */ = {isa = PBXFileReference; fileEncoding = 4; lastKnownFileType = sourcecode.c.h; path = ASControlNode.h; sourceTree = "<group>"; };
		058D09D6195D050800B7D73C /* ASControlNode.mm */ = {isa = PBXFileReference; fileEncoding = 4; lastKnownFileType = sourcecode.cpp.objcpp; path = ASControlNode.mm; sourceTree = "<group>"; };
		058D09D7195D050800B7D73C /* ASControlNode+Subclasses.h */ = {isa = PBXFileReference; fileEncoding = 4; lastKnownFileType = sourcecode.c.h; path = "ASControlNode+Subclasses.h"; sourceTree = "<group>"; };
		058D09D8195D050800B7D73C /* ASDisplayNode.h */ = {isa = PBXFileReference; fileEncoding = 4; lastKnownFileType = sourcecode.c.h; lineEnding = 0; path = ASDisplayNode.h; sourceTree = "<group>"; };
		058D09D9195D050800B7D73C /* ASDisplayNode.mm */ = {isa = PBXFileReference; fileEncoding = 4; lastKnownFileType = sourcecode.cpp.objcpp; lineEnding = 0; path = ASDisplayNode.mm; sourceTree = "<group>"; };
		058D09DA195D050800B7D73C /* ASDisplayNode+Subclasses.h */ = {isa = PBXFileReference; fileEncoding = 4; lastKnownFileType = sourcecode.c.h; lineEnding = 0; path = "ASDisplayNode+Subclasses.h"; sourceTree = "<group>"; };
		058D09DB195D050800B7D73C /* ASDisplayNodeExtras.h */ = {isa = PBXFileReference; fileEncoding = 4; lastKnownFileType = sourcecode.c.h; path = ASDisplayNodeExtras.h; sourceTree = "<group>"; };
		058D09DC195D050800B7D73C /* ASDisplayNodeExtras.mm */ = {isa = PBXFileReference; fileEncoding = 4; lastKnownFileType = sourcecode.cpp.objcpp; path = ASDisplayNodeExtras.mm; sourceTree = "<group>"; };
		058D09DD195D050800B7D73C /* ASImageNode.h */ = {isa = PBXFileReference; fileEncoding = 4; lastKnownFileType = sourcecode.c.h; path = ASImageNode.h; sourceTree = "<group>"; };
		058D09DE195D050800B7D73C /* ASImageNode.mm */ = {isa = PBXFileReference; fileEncoding = 4; lastKnownFileType = sourcecode.cpp.objcpp; lineEnding = 0; path = ASImageNode.mm; sourceTree = "<group>"; };
		058D09DF195D050800B7D73C /* ASTextNode.h */ = {isa = PBXFileReference; fileEncoding = 4; lastKnownFileType = sourcecode.c.h; path = ASTextNode.h; sourceTree = "<group>"; };
		058D09E0195D050800B7D73C /* ASTextNode.mm */ = {isa = PBXFileReference; fileEncoding = 4; lastKnownFileType = sourcecode.cpp.objcpp; lineEnding = 0; path = ASTextNode.mm; sourceTree = "<group>"; };
		058D09E2195D050800B7D73C /* _ASDisplayLayer.h */ = {isa = PBXFileReference; fileEncoding = 4; lastKnownFileType = sourcecode.c.h; path = _ASDisplayLayer.h; sourceTree = "<group>"; };
		058D09E3195D050800B7D73C /* _ASDisplayLayer.mm */ = {isa = PBXFileReference; fileEncoding = 4; lastKnownFileType = sourcecode.cpp.objcpp; lineEnding = 0; path = _ASDisplayLayer.mm; sourceTree = "<group>"; };
		058D09E4195D050800B7D73C /* _ASDisplayView.h */ = {isa = PBXFileReference; fileEncoding = 4; lastKnownFileType = sourcecode.c.h; path = _ASDisplayView.h; sourceTree = "<group>"; };
		058D09E5195D050800B7D73C /* _ASDisplayView.mm */ = {isa = PBXFileReference; fileEncoding = 4; lastKnownFileType = sourcecode.cpp.objcpp; path = _ASDisplayView.mm; sourceTree = "<group>"; };
		058D09E6195D050800B7D73C /* ASHighlightOverlayLayer.h */ = {isa = PBXFileReference; fileEncoding = 4; lastKnownFileType = sourcecode.c.h; path = ASHighlightOverlayLayer.h; sourceTree = "<group>"; };
		058D09E7195D050800B7D73C /* ASHighlightOverlayLayer.mm */ = {isa = PBXFileReference; fileEncoding = 4; lastKnownFileType = sourcecode.cpp.objcpp; path = ASHighlightOverlayLayer.mm; sourceTree = "<group>"; };
		058D09E8195D050800B7D73C /* ASMutableAttributedStringBuilder.h */ = {isa = PBXFileReference; fileEncoding = 4; lastKnownFileType = sourcecode.c.h; path = ASMutableAttributedStringBuilder.h; sourceTree = "<group>"; };
		058D09E9195D050800B7D73C /* ASMutableAttributedStringBuilder.mm */ = {isa = PBXFileReference; fileEncoding = 4; lastKnownFileType = sourcecode.cpp.objcpp; path = ASMutableAttributedStringBuilder.mm; sourceTree = "<group>"; };
		058D09F5195D050800B7D73C /* NSMutableAttributedString+TextKitAdditions.h */ = {isa = PBXFileReference; fileEncoding = 4; lastKnownFileType = sourcecode.c.h; path = "NSMutableAttributedString+TextKitAdditions.h"; sourceTree = "<group>"; };
		058D09F6195D050800B7D73C /* NSMutableAttributedString+TextKitAdditions.mm */ = {isa = PBXFileReference; fileEncoding = 4; lastKnownFileType = sourcecode.cpp.objcpp; path = "NSMutableAttributedString+TextKitAdditions.mm"; sourceTree = "<group>"; };
		058D09F8195D050800B7D73C /* _ASAsyncTransaction.h */ = {isa = PBXFileReference; fileEncoding = 4; lastKnownFileType = sourcecode.c.h; path = _ASAsyncTransaction.h; sourceTree = "<group>"; };
		058D09F9195D050800B7D73C /* _ASAsyncTransaction.mm */ = {isa = PBXFileReference; fileEncoding = 4; lastKnownFileType = sourcecode.cpp.objcpp; lineEnding = 0; path = _ASAsyncTransaction.mm; sourceTree = "<group>"; };
		058D09FA195D050800B7D73C /* _ASAsyncTransactionContainer+Private.h */ = {isa = PBXFileReference; fileEncoding = 4; lastKnownFileType = sourcecode.c.h; path = "_ASAsyncTransactionContainer+Private.h"; sourceTree = "<group>"; };
		058D09FB195D050800B7D73C /* _ASAsyncTransactionContainer.h */ = {isa = PBXFileReference; fileEncoding = 4; lastKnownFileType = sourcecode.c.h; path = _ASAsyncTransactionContainer.h; sourceTree = "<group>"; };
		058D09FC195D050800B7D73C /* _ASAsyncTransactionContainer.mm */ = {isa = PBXFileReference; fileEncoding = 4; lastKnownFileType = sourcecode.cpp.objcpp; lineEnding = 0; path = _ASAsyncTransactionContainer.mm; sourceTree = "<group>"; xcLanguageSpecificationIdentifier = xcode.lang.objc; };
		058D09FD195D050800B7D73C /* _ASAsyncTransactionGroup.h */ = {isa = PBXFileReference; fileEncoding = 4; lastKnownFileType = sourcecode.c.h; path = _ASAsyncTransactionGroup.h; sourceTree = "<group>"; };
		058D09FE195D050800B7D73C /* _ASAsyncTransactionGroup.mm */ = {isa = PBXFileReference; fileEncoding = 4; lastKnownFileType = sourcecode.cpp.objcpp; lineEnding = 0; path = _ASAsyncTransactionGroup.mm; sourceTree = "<group>"; xcLanguageSpecificationIdentifier = xcode.lang.objc; };
		058D09FF195D050800B7D73C /* UIView+ASConvenience.h */ = {isa = PBXFileReference; fileEncoding = 4; lastKnownFileType = sourcecode.c.h; path = "UIView+ASConvenience.h"; sourceTree = "<group>"; };
		058D0A03195D050800B7D73C /* _ASCoreAnimationExtras.h */ = {isa = PBXFileReference; fileEncoding = 4; lastKnownFileType = sourcecode.c.h; path = _ASCoreAnimationExtras.h; sourceTree = "<group>"; };
		058D0A04195D050800B7D73C /* _ASCoreAnimationExtras.mm */ = {isa = PBXFileReference; fileEncoding = 4; lastKnownFileType = sourcecode.cpp.objcpp; lineEnding = 0; path = _ASCoreAnimationExtras.mm; sourceTree = "<group>"; xcLanguageSpecificationIdentifier = xcode.lang.objcpp; };
		058D0A05195D050800B7D73C /* _ASPendingState.h */ = {isa = PBXFileReference; fileEncoding = 4; lastKnownFileType = sourcecode.c.h; path = _ASPendingState.h; sourceTree = "<group>"; };
		058D0A06195D050800B7D73C /* _ASPendingState.mm */ = {isa = PBXFileReference; fileEncoding = 4; lastKnownFileType = sourcecode.cpp.objcpp; path = _ASPendingState.mm; sourceTree = "<group>"; };
		058D0A07195D050800B7D73C /* _ASScopeTimer.h */ = {isa = PBXFileReference; fileEncoding = 4; lastKnownFileType = sourcecode.c.h; path = _ASScopeTimer.h; sourceTree = "<group>"; };
		058D0A08195D050800B7D73C /* ASDisplayNode+AsyncDisplay.mm */ = {isa = PBXFileReference; fileEncoding = 4; lastKnownFileType = sourcecode.cpp.objcpp; path = "ASDisplayNode+AsyncDisplay.mm"; sourceTree = "<group>"; };
		058D0A09195D050800B7D73C /* ASDisplayNode+DebugTiming.h */ = {isa = PBXFileReference; fileEncoding = 4; lastKnownFileType = sourcecode.c.h; path = "ASDisplayNode+DebugTiming.h"; sourceTree = "<group>"; };
		058D0A0A195D050800B7D73C /* ASDisplayNode+DebugTiming.mm */ = {isa = PBXFileReference; fileEncoding = 4; lastKnownFileType = sourcecode.cpp.objcpp; path = "ASDisplayNode+DebugTiming.mm"; sourceTree = "<group>"; };
		058D0A0B195D050800B7D73C /* ASDisplayNode+UIViewBridge.mm */ = {isa = PBXFileReference; fileEncoding = 4; lastKnownFileType = sourcecode.cpp.objcpp; path = "ASDisplayNode+UIViewBridge.mm"; sourceTree = "<group>"; };
		058D0A0C195D050800B7D73C /* ASDisplayNodeInternal.h */ = {isa = PBXFileReference; fileEncoding = 4; lastKnownFileType = sourcecode.c.h; path = ASDisplayNodeInternal.h; sourceTree = "<group>"; };
		058D0A0D195D050800B7D73C /* ASImageNode+CGExtras.h */ = {isa = PBXFileReference; fileEncoding = 4; lastKnownFileType = sourcecode.c.h; path = "ASImageNode+CGExtras.h"; sourceTree = "<group>"; };
		058D0A0E195D050800B7D73C /* ASImageNode+CGExtras.mm */ = {isa = PBXFileReference; fileEncoding = 4; lastKnownFileType = sourcecode.cpp.objcpp; path = "ASImageNode+CGExtras.mm"; sourceTree = "<group>"; };
		058D0A12195D050800B7D73C /* ASThread.h */ = {isa = PBXFileReference; fileEncoding = 4; lastKnownFileType = sourcecode.c.h; path = ASThread.h; sourceTree = "<group>"; };
		058D0A2D195D057000B7D73C /* ASDisplayLayerTests.mm */ = {isa = PBXFileReference; fileEncoding = 4; lastKnownFileType = sourcecode.cpp.objcpp; lineEnding = 0; path = ASDisplayLayerTests.mm; sourceTree = "<group>"; xcLanguageSpecificationIdentifier = xcode.lang.objc; };
		058D0A2E195D057000B7D73C /* ASDisplayNodeAppearanceTests.mm */ = {isa = PBXFileReference; fileEncoding = 4; lastKnownFileType = sourcecode.cpp.objcpp; lineEnding = 0; path = ASDisplayNodeAppearanceTests.mm; sourceTree = "<group>"; xcLanguageSpecificationIdentifier = xcode.lang.objc; };
		058D0A2F195D057000B7D73C /* ASDisplayNodeTests.mm */ = {isa = PBXFileReference; fileEncoding = 4; lastKnownFileType = sourcecode.cpp.objcpp; path = ASDisplayNodeTests.mm; sourceTree = "<group>"; };
		058D0A30195D057000B7D73C /* ASDisplayNodeTestsHelper.h */ = {isa = PBXFileReference; fileEncoding = 4; lastKnownFileType = sourcecode.c.h; path = ASDisplayNodeTestsHelper.h; sourceTree = "<group>"; };
		058D0A31195D057000B7D73C /* ASDisplayNodeTestsHelper.mm */ = {isa = PBXFileReference; fileEncoding = 4; lastKnownFileType = sourcecode.cpp.objcpp; path = ASDisplayNodeTestsHelper.mm; sourceTree = "<group>"; };
		058D0A32195D057000B7D73C /* ASMutableAttributedStringBuilderTests.mm */ = {isa = PBXFileReference; fileEncoding = 4; lastKnownFileType = sourcecode.cpp.objcpp; path = ASMutableAttributedStringBuilderTests.mm; sourceTree = "<group>"; };
		058D0A33195D057000B7D73C /* ASTextKitCoreTextAdditionsTests.mm */ = {isa = PBXFileReference; fileEncoding = 4; lastKnownFileType = sourcecode.cpp.objcpp; path = ASTextKitCoreTextAdditionsTests.mm; sourceTree = "<group>"; };
		058D0A36195D057000B7D73C /* ASTextNodeTests.mm */ = {isa = PBXFileReference; fileEncoding = 4; lastKnownFileType = sourcecode.cpp.objcpp; path = ASTextNodeTests.mm; sourceTree = "<group>"; };
		058D0A37195D057000B7D73C /* ASTextNodeWordKernerTests.mm */ = {isa = PBXFileReference; fileEncoding = 4; lastKnownFileType = sourcecode.cpp.objcpp; path = ASTextNodeWordKernerTests.mm; sourceTree = "<group>"; };
		058D0A43195D058D00B7D73C /* ASAssert.h */ = {isa = PBXFileReference; fileEncoding = 4; lastKnownFileType = sourcecode.c.h; path = ASAssert.h; sourceTree = "<group>"; };
		058D0A44195D058D00B7D73C /* ASBaseDefines.h */ = {isa = PBXFileReference; fileEncoding = 4; lastKnownFileType = sourcecode.c.h; path = ASBaseDefines.h; sourceTree = "<group>"; };
		05EA6FE61AC0966E00E35788 /* ASSnapshotTestCase.mm */ = {isa = PBXFileReference; fileEncoding = 4; lastKnownFileType = sourcecode.cpp.objcpp; path = ASSnapshotTestCase.mm; sourceTree = "<group>"; };
		05F20AA31A15733C00DCA68A /* ASImageProtocols.h */ = {isa = PBXFileReference; fileEncoding = 4; lastKnownFileType = sourcecode.c.h; path = ASImageProtocols.h; sourceTree = "<group>"; };
		0FAFDF7320EC1C8F003A51C0 /* ASLayout+IGListKit.h */ = {isa = PBXFileReference; fileEncoding = 4; lastKnownFileType = sourcecode.c.h; path = "ASLayout+IGListKit.h"; sourceTree = "<group>"; };
		0FAFDF7420EC1C90003A51C0 /* ASLayout+IGListKit.mm */ = {isa = PBXFileReference; fileEncoding = 4; lastKnownFileType = sourcecode.cpp.objcpp; path = "ASLayout+IGListKit.mm"; sourceTree = "<group>"; };
		18C2ED7C1B9B7DE800F627B3 /* ASCollectionNode.h */ = {isa = PBXFileReference; fileEncoding = 4; lastKnownFileType = sourcecode.c.h; path = ASCollectionNode.h; sourceTree = "<group>"; };
		18C2ED7D1B9B7DE800F627B3 /* ASCollectionNode.mm */ = {isa = PBXFileReference; fileEncoding = 4; lastKnownFileType = sourcecode.cpp.objcpp; path = ASCollectionNode.mm; sourceTree = "<group>"; };
		1950C4481A3BB5C1005C8279 /* ASEqualityHelpers.h */ = {isa = PBXFileReference; fileEncoding = 4; lastKnownFileType = sourcecode.c.h; path = ASEqualityHelpers.h; sourceTree = "<group>"; };
		1A6C000B1FAB4E2000D05926 /* ASCornerLayoutSpec.h */ = {isa = PBXFileReference; fileEncoding = 4; lastKnownFileType = sourcecode.c.h; path = ASCornerLayoutSpec.h; sourceTree = "<group>"; };
		1A6C000C1FAB4E2100D05926 /* ASCornerLayoutSpec.mm */ = {isa = PBXFileReference; fileEncoding = 4; lastKnownFileType = sourcecode.cpp.objcpp; path = ASCornerLayoutSpec.mm; sourceTree = "<group>"; };
		1A6C000F1FAB4ED400D05926 /* ASCornerLayoutSpecSnapshotTests.mm */ = {isa = PBXFileReference; fileEncoding = 4; lastKnownFileType = sourcecode.cpp.objcpp; path = ASCornerLayoutSpecSnapshotTests.mm; sourceTree = "<group>"; };
		205F0E0D1B371875007741D0 /* UICollectionViewLayout+ASConvenience.h */ = {isa = PBXFileReference; fileEncoding = 4; lastKnownFileType = sourcecode.c.h; path = "UICollectionViewLayout+ASConvenience.h"; sourceTree = "<group>"; };
		205F0E0E1B371875007741D0 /* UICollectionViewLayout+ASConvenience.mm */ = {isa = PBXFileReference; fileEncoding = 4; lastKnownFileType = sourcecode.cpp.objcpp; path = "UICollectionViewLayout+ASConvenience.mm"; sourceTree = "<group>"; };
		205F0E111B371BD7007741D0 /* ASScrollDirection.mm */ = {isa = PBXFileReference; fileEncoding = 4; lastKnownFileType = sourcecode.cpp.objcpp; path = ASScrollDirection.mm; sourceTree = "<group>"; };
		205F0E171B37339C007741D0 /* ASAbstractLayoutController.h */ = {isa = PBXFileReference; fileEncoding = 4; lastKnownFileType = sourcecode.c.h; path = ASAbstractLayoutController.h; sourceTree = "<group>"; };
		205F0E181B37339C007741D0 /* ASAbstractLayoutController.mm */ = {isa = PBXFileReference; fileEncoding = 4; lastKnownFileType = sourcecode.cpp.objcpp; path = ASAbstractLayoutController.mm; sourceTree = "<group>"; };
		205F0E1B1B373A2C007741D0 /* ASCollectionViewLayoutController.h */ = {isa = PBXFileReference; fileEncoding = 4; lastKnownFileType = sourcecode.c.h; path = ASCollectionViewLayoutController.h; sourceTree = "<group>"; };
		205F0E1C1B373A2C007741D0 /* ASCollectionViewLayoutController.mm */ = {isa = PBXFileReference; fileEncoding = 4; lastKnownFileType = sourcecode.cpp.objcpp; path = ASCollectionViewLayoutController.mm; sourceTree = "<group>"; };
		205F0E1F1B376416007741D0 /* CoreGraphics+ASConvenience.h */ = {isa = PBXFileReference; fileEncoding = 4; lastKnownFileType = sourcecode.c.h; path = "CoreGraphics+ASConvenience.h"; sourceTree = "<group>"; };
		242995D21B29743C00090100 /* ASBasicImageDownloaderTests.mm */ = {isa = PBXFileReference; fileEncoding = 4; lastKnownFileType = sourcecode.cpp.objcpp; path = ASBasicImageDownloaderTests.mm; sourceTree = "<group>"; };
		2538B6F21BC5D2A2003CA0B4 /* ASCollectionViewFlowLayoutInspectorTests.mm */ = {isa = PBXFileReference; fileEncoding = 4; lastKnownFileType = sourcecode.cpp.objcpp; lineEnding = 0; path = ASCollectionViewFlowLayoutInspectorTests.mm; sourceTree = "<group>"; xcLanguageSpecificationIdentifier = xcode.lang.objc; };
		254C6B511BF8FE6D003EC431 /* ASTextKitTruncationTests.mm */ = {isa = PBXFileReference; fileEncoding = 4; lastKnownFileType = sourcecode.cpp.objcpp; path = ASTextKitTruncationTests.mm; sourceTree = "<group>"; };
		254C6B531BF8FF2A003EC431 /* ASTextKitTests.mm */ = {isa = PBXFileReference; fileEncoding = 4; lastKnownFileType = sourcecode.cpp.objcpp; path = ASTextKitTests.mm; sourceTree = "<group>"; };
		257754931BEE44CD00737CA5 /* ASTextKitRenderer.h */ = {isa = PBXFileReference; fileEncoding = 4; lastKnownFileType = sourcecode.c.h; name = ASTextKitRenderer.h; path = TextKit/ASTextKitRenderer.h; sourceTree = "<group>"; };
		257754941BEE44CD00737CA5 /* ASTextKitAttributes.mm */ = {isa = PBXFileReference; fileEncoding = 4; lastKnownFileType = sourcecode.cpp.objcpp; name = ASTextKitAttributes.mm; path = TextKit/ASTextKitAttributes.mm; sourceTree = "<group>"; };
		257754951BEE44CD00737CA5 /* ASTextKitAttributes.h */ = {isa = PBXFileReference; fileEncoding = 4; lastKnownFileType = sourcecode.c.h; name = ASTextKitAttributes.h; path = TextKit/ASTextKitAttributes.h; sourceTree = "<group>"; };
		257754961BEE44CD00737CA5 /* ASTextKitContext.h */ = {isa = PBXFileReference; fileEncoding = 4; lastKnownFileType = sourcecode.c.h; name = ASTextKitContext.h; path = TextKit/ASTextKitContext.h; sourceTree = "<group>"; };
		257754971BEE44CD00737CA5 /* ASTextKitContext.mm */ = {isa = PBXFileReference; fileEncoding = 4; lastKnownFileType = sourcecode.cpp.objcpp; name = ASTextKitContext.mm; path = TextKit/ASTextKitContext.mm; sourceTree = "<group>"; };
		257754981BEE44CD00737CA5 /* ASTextKitEntityAttribute.h */ = {isa = PBXFileReference; fileEncoding = 4; lastKnownFileType = sourcecode.c.h; name = ASTextKitEntityAttribute.h; path = TextKit/ASTextKitEntityAttribute.h; sourceTree = "<group>"; };
		257754991BEE44CD00737CA5 /* ASTextKitEntityAttribute.mm */ = {isa = PBXFileReference; fileEncoding = 4; lastKnownFileType = sourcecode.cpp.objcpp; name = ASTextKitEntityAttribute.mm; path = TextKit/ASTextKitEntityAttribute.mm; sourceTree = "<group>"; };
		2577549A1BEE44CD00737CA5 /* ASTextKitRenderer.mm */ = {isa = PBXFileReference; fileEncoding = 4; lastKnownFileType = sourcecode.cpp.objcpp; name = ASTextKitRenderer.mm; path = TextKit/ASTextKitRenderer.mm; sourceTree = "<group>"; };
		2577549B1BEE44CD00737CA5 /* ASTextKitRenderer+Positioning.h */ = {isa = PBXFileReference; fileEncoding = 4; lastKnownFileType = sourcecode.c.h; name = "ASTextKitRenderer+Positioning.h"; path = "TextKit/ASTextKitRenderer+Positioning.h"; sourceTree = "<group>"; };
		2577549C1BEE44CD00737CA5 /* ASTextKitRenderer+Positioning.mm */ = {isa = PBXFileReference; fileEncoding = 4; lastKnownFileType = sourcecode.cpp.objcpp; name = "ASTextKitRenderer+Positioning.mm"; path = "TextKit/ASTextKitRenderer+Positioning.mm"; sourceTree = "<group>"; };
		2577549D1BEE44CD00737CA5 /* ASTextKitRenderer+TextChecking.h */ = {isa = PBXFileReference; fileEncoding = 4; lastKnownFileType = sourcecode.c.h; name = "ASTextKitRenderer+TextChecking.h"; path = "TextKit/ASTextKitRenderer+TextChecking.h"; sourceTree = "<group>"; };
		2577549E1BEE44CD00737CA5 /* ASTextKitRenderer+TextChecking.mm */ = {isa = PBXFileReference; fileEncoding = 4; lastKnownFileType = sourcecode.cpp.objcpp; name = "ASTextKitRenderer+TextChecking.mm"; path = "TextKit/ASTextKitRenderer+TextChecking.mm"; sourceTree = "<group>"; };
		2577549F1BEE44CD00737CA5 /* ASTextKitShadower.h */ = {isa = PBXFileReference; fileEncoding = 4; lastKnownFileType = sourcecode.c.h; name = ASTextKitShadower.h; path = TextKit/ASTextKitShadower.h; sourceTree = "<group>"; };
		257754A01BEE44CD00737CA5 /* ASTextKitShadower.mm */ = {isa = PBXFileReference; fileEncoding = 4; lastKnownFileType = sourcecode.cpp.objcpp; name = ASTextKitShadower.mm; path = TextKit/ASTextKitShadower.mm; sourceTree = "<group>"; };
		257754A11BEE44CD00737CA5 /* ASTextKitTailTruncater.h */ = {isa = PBXFileReference; fileEncoding = 4; lastKnownFileType = sourcecode.c.h; name = ASTextKitTailTruncater.h; path = TextKit/ASTextKitTailTruncater.h; sourceTree = "<group>"; };
		257754A21BEE44CD00737CA5 /* ASTextKitTailTruncater.mm */ = {isa = PBXFileReference; fileEncoding = 4; lastKnownFileType = sourcecode.cpp.objcpp; name = ASTextKitTailTruncater.mm; path = TextKit/ASTextKitTailTruncater.mm; sourceTree = "<group>"; };
		257754A31BEE44CD00737CA5 /* ASTextKitTruncating.h */ = {isa = PBXFileReference; fileEncoding = 4; lastKnownFileType = sourcecode.c.h; name = ASTextKitTruncating.h; path = TextKit/ASTextKitTruncating.h; sourceTree = "<group>"; };
		257754B71BEE458D00737CA5 /* ASTextKitComponents.mm */ = {isa = PBXFileReference; fileEncoding = 4; lastKnownFileType = sourcecode.cpp.objcpp; name = ASTextKitComponents.mm; path = TextKit/ASTextKitComponents.mm; sourceTree = "<group>"; };
		257754B81BEE458E00737CA5 /* ASTextKitCoreTextAdditions.mm */ = {isa = PBXFileReference; fileEncoding = 4; lastKnownFileType = sourcecode.cpp.objcpp; name = ASTextKitCoreTextAdditions.mm; path = TextKit/ASTextKitCoreTextAdditions.mm; sourceTree = "<group>"; };
		257754B91BEE458E00737CA5 /* ASTextNodeWordKerner.h */ = {isa = PBXFileReference; fileEncoding = 4; lastKnownFileType = sourcecode.c.h; name = ASTextNodeWordKerner.h; path = TextKit/ASTextNodeWordKerner.h; sourceTree = "<group>"; };
		257754BA1BEE458E00737CA5 /* ASTextKitComponents.h */ = {isa = PBXFileReference; fileEncoding = 4; lastKnownFileType = sourcecode.c.h; name = ASTextKitComponents.h; path = TextKit/ASTextKitComponents.h; sourceTree = "<group>"; };
		257754BB1BEE458E00737CA5 /* ASTextKitCoreTextAdditions.h */ = {isa = PBXFileReference; fileEncoding = 4; lastKnownFileType = sourcecode.c.h; name = ASTextKitCoreTextAdditions.h; path = TextKit/ASTextKitCoreTextAdditions.h; sourceTree = "<group>"; };
		257754BC1BEE458E00737CA5 /* ASTextNodeTypes.h */ = {isa = PBXFileReference; fileEncoding = 4; lastKnownFileType = sourcecode.c.h; name = ASTextNodeTypes.h; path = TextKit/ASTextNodeTypes.h; sourceTree = "<group>"; };
		257754BD1BEE458E00737CA5 /* ASTextNodeWordKerner.mm */ = {isa = PBXFileReference; fileEncoding = 4; lastKnownFileType = sourcecode.cpp.objcpp; name = ASTextNodeWordKerner.mm; path = TextKit/ASTextNodeWordKerner.mm; sourceTree = "<group>"; };
		25E327541C16819500A2170C /* ASPagerNode.h */ = {isa = PBXFileReference; fileEncoding = 4; lastKnownFileType = sourcecode.c.h; lineEnding = 0; path = ASPagerNode.h; sourceTree = "<group>"; };
		25E327551C16819500A2170C /* ASPagerNode.mm */ = {isa = PBXFileReference; fileEncoding = 4; lastKnownFileType = sourcecode.cpp.objcpp; lineEnding = 0; path = ASPagerNode.mm; sourceTree = "<group>"; xcLanguageSpecificationIdentifier = xcode.lang.objc; };
		2911485B1A77147A005D0878 /* ASControlNodeTests.mm */ = {isa = PBXFileReference; fileEncoding = 4; lastKnownFileType = sourcecode.cpp.objcpp; path = ASControlNodeTests.mm; sourceTree = "<group>"; };
		292C59991A956527007E5DD6 /* ASLayoutRangeType.h */ = {isa = PBXFileReference; fileEncoding = 4; lastKnownFileType = sourcecode.c.h; path = ASLayoutRangeType.h; sourceTree = "<group>"; };
		2967F9E11AB0A4CF0072E4AB /* ASBasicImageDownloaderInternal.h */ = {isa = PBXFileReference; lastKnownFileType = sourcecode.c.h; path = ASBasicImageDownloaderInternal.h; sourceTree = "<group>"; };
		296A0A311A951715005ACEAA /* ASScrollDirection.h */ = {isa = PBXFileReference; fileEncoding = 4; lastKnownFileType = sourcecode.c.h; name = ASScrollDirection.h; path = Source/Details/ASScrollDirection.h; sourceTree = SOURCE_ROOT; };
		296A0A341A951ABF005ACEAA /* ASBatchFetchingTests.mm */ = {isa = PBXFileReference; fileEncoding = 4; lastKnownFileType = sourcecode.cpp.objcpp; lineEnding = 0; path = ASBatchFetchingTests.mm; sourceTree = "<group>"; xcLanguageSpecificationIdentifier = xcode.lang.objc; };
		299DA1A71A828D2900162D41 /* ASBatchContext.h */ = {isa = PBXFileReference; fileEncoding = 4; lastKnownFileType = sourcecode.c.h; path = ASBatchContext.h; sourceTree = "<group>"; };
		299DA1A81A828D2900162D41 /* ASBatchContext.mm */ = {isa = PBXFileReference; fileEncoding = 4; lastKnownFileType = sourcecode.cpp.objcpp; path = ASBatchContext.mm; sourceTree = "<group>"; };
		29CDC2E11AAE70D000833CA4 /* ASBasicImageDownloaderContextTests.mm */ = {isa = PBXFileReference; fileEncoding = 4; lastKnownFileType = sourcecode.cpp.objcpp; lineEnding = 0; path = ASBasicImageDownloaderContextTests.mm; sourceTree = "<group>"; xcLanguageSpecificationIdentifier = xcode.lang.objc; };
		3917EBD21E9C2FC400D04A01 /* _ASCollectionReusableView.h */ = {isa = PBXFileReference; fileEncoding = 4; lastKnownFileType = sourcecode.c.h; path = _ASCollectionReusableView.h; sourceTree = "<group>"; };
		3917EBD31E9C2FC400D04A01 /* _ASCollectionReusableView.mm */ = {isa = PBXFileReference; fileEncoding = 4; lastKnownFileType = sourcecode.cpp.objcpp; path = _ASCollectionReusableView.mm; sourceTree = "<group>"; };
		3C9C128419E616EF00E942A0 /* ASTableViewTests.mm */ = {isa = PBXFileReference; fileEncoding = 4; lastKnownFileType = sourcecode.cpp.objcpp; lineEnding = 0; path = ASTableViewTests.mm; sourceTree = "<group>"; xcLanguageSpecificationIdentifier = xcode.lang.objc; };
		464052191A3F83C40061C0BA /* ASDataController.h */ = {isa = PBXFileReference; fileEncoding = 4; lastKnownFileType = sourcecode.c.h; lineEnding = 0; path = ASDataController.h; sourceTree = "<group>"; };
		4640521A1A3F83C40061C0BA /* ASDataController.mm */ = {isa = PBXFileReference; fileEncoding = 4; lastKnownFileType = sourcecode.cpp.objcpp; lineEnding = 0; path = ASDataController.mm; sourceTree = "<group>"; };
		4640521B1A3F83C40061C0BA /* ASTableLayoutController.h */ = {isa = PBXFileReference; fileEncoding = 4; lastKnownFileType = sourcecode.c.h; path = ASTableLayoutController.h; sourceTree = "<group>"; };
		4640521C1A3F83C40061C0BA /* ASTableLayoutController.mm */ = {isa = PBXFileReference; fileEncoding = 4; lastKnownFileType = sourcecode.cpp.objcpp; path = ASTableLayoutController.mm; sourceTree = "<group>"; };
		4640521D1A3F83C40061C0BA /* ASLayoutController.h */ = {isa = PBXFileReference; fileEncoding = 4; lastKnownFileType = sourcecode.c.h; path = ASLayoutController.h; sourceTree = "<group>"; };
		4E9127681F64157600499623 /* ASRunLoopQueueTests.mm */ = {isa = PBXFileReference; fileEncoding = 4; lastKnownFileType = sourcecode.cpp.objcpp; path = ASRunLoopQueueTests.mm; sourceTree = "<group>"; };
		68355B2E1CB5799E001D4E68 /* ASImageNode+AnimatedImage.mm */ = {isa = PBXFileReference; fileEncoding = 4; lastKnownFileType = sourcecode.cpp.objcpp; path = "ASImageNode+AnimatedImage.mm"; sourceTree = "<group>"; };
		68355B361CB57A5A001D4E68 /* ASPINRemoteImageDownloader.mm */ = {isa = PBXFileReference; fileEncoding = 4; lastKnownFileType = sourcecode.cpp.objcpp; path = ASPINRemoteImageDownloader.mm; sourceTree = "<group>"; };
		68355B371CB57A5A001D4E68 /* ASImageContainerProtocolCategories.h */ = {isa = PBXFileReference; fileEncoding = 4; lastKnownFileType = sourcecode.c.h; path = ASImageContainerProtocolCategories.h; sourceTree = "<group>"; };
		68355B381CB57A5A001D4E68 /* ASImageContainerProtocolCategories.mm */ = {isa = PBXFileReference; fileEncoding = 4; lastKnownFileType = sourcecode.cpp.objcpp; path = ASImageContainerProtocolCategories.mm; sourceTree = "<group>"; };
		68355B391CB57A5A001D4E68 /* ASPINRemoteImageDownloader.h */ = {isa = PBXFileReference; fileEncoding = 4; lastKnownFileType = sourcecode.c.h; path = ASPINRemoteImageDownloader.h; sourceTree = "<group>"; };
		683F563620E409D600CEB7A3 /* ASDisplayNode+InterfaceState.h */ = {isa = PBXFileReference; fileEncoding = 4; lastKnownFileType = sourcecode.c.h; path = "ASDisplayNode+InterfaceState.h"; sourceTree = "<group>"; };
		68B027791C1A79CC0041016B /* ASDisplayNode+Beta.h */ = {isa = PBXFileReference; fileEncoding = 4; lastKnownFileType = sourcecode.c.h; path = "ASDisplayNode+Beta.h"; sourceTree = "<group>"; };
		68B8A4DB1CBD911D007E4543 /* ASImageNode+AnimatedImagePrivate.h */ = {isa = PBXFileReference; fileEncoding = 4; lastKnownFileType = sourcecode.c.h; path = "ASImageNode+AnimatedImagePrivate.h"; sourceTree = "<group>"; };
		68B8A4DF1CBDB958007E4543 /* ASWeakProxy.h */ = {isa = PBXFileReference; fileEncoding = 4; lastKnownFileType = sourcecode.c.h; path = ASWeakProxy.h; sourceTree = "<group>"; };
		68B8A4E01CBDB958007E4543 /* ASWeakProxy.mm */ = {isa = PBXFileReference; fileEncoding = 4; lastKnownFileType = sourcecode.cpp.objcpp; path = ASWeakProxy.mm; sourceTree = "<group>"; };
		68C215561DE10D330019C4BC /* ASCollectionViewLayoutInspector.h */ = {isa = PBXFileReference; fileEncoding = 4; lastKnownFileType = sourcecode.c.h; path = ASCollectionViewLayoutInspector.h; sourceTree = "<group>"; };
		68C215571DE10D330019C4BC /* ASCollectionViewLayoutInspector.mm */ = {isa = PBXFileReference; fileEncoding = 4; lastKnownFileType = sourcecode.cpp.objcpp; path = ASCollectionViewLayoutInspector.mm; sourceTree = "<group>"; };
		68EE0DBB1C1B4ED300BA1B99 /* ASMainSerialQueue.h */ = {isa = PBXFileReference; fileEncoding = 4; lastKnownFileType = sourcecode.c.h; path = ASMainSerialQueue.h; sourceTree = "<group>"; };
		68EE0DBC1C1B4ED300BA1B99 /* ASMainSerialQueue.mm */ = {isa = PBXFileReference; fileEncoding = 4; lastKnownFileType = sourcecode.cpp.objcpp; path = ASMainSerialQueue.mm; sourceTree = "<group>"; };
		68FC85DC1CE29AB700EDD713 /* ASNavigationController.h */ = {isa = PBXFileReference; fileEncoding = 4; lastKnownFileType = sourcecode.c.h; path = ASNavigationController.h; sourceTree = "<group>"; };
		68FC85DD1CE29AB700EDD713 /* ASNavigationController.mm */ = {isa = PBXFileReference; fileEncoding = 4; lastKnownFileType = sourcecode.cpp.objcpp; path = ASNavigationController.mm; sourceTree = "<group>"; };
		68FC85E01CE29B7E00EDD713 /* ASTabBarController.h */ = {isa = PBXFileReference; fileEncoding = 4; lastKnownFileType = sourcecode.c.h; path = ASTabBarController.h; sourceTree = "<group>"; };
		68FC85E11CE29B7E00EDD713 /* ASTabBarController.mm */ = {isa = PBXFileReference; fileEncoding = 4; lastKnownFileType = sourcecode.cpp.objcpp; path = ASTabBarController.mm; sourceTree = "<group>"; };
		68FC85E71CE29C7D00EDD713 /* ASVisibilityProtocols.h */ = {isa = PBXFileReference; fileEncoding = 4; lastKnownFileType = sourcecode.c.h; path = ASVisibilityProtocols.h; sourceTree = "<group>"; };
		68FC85E81CE29C7D00EDD713 /* ASVisibilityProtocols.mm */ = {isa = PBXFileReference; fileEncoding = 4; lastKnownFileType = sourcecode.cpp.objcpp; path = ASVisibilityProtocols.mm; sourceTree = "<group>"; };
		6900C5F31E8072DA00BCD75C /* ASImageNode+Private.h */ = {isa = PBXFileReference; fileEncoding = 4; lastKnownFileType = sourcecode.c.h; path = "ASImageNode+Private.h"; sourceTree = "<group>"; };
		6907C2561DC4ECFE00374C66 /* ASObjectDescriptionHelpers.h */ = {isa = PBXFileReference; fileEncoding = 4; lastKnownFileType = sourcecode.c.h; path = ASObjectDescriptionHelpers.h; sourceTree = "<group>"; };
		6907C2571DC4ECFE00374C66 /* ASObjectDescriptionHelpers.mm */ = {isa = PBXFileReference; fileEncoding = 4; lastKnownFileType = sourcecode.cpp.objcpp; path = ASObjectDescriptionHelpers.mm; sourceTree = "<group>"; };
		690BC8BF20F6D3490052A434 /* ASDisplayNodeCornerLayerDelegate.h */ = {isa = PBXFileReference; lastKnownFileType = sourcecode.c.h; path = ASDisplayNodeCornerLayerDelegate.h; sourceTree = "<group>"; };
		690BC8C020F6D3490052A434 /* ASDisplayNodeCornerLayerDelegate.mm */ = {isa = PBXFileReference; lastKnownFileType = sourcecode.cpp.objcpp; path = ASDisplayNodeCornerLayerDelegate.mm; sourceTree = "<group>"; };
		690C35601E055C5D00069B91 /* ASDimensionInternal.mm */ = {isa = PBXFileReference; fileEncoding = 4; lastKnownFileType = sourcecode.cpp.objcpp; path = ASDimensionInternal.mm; sourceTree = "<group>"; };
		690C35631E055C7B00069B91 /* ASDimensionInternal.h */ = {isa = PBXFileReference; fileEncoding = 4; lastKnownFileType = sourcecode.c.h; path = ASDimensionInternal.h; sourceTree = "<group>"; };
		690ED58D1E36BCA6000627C0 /* ASLayoutElementStylePrivate.h */ = {isa = PBXFileReference; fileEncoding = 4; lastKnownFileType = sourcecode.c.h; path = ASLayoutElementStylePrivate.h; sourceTree = "<group>"; };
		690ED5931E36D118000627C0 /* ASControlNode+tvOS.mm */ = {isa = PBXFileReference; fileEncoding = 4; lastKnownFileType = sourcecode.cpp.objcpp; path = "ASControlNode+tvOS.mm"; sourceTree = "<group>"; };
		690ED5951E36D118000627C0 /* ASImageNode+tvOS.mm */ = {isa = PBXFileReference; fileEncoding = 4; lastKnownFileType = sourcecode.cpp.objcpp; path = "ASImageNode+tvOS.mm"; sourceTree = "<group>"; };
		692510131E74FB44003F2DD0 /* Default-568h@2x.png */ = {isa = PBXFileReference; lastKnownFileType = image.png; path = "Default-568h@2x.png"; sourceTree = "<group>"; };
		692BE8D61E36B65B00C86D87 /* ASLayoutSpecPrivate.h */ = {isa = PBXFileReference; fileEncoding = 4; lastKnownFileType = sourcecode.c.h; path = ASLayoutSpecPrivate.h; sourceTree = "<group>"; };
		6947B0BC1E36B4E30007C478 /* ASStackUnpositionedLayout.h */ = {isa = PBXFileReference; fileEncoding = 4; lastKnownFileType = sourcecode.c.h; path = ASStackUnpositionedLayout.h; sourceTree = "<group>"; };
		6947B0BD1E36B4E30007C478 /* ASStackUnpositionedLayout.mm */ = {isa = PBXFileReference; fileEncoding = 4; lastKnownFileType = sourcecode.cpp.objcpp; path = ASStackUnpositionedLayout.mm; sourceTree = "<group>"; };
		6947B0C11E36B5040007C478 /* ASStackPositionedLayout.h */ = {isa = PBXFileReference; fileEncoding = 4; lastKnownFileType = sourcecode.c.h; path = ASStackPositionedLayout.h; sourceTree = "<group>"; };
		6947B0C21E36B5040007C478 /* ASStackPositionedLayout.mm */ = {isa = PBXFileReference; fileEncoding = 4; lastKnownFileType = sourcecode.cpp.objcpp; path = ASStackPositionedLayout.mm; sourceTree = "<group>"; };
		6959433D1D70815300B0EE1F /* ASDisplayNodeLayout.h */ = {isa = PBXFileReference; fileEncoding = 4; lastKnownFileType = sourcecode.c.h; path = ASDisplayNodeLayout.h; sourceTree = "<group>"; };
		695BE2541DC1245C008E6EA5 /* ASWrapperSpecSnapshotTests.mm */ = {isa = PBXFileReference; fileEncoding = 4; lastKnownFileType = sourcecode.cpp.objcpp; path = ASWrapperSpecSnapshotTests.mm; sourceTree = "<group>"; };
		696F01EA1DD2AF450049FBD5 /* ASEventLog.h */ = {isa = PBXFileReference; fileEncoding = 4; lastKnownFileType = sourcecode.c.h; path = ASEventLog.h; sourceTree = "<group>"; };
		696F01EB1DD2AF450049FBD5 /* ASEventLog.mm */ = {isa = PBXFileReference; fileEncoding = 4; lastKnownFileType = sourcecode.cpp.objcpp; path = ASEventLog.mm; sourceTree = "<group>"; };
		696FCB301D6E46050093471E /* ASBackgroundLayoutSpecSnapshotTests.mm */ = {isa = PBXFileReference; fileEncoding = 4; lastKnownFileType = sourcecode.cpp.objcpp; lineEnding = 0; path = ASBackgroundLayoutSpecSnapshotTests.mm; sourceTree = "<group>"; xcLanguageSpecificationIdentifier = xcode.lang.objcpp; };
		6977965D1D8AC8D3007E93D7 /* ASLayoutSpec+Subclasses.h */ = {isa = PBXFileReference; fileEncoding = 4; lastKnownFileType = sourcecode.c.h; path = "ASLayoutSpec+Subclasses.h"; sourceTree = "<group>"; };
		6977965E1D8AC8D3007E93D7 /* ASLayoutSpec+Subclasses.mm */ = {isa = PBXFileReference; fileEncoding = 4; lastKnownFileType = sourcecode.cpp.objcpp; path = "ASLayoutSpec+Subclasses.mm"; sourceTree = "<group>"; };
		697B31591CFE4B410049936F /* ASEditableTextNodeTests.mm */ = {isa = PBXFileReference; fileEncoding = 4; lastKnownFileType = sourcecode.cpp.objcpp; path = ASEditableTextNodeTests.mm; sourceTree = "<group>"; };
		698371D91E4379CD00437585 /* ASNodeController+Beta.h */ = {isa = PBXFileReference; fileEncoding = 4; lastKnownFileType = sourcecode.c.h; path = "ASNodeController+Beta.h"; sourceTree = "<group>"; };
		698371DA1E4379CD00437585 /* ASNodeController+Beta.mm */ = {isa = PBXFileReference; fileEncoding = 4; lastKnownFileType = sourcecode.cpp.objcpp; path = "ASNodeController+Beta.mm"; sourceTree = "<group>"; };
		698C8B601CAB49FC0052DC3F /* ASLayoutElementExtensibility.h */ = {isa = PBXFileReference; fileEncoding = 4; lastKnownFileType = sourcecode.c.h; path = ASLayoutElementExtensibility.h; sourceTree = "<group>"; };
		698DFF431E36B6C9002891F1 /* ASStackLayoutSpecUtilities.h */ = {isa = PBXFileReference; fileEncoding = 4; lastKnownFileType = sourcecode.c.h; path = ASStackLayoutSpecUtilities.h; sourceTree = "<group>"; };
		698DFF461E36B7E9002891F1 /* ASLayoutSpecUtilities.h */ = {isa = PBXFileReference; fileEncoding = 4; lastKnownFileType = sourcecode.c.h; path = ASLayoutSpecUtilities.h; sourceTree = "<group>"; };
		699B83501E3C1BA500433FA4 /* ASLayoutSpecTests.mm */ = {isa = PBXFileReference; fileEncoding = 4; lastKnownFileType = sourcecode.cpp.objcpp; path = ASLayoutSpecTests.mm; sourceTree = "<group>"; };
		69B225661D72535E00B25B22 /* ASDisplayNodeLayoutTests.mm */ = {isa = PBXFileReference; fileEncoding = 4; lastKnownFileType = sourcecode.cpp.objcpp; path = ASDisplayNodeLayoutTests.mm; sourceTree = "<group>"; };
		69BCE3D71EC6513B007DCCAD /* ASDisplayNode+Layout.mm */ = {isa = PBXFileReference; fileEncoding = 4; lastKnownFileType = sourcecode.cpp.objcpp; path = "ASDisplayNode+Layout.mm"; sourceTree = "<group>"; };
		69CB62A91CB8165900024920 /* _ASDisplayViewAccessiblity.h */ = {isa = PBXFileReference; fileEncoding = 4; lastKnownFileType = sourcecode.c.h; path = _ASDisplayViewAccessiblity.h; sourceTree = "<group>"; };
		69CB62AA1CB8165900024920 /* _ASDisplayViewAccessiblity.mm */ = {isa = PBXFileReference; fileEncoding = 4; lastKnownFileType = sourcecode.cpp.objcpp; path = _ASDisplayViewAccessiblity.mm; sourceTree = "<group>"; };
		69F10C851C84C35D0026140C /* ASRangeControllerUpdateRangeProtocol+Beta.h */ = {isa = PBXFileReference; fileEncoding = 4; lastKnownFileType = sourcecode.c.h; path = "ASRangeControllerUpdateRangeProtocol+Beta.h"; sourceTree = "<group>"; };
		69FEE53C1D95A9AF0086F066 /* ASLayoutElementStyleTests.mm */ = {isa = PBXFileReference; fileEncoding = 4; lastKnownFileType = sourcecode.cpp.objcpp; path = ASLayoutElementStyleTests.mm; sourceTree = "<group>"; };
		6BDC61F51978FEA400E50D21 /* AsyncDisplayKit.h */ = {isa = PBXFileReference; explicitFileType = sourcecode.c.h; path = AsyncDisplayKit.h; sourceTree = "<group>"; };
		764D83D21C8EA515009B4FB8 /* AsyncDisplayKit+Debug.h */ = {isa = PBXFileReference; fileEncoding = 4; lastKnownFileType = sourcecode.c.h; path = "AsyncDisplayKit+Debug.h"; sourceTree = "<group>"; };
		764D83D31C8EA515009B4FB8 /* AsyncDisplayKit+Debug.mm */ = {isa = PBXFileReference; fileEncoding = 4; lastKnownFileType = sourcecode.cpp.objcpp; path = "AsyncDisplayKit+Debug.mm"; sourceTree = "<group>"; };
		7A06A7381C35F08800FE8DAA /* ASRelativeLayoutSpec.mm */ = {isa = PBXFileReference; fileEncoding = 4; lastKnownFileType = sourcecode.cpp.objcpp; path = ASRelativeLayoutSpec.mm; sourceTree = "<group>"; };
		7A06A7391C35F08800FE8DAA /* ASRelativeLayoutSpec.h */ = {isa = PBXFileReference; fileEncoding = 4; lastKnownFileType = sourcecode.c.h; path = ASRelativeLayoutSpec.h; sourceTree = "<group>"; };
		7AB338681C55B97B0055FDE8 /* ASRelativeLayoutSpecSnapshotTests.mm */ = {isa = PBXFileReference; fileEncoding = 4; lastKnownFileType = sourcecode.cpp.objcpp; path = ASRelativeLayoutSpecSnapshotTests.mm; sourceTree = "<group>"; };
		8021EC1A1D2B00B100799119 /* UIImage+ASConvenience.h */ = {isa = PBXFileReference; fileEncoding = 4; lastKnownFileType = sourcecode.c.h; path = "UIImage+ASConvenience.h"; sourceTree = "<group>"; };
		8021EC1B1D2B00B100799119 /* UIImage+ASConvenience.mm */ = {isa = PBXFileReference; fileEncoding = 4; lastKnownFileType = sourcecode.cpp.objcpp; path = "UIImage+ASConvenience.mm"; sourceTree = "<group>"; };
		81E95C131D62639600336598 /* ASTextNodeSnapshotTests.mm */ = {isa = PBXFileReference; fileEncoding = 4; lastKnownFileType = sourcecode.cpp.objcpp; path = ASTextNodeSnapshotTests.mm; sourceTree = "<group>"; };
		81EE384D1C8E94F000456208 /* ASRunLoopQueue.h */ = {isa = PBXFileReference; fileEncoding = 4; lastKnownFileType = sourcecode.c.h; name = ASRunLoopQueue.h; path = ../ASRunLoopQueue.h; sourceTree = "<group>"; };
		81EE384E1C8E94F000456208 /* ASRunLoopQueue.mm */ = {isa = PBXFileReference; fileEncoding = 4; lastKnownFileType = sourcecode.cpp.objcpp; name = ASRunLoopQueue.mm; path = ../ASRunLoopQueue.mm; sourceTree = "<group>"; };
		83A7D9581D44542100BF333E /* ASWeakMap.h */ = {isa = PBXFileReference; fileEncoding = 4; lastKnownFileType = sourcecode.c.h; path = ASWeakMap.h; sourceTree = "<group>"; };
		83A7D9591D44542100BF333E /* ASWeakMap.mm */ = {isa = PBXFileReference; fileEncoding = 4; lastKnownFileType = sourcecode.cpp.objcpp; path = ASWeakMap.mm; sourceTree = "<group>"; };
		83A7D95D1D446A6E00BF333E /* ASWeakMapTests.mm */ = {isa = PBXFileReference; fileEncoding = 4; lastKnownFileType = sourcecode.cpp.objcpp; path = ASWeakMapTests.mm; sourceTree = "<group>"; };
		8B0768B11CE752EC002E1453 /* ASDefaultPlaybackButton.h */ = {isa = PBXFileReference; fileEncoding = 4; lastKnownFileType = sourcecode.c.h; path = ASDefaultPlaybackButton.h; sourceTree = "<group>"; };
		8B0768B21CE752EC002E1453 /* ASDefaultPlaybackButton.mm */ = {isa = PBXFileReference; fileEncoding = 4; lastKnownFileType = sourcecode.cpp.objcpp; path = ASDefaultPlaybackButton.mm; sourceTree = "<group>"; };
		8BDA5FC31CDBDDE1007D13B2 /* ASVideoPlayerNode.h */ = {isa = PBXFileReference; fileEncoding = 4; lastKnownFileType = sourcecode.c.h; path = ASVideoPlayerNode.h; sourceTree = "<group>"; };
		8BDA5FC41CDBDDE1007D13B2 /* ASVideoPlayerNode.mm */ = {isa = PBXFileReference; fileEncoding = 4; lastKnownFileType = sourcecode.cpp.objcpp; path = ASVideoPlayerNode.mm; sourceTree = "<group>"; };
		9019FBBB1ED8061D00C45F72 /* ASYogaUtilities.h */ = {isa = PBXFileReference; fileEncoding = 4; lastKnownFileType = sourcecode.c.h; path = ASYogaUtilities.h; sourceTree = "<group>"; };
		9019FBBC1ED8061D00C45F72 /* ASYogaUtilities.mm */ = {isa = PBXFileReference; fileEncoding = 4; lastKnownFileType = sourcecode.cpp.objcpp; path = ASYogaUtilities.mm; sourceTree = "<group>"; };
		909C4C731F09C98B00D6B76F /* ASTextNode2.h */ = {isa = PBXFileReference; fileEncoding = 4; lastKnownFileType = sourcecode.c.h; path = ASTextNode2.h; sourceTree = "<group>"; };
		909C4C741F09C98B00D6B76F /* ASTextNode2.mm */ = {isa = PBXFileReference; fileEncoding = 4; lastKnownFileType = sourcecode.cpp.objcpp; path = ASTextNode2.mm; sourceTree = "<group>"; };
		90FC784E1E4BFE1B00383C5A /* ASDisplayNode+Yoga.mm */ = {isa = PBXFileReference; fileEncoding = 4; lastKnownFileType = sourcecode.cpp.objcpp; path = "ASDisplayNode+Yoga.mm"; sourceTree = "<group>"; };
		92DD2FE11BF4B97E0074C9DD /* ASMapNode.h */ = {isa = PBXFileReference; fileEncoding = 4; lastKnownFileType = sourcecode.c.h; path = ASMapNode.h; sourceTree = "<group>"; };
		92DD2FE21BF4B97E0074C9DD /* ASMapNode.mm */ = {isa = PBXFileReference; fileEncoding = 4; lastKnownFileType = sourcecode.cpp.objcpp; path = ASMapNode.mm; sourceTree = "<group>"; };
		92DD2FE51BF4D05E0074C9DD /* MapKit.framework */ = {isa = PBXFileReference; lastKnownFileType = wrapper.framework; name = MapKit.framework; path = System/Library/Frameworks/MapKit.framework; sourceTree = SDKROOT; };
		9644CFDE2193777C00213478 /* ASThrashUtility.h */ = {isa = PBXFileReference; lastKnownFileType = sourcecode.c.h; path = ASThrashUtility.h; sourceTree = "<group>"; };
		9644CFDF2193777C00213478 /* ASThrashUtility.m */ = {isa = PBXFileReference; lastKnownFileType = sourcecode.c.objc; path = ASThrashUtility.m; sourceTree = "<group>"; };
		9692B4FE219E12370060C2C3 /* ASCollectionViewThrashTests.mm */ = {isa = PBXFileReference; lastKnownFileType = sourcecode.cpp.objcpp; path = ASCollectionViewThrashTests.mm; sourceTree = "<group>"; };
		9C49C36E1B853957000B0DD5 /* ASStackLayoutElement.h */ = {isa = PBXFileReference; fileEncoding = 4; lastKnownFileType = sourcecode.c.h; path = ASStackLayoutElement.h; sourceTree = "<group>"; };
		9C5586671BD549CB00B50E3A /* ASAsciiArtBoxCreator.h */ = {isa = PBXFileReference; fileEncoding = 4; lastKnownFileType = sourcecode.c.h; path = ASAsciiArtBoxCreator.h; sourceTree = "<group>"; };
		9C5586681BD549CB00B50E3A /* ASAsciiArtBoxCreator.mm */ = {isa = PBXFileReference; fileEncoding = 4; lastKnownFileType = sourcecode.cpp.objcpp; path = ASAsciiArtBoxCreator.mm; sourceTree = "<group>"; };
		9C6BB3B01B8CC9C200F13F52 /* ASAbsoluteLayoutElement.h */ = {isa = PBXFileReference; fileEncoding = 4; lastKnownFileType = sourcecode.c.h; path = ASAbsoluteLayoutElement.h; sourceTree = "<group>"; };
		9C70F2011CDA4EFA007D6C76 /* ASTraitCollection.h */ = {isa = PBXFileReference; fileEncoding = 4; lastKnownFileType = sourcecode.c.h; path = ASTraitCollection.h; sourceTree = "<group>"; };
		9C70F2021CDA4EFA007D6C76 /* ASTraitCollection.mm */ = {isa = PBXFileReference; fileEncoding = 4; lastKnownFileType = sourcecode.cpp.objcpp; path = ASTraitCollection.mm; sourceTree = "<group>"; };
		9C8898BA1C738B9800D6B02E /* ASTextKitFontSizeAdjuster.mm */ = {isa = PBXFileReference; fileEncoding = 4; lastKnownFileType = sourcecode.cpp.objcpp; name = ASTextKitFontSizeAdjuster.mm; path = TextKit/ASTextKitFontSizeAdjuster.mm; sourceTree = "<group>"; };
		9CDC18CB1B910E12004965E2 /* ASLayoutElementPrivate.h */ = {isa = PBXFileReference; fileEncoding = 4; lastKnownFileType = sourcecode.c.h; path = ASLayoutElementPrivate.h; sourceTree = "<group>"; };
		9CFFC6BF1CCAC73C006A6476 /* ASViewController.mm */ = {isa = PBXFileReference; fileEncoding = 4; lastKnownFileType = sourcecode.cpp.objcpp; path = ASViewController.mm; sourceTree = "<group>"; };
		9CFFC6C11CCAC768006A6476 /* ASTableNode.mm */ = {isa = PBXFileReference; fileEncoding = 4; lastKnownFileType = sourcecode.cpp.objcpp; path = ASTableNode.mm; sourceTree = "<group>"; };
		9D9AA56721E23EE200172C09 /* ASDisplayNode+LayoutSpec.mm */ = {isa = PBXFileReference; lastKnownFileType = sourcecode.cpp.objcpp; path = "ASDisplayNode+LayoutSpec.mm"; sourceTree = "<group>"; };
		9D9AA56A21E254B800172C09 /* ASDisplayNode+Yoga.h */ = {isa = PBXFileReference; lastKnownFileType = sourcecode.c.h; path = "ASDisplayNode+Yoga.h"; sourceTree = "<group>"; };
		9D9AA56C21E2568500172C09 /* ASDisplayNode+LayoutSpec.h */ = {isa = PBXFileReference; lastKnownFileType = sourcecode.c.h; path = "ASDisplayNode+LayoutSpec.h"; sourceTree = "<group>"; };
		9F06E5CC1B4CAF4200F015D8 /* ASCollectionViewTests.mm */ = {isa = PBXFileReference; fileEncoding = 4; lastKnownFileType = sourcecode.cpp.objcpp; lineEnding = 0; path = ASCollectionViewTests.mm; sourceTree = "<group>"; xcLanguageSpecificationIdentifier = xcode.lang.objc; };
		9F98C0231DBDF2A300476D92 /* ASControlTargetAction.h */ = {isa = PBXFileReference; fileEncoding = 4; lastKnownFileType = sourcecode.c.h; path = ASControlTargetAction.h; sourceTree = "<group>"; };
		9F98C0241DBDF2A300476D92 /* ASControlTargetAction.mm */ = {isa = PBXFileReference; fileEncoding = 4; lastKnownFileType = sourcecode.cpp.objcpp; path = ASControlTargetAction.mm; sourceTree = "<group>"; };
		A2763D771CBDD57D00A9ADBD /* ASPINRemoteImageDownloader.h */ = {isa = PBXFileReference; fileEncoding = 4; lastKnownFileType = sourcecode.c.h; name = ASPINRemoteImageDownloader.h; path = Details/ASPINRemoteImageDownloader.h; sourceTree = "<group>"; };
		A2763D781CBDD57D00A9ADBD /* ASPINRemoteImageDownloader.mm */ = {isa = PBXFileReference; fileEncoding = 4; lastKnownFileType = sourcecode.cpp.objcpp; name = ASPINRemoteImageDownloader.mm; path = Details/ASPINRemoteImageDownloader.mm; sourceTree = "<group>"; };
		A32FEDD31C501B6A004F642A /* ASTextKitFontSizeAdjuster.h */ = {isa = PBXFileReference; fileEncoding = 4; lastKnownFileType = sourcecode.c.h; name = ASTextKitFontSizeAdjuster.h; path = TextKit/ASTextKitFontSizeAdjuster.h; sourceTree = "<group>"; };
		A373200E1C571B050011FC94 /* ASTextNode+Beta.h */ = {isa = PBXFileReference; lastKnownFileType = sourcecode.c.h; path = "ASTextNode+Beta.h"; sourceTree = "<group>"; };
		AC026B571BD3F61800BBC17E /* ASAbsoluteLayoutSpecSnapshotTests.mm */ = {isa = PBXFileReference; fileEncoding = 4; lastKnownFileType = sourcecode.cpp.objcpp; lineEnding = 0; path = ASAbsoluteLayoutSpecSnapshotTests.mm; sourceTree = "<group>"; xcLanguageSpecificationIdentifier = xcode.lang.objc; };
		AC026B6D1BD57DBF00BBC17E /* _ASHierarchyChangeSet.h */ = {isa = PBXFileReference; fileEncoding = 4; lastKnownFileType = sourcecode.c.h; path = _ASHierarchyChangeSet.h; sourceTree = "<group>"; };
		AC026B6E1BD57DBF00BBC17E /* _ASHierarchyChangeSet.mm */ = {isa = PBXFileReference; fileEncoding = 4; lastKnownFileType = sourcecode.cpp.objcpp; path = _ASHierarchyChangeSet.mm; sourceTree = "<group>"; };
		AC21EC0F1B3D0BF600C8B19A /* ASStackLayoutDefines.h */ = {isa = PBXFileReference; fileEncoding = 4; lastKnownFileType = sourcecode.c.h; path = ASStackLayoutDefines.h; sourceTree = "<group>"; };
		AC3C4A4F1A1139C100143C57 /* ASCollectionView.h */ = {isa = PBXFileReference; fileEncoding = 4; lastKnownFileType = sourcecode.c.h; lineEnding = 0; path = ASCollectionView.h; sourceTree = "<group>"; };
		AC3C4A501A1139C100143C57 /* ASCollectionView.mm */ = {isa = PBXFileReference; fileEncoding = 4; lastKnownFileType = sourcecode.cpp.objcpp; lineEnding = 0; path = ASCollectionView.mm; sourceTree = "<group>"; };
		AC3C4A531A113EEC00143C57 /* ASCollectionViewProtocols.h */ = {isa = PBXFileReference; fileEncoding = 4; lastKnownFileType = sourcecode.c.h; path = ASCollectionViewProtocols.h; sourceTree = "<group>"; };
		AC6145401D8AFAE8003D62A2 /* ASSection.h */ = {isa = PBXFileReference; fileEncoding = 4; lastKnownFileType = sourcecode.c.h; name = ASSection.h; path = ../Private/ASSection.h; sourceTree = "<group>"; };
		AC6145421D8AFD4F003D62A2 /* ASSection.mm */ = {isa = PBXFileReference; fileEncoding = 4; lastKnownFileType = sourcecode.cpp.objcpp; name = ASSection.mm; path = ../Private/ASSection.mm; sourceTree = "<group>"; };
		AC6456071B0A335000CF11B8 /* ASCellNode.mm */ = {isa = PBXFileReference; fileEncoding = 4; lastKnownFileType = sourcecode.cpp.objcpp; path = ASCellNode.mm; sourceTree = "<group>"; };
		AC7A2C161BDE11DF0093FE1A /* ASTableViewInternal.h */ = {isa = PBXFileReference; fileEncoding = 4; lastKnownFileType = sourcecode.c.h; path = ASTableViewInternal.h; sourceTree = "<group>"; };
		ACC945A81BA9E7A0005E1FB8 /* ASViewController.h */ = {isa = PBXFileReference; fileEncoding = 4; lastKnownFileType = sourcecode.c.h; path = ASViewController.h; sourceTree = "<group>"; };
		ACE87A2B1D73696800D7FF06 /* ASSectionContext.h */ = {isa = PBXFileReference; fileEncoding = 4; lastKnownFileType = sourcecode.c.h; name = ASSectionContext.h; path = Details/ASSectionContext.h; sourceTree = "<group>"; };
		ACF6ED011B17843500DA7C62 /* ASBackgroundLayoutSpec.h */ = {isa = PBXFileReference; fileEncoding = 4; lastKnownFileType = sourcecode.c.h; path = ASBackgroundLayoutSpec.h; sourceTree = "<group>"; };
		ACF6ED021B17843500DA7C62 /* ASBackgroundLayoutSpec.mm */ = {isa = PBXFileReference; fileEncoding = 4; lastKnownFileType = sourcecode.cpp.objcpp; lineEnding = 0; path = ASBackgroundLayoutSpec.mm; sourceTree = "<group>"; };
		ACF6ED031B17843500DA7C62 /* ASCenterLayoutSpec.h */ = {isa = PBXFileReference; fileEncoding = 4; lastKnownFileType = sourcecode.c.h; path = ASCenterLayoutSpec.h; sourceTree = "<group>"; };
		ACF6ED041B17843500DA7C62 /* ASCenterLayoutSpec.mm */ = {isa = PBXFileReference; fileEncoding = 4; lastKnownFileType = sourcecode.cpp.objcpp; lineEnding = 0; path = ASCenterLayoutSpec.mm; sourceTree = "<group>"; };
		ACF6ED071B17843500DA7C62 /* ASDimension.h */ = {isa = PBXFileReference; fileEncoding = 4; lastKnownFileType = sourcecode.c.h; path = ASDimension.h; sourceTree = "<group>"; };
		ACF6ED081B17843500DA7C62 /* ASDimension.mm */ = {isa = PBXFileReference; fileEncoding = 4; lastKnownFileType = sourcecode.cpp.objcpp; path = ASDimension.mm; sourceTree = "<group>"; };
		ACF6ED091B17843500DA7C62 /* ASInsetLayoutSpec.h */ = {isa = PBXFileReference; fileEncoding = 4; lastKnownFileType = sourcecode.c.h; path = ASInsetLayoutSpec.h; sourceTree = "<group>"; };
		ACF6ED0A1B17843500DA7C62 /* ASInsetLayoutSpec.mm */ = {isa = PBXFileReference; fileEncoding = 4; lastKnownFileType = sourcecode.cpp.objcpp; lineEnding = 0; path = ASInsetLayoutSpec.mm; sourceTree = "<group>"; };
		ACF6ED0B1B17843500DA7C62 /* ASLayout.h */ = {isa = PBXFileReference; fileEncoding = 4; lastKnownFileType = sourcecode.c.h; path = ASLayout.h; sourceTree = "<group>"; };
		ACF6ED0C1B17843500DA7C62 /* ASLayout.mm */ = {isa = PBXFileReference; fileEncoding = 4; lastKnownFileType = sourcecode.cpp.objcpp; path = ASLayout.mm; sourceTree = "<group>"; };
		ACF6ED0D1B17843500DA7C62 /* ASLayoutSpec.h */ = {isa = PBXFileReference; fileEncoding = 4; lastKnownFileType = sourcecode.c.h; path = ASLayoutSpec.h; sourceTree = "<group>"; };
		ACF6ED0E1B17843500DA7C62 /* ASLayoutSpec.mm */ = {isa = PBXFileReference; fileEncoding = 4; lastKnownFileType = sourcecode.cpp.objcpp; lineEnding = 0; path = ASLayoutSpec.mm; sourceTree = "<group>"; };
		ACF6ED111B17843500DA7C62 /* ASLayoutElement.h */ = {isa = PBXFileReference; fileEncoding = 4; lastKnownFileType = sourcecode.c.h; path = ASLayoutElement.h; sourceTree = "<group>"; };
		ACF6ED121B17843500DA7C62 /* ASOverlayLayoutSpec.h */ = {isa = PBXFileReference; fileEncoding = 4; lastKnownFileType = sourcecode.c.h; path = ASOverlayLayoutSpec.h; sourceTree = "<group>"; };
		ACF6ED131B17843500DA7C62 /* ASOverlayLayoutSpec.mm */ = {isa = PBXFileReference; fileEncoding = 4; lastKnownFileType = sourcecode.cpp.objcpp; lineEnding = 0; path = ASOverlayLayoutSpec.mm; sourceTree = "<group>"; };
		ACF6ED141B17843500DA7C62 /* ASRatioLayoutSpec.h */ = {isa = PBXFileReference; fileEncoding = 4; lastKnownFileType = sourcecode.c.h; path = ASRatioLayoutSpec.h; sourceTree = "<group>"; };
		ACF6ED151B17843500DA7C62 /* ASRatioLayoutSpec.mm */ = {isa = PBXFileReference; fileEncoding = 4; lastKnownFileType = sourcecode.cpp.objcpp; lineEnding = 0; path = ASRatioLayoutSpec.mm; sourceTree = "<group>"; };
		ACF6ED161B17843500DA7C62 /* ASStackLayoutSpec.h */ = {isa = PBXFileReference; fileEncoding = 4; lastKnownFileType = sourcecode.c.h; path = ASStackLayoutSpec.h; sourceTree = "<group>"; };
		ACF6ED171B17843500DA7C62 /* ASStackLayoutSpec.mm */ = {isa = PBXFileReference; fileEncoding = 4; lastKnownFileType = sourcecode.cpp.objcpp; path = ASStackLayoutSpec.mm; sourceTree = "<group>"; };
		ACF6ED181B17843500DA7C62 /* ASAbsoluteLayoutSpec.h */ = {isa = PBXFileReference; fileEncoding = 4; lastKnownFileType = sourcecode.c.h; path = ASAbsoluteLayoutSpec.h; sourceTree = "<group>"; };
		ACF6ED191B17843500DA7C62 /* ASAbsoluteLayoutSpec.mm */ = {isa = PBXFileReference; fileEncoding = 4; lastKnownFileType = sourcecode.cpp.objcpp; lineEnding = 0; path = ASAbsoluteLayoutSpec.mm; sourceTree = "<group>"; };
		ACF6ED431B17847A00DA7C62 /* ASInternalHelpers.h */ = {isa = PBXFileReference; fileEncoding = 4; lastKnownFileType = sourcecode.c.h; path = ASInternalHelpers.h; sourceTree = "<group>"; };
		ACF6ED441B17847A00DA7C62 /* ASInternalHelpers.mm */ = {isa = PBXFileReference; fileEncoding = 4; lastKnownFileType = sourcecode.cpp.objcpp; path = ASInternalHelpers.mm; sourceTree = "<group>"; };
		ACF6ED531B178DC700DA7C62 /* ASCenterLayoutSpecSnapshotTests.mm */ = {isa = PBXFileReference; fileEncoding = 4; lastKnownFileType = sourcecode.cpp.objcpp; lineEnding = 0; path = ASCenterLayoutSpecSnapshotTests.mm; sourceTree = "<group>"; xcLanguageSpecificationIdentifier = xcode.lang.objcpp; };
		ACF6ED541B178DC700DA7C62 /* ASDimensionTests.mm */ = {isa = PBXFileReference; fileEncoding = 4; lastKnownFileType = sourcecode.cpp.objcpp; lineEnding = 0; path = ASDimensionTests.mm; sourceTree = "<group>"; xcLanguageSpecificationIdentifier = xcode.lang.objcpp; };
		ACF6ED551B178DC700DA7C62 /* ASInsetLayoutSpecSnapshotTests.mm */ = {isa = PBXFileReference; fileEncoding = 4; lastKnownFileType = sourcecode.cpp.objcpp; path = ASInsetLayoutSpecSnapshotTests.mm; sourceTree = "<group>"; };
		ACF6ED571B178DC700DA7C62 /* ASLayoutSpecSnapshotTestsHelper.h */ = {isa = PBXFileReference; fileEncoding = 4; lastKnownFileType = sourcecode.c.h; path = ASLayoutSpecSnapshotTestsHelper.h; sourceTree = "<group>"; };
		ACF6ED581B178DC700DA7C62 /* ASLayoutSpecSnapshotTestsHelper.mm */ = {isa = PBXFileReference; fileEncoding = 4; lastKnownFileType = sourcecode.cpp.objcpp; lineEnding = 0; path = ASLayoutSpecSnapshotTestsHelper.mm; sourceTree = "<group>"; xcLanguageSpecificationIdentifier = xcode.lang.objc; };
		ACF6ED591B178DC700DA7C62 /* ASOverlayLayoutSpecSnapshotTests.mm */ = {isa = PBXFileReference; fileEncoding = 4; lastKnownFileType = sourcecode.cpp.objcpp; path = ASOverlayLayoutSpecSnapshotTests.mm; sourceTree = "<group>"; };
		ACF6ED5A1B178DC700DA7C62 /* ASRatioLayoutSpecSnapshotTests.mm */ = {isa = PBXFileReference; fileEncoding = 4; lastKnownFileType = sourcecode.cpp.objcpp; path = ASRatioLayoutSpecSnapshotTests.mm; sourceTree = "<group>"; };
		ACF6ED5B1B178DC700DA7C62 /* ASStackLayoutSpecSnapshotTests.mm */ = {isa = PBXFileReference; fileEncoding = 4; lastKnownFileType = sourcecode.cpp.objcpp; path = ASStackLayoutSpecSnapshotTests.mm; sourceTree = "<group>"; };
		AE440174210FB7CF00B36DA2 /* ASTextKitFontSizeAdjusterTests.mm */ = {isa = PBXFileReference; lastKnownFileType = sourcecode.cpp.objcpp; path = ASTextKitFontSizeAdjusterTests.mm; sourceTree = "<group>"; };
		AE6987C01DD04E1000B9E458 /* ASPagerNodeTests.mm */ = {isa = PBXFileReference; fileEncoding = 4; lastKnownFileType = sourcecode.cpp.objcpp; path = ASPagerNodeTests.mm; sourceTree = "<group>"; };
		AEB7B0181C5962EA00662EF4 /* ASDefaultPlayButton.h */ = {isa = PBXFileReference; fileEncoding = 4; lastKnownFileType = sourcecode.c.h; path = ASDefaultPlayButton.h; sourceTree = "<group>"; };
		AEB7B0191C5962EA00662EF4 /* ASDefaultPlayButton.mm */ = {isa = PBXFileReference; fileEncoding = 4; lastKnownFileType = sourcecode.cpp.objcpp; path = ASDefaultPlayButton.mm; sourceTree = "<group>"; };
		AEEC47DF1C20C2DD00EC1693 /* ASVideoNode.h */ = {isa = PBXFileReference; fileEncoding = 4; lastKnownFileType = sourcecode.c.h; path = ASVideoNode.h; sourceTree = "<group>"; };
		AEEC47E01C20C2DD00EC1693 /* ASVideoNode.mm */ = {isa = PBXFileReference; fileEncoding = 4; lastKnownFileType = sourcecode.cpp.objcpp; path = ASVideoNode.mm; sourceTree = "<group>"; };
		AEEC47E31C21D3D200EC1693 /* ASVideoNodeTests.mm */ = {isa = PBXFileReference; fileEncoding = 4; lastKnownFileType = sourcecode.cpp.objcpp; path = ASVideoNodeTests.mm; sourceTree = "<group>"; };
		B0F880581BEAEC7500D17647 /* ASTableNode.h */ = {isa = PBXFileReference; fileEncoding = 4; lastKnownFileType = sourcecode.c.h; path = ASTableNode.h; sourceTree = "<group>"; };
		B13CA0F61C519E9400E031AB /* ASCollectionViewLayoutFacilitatorProtocol.h */ = {isa = PBXFileReference; fileEncoding = 4; lastKnownFileType = sourcecode.c.h; path = ASCollectionViewLayoutFacilitatorProtocol.h; sourceTree = "<group>"; };
		B13CA0FF1C52004900E031AB /* ASCollectionNode+Beta.h */ = {isa = PBXFileReference; fileEncoding = 4; lastKnownFileType = sourcecode.c.h; path = "ASCollectionNode+Beta.h"; sourceTree = "<group>"; };
		B30BF6501C5964B0004FCD53 /* ASLayoutManager.h */ = {isa = PBXFileReference; fileEncoding = 4; lastKnownFileType = sourcecode.c.h; name = ASLayoutManager.h; path = TextKit/ASLayoutManager.h; sourceTree = "<group>"; };
		B30BF6511C5964B0004FCD53 /* ASLayoutManager.mm */ = {isa = PBXFileReference; fileEncoding = 4; lastKnownFileType = sourcecode.cpp.objcpp; name = ASLayoutManager.mm; path = TextKit/ASLayoutManager.mm; sourceTree = "<group>"; };
		B35061DA1B010EDF0018CF92 /* AsyncDisplayKit.framework */ = {isa = PBXFileReference; explicitFileType = wrapper.framework; includeInIndex = 0; path = AsyncDisplayKit.framework; sourceTree = BUILT_PRODUCTS_DIR; };
		BB5FC3CD1F9BA688007F191E /* ASNavigationControllerTests.mm */ = {isa = PBXFileReference; lastKnownFileType = sourcecode.cpp.objcpp; path = ASNavigationControllerTests.mm; sourceTree = "<group>"; };
		BB5FC3D01F9C9389007F191E /* ASTabBarControllerTests.mm */ = {isa = PBXFileReference; lastKnownFileType = sourcecode.cpp.objcpp; path = ASTabBarControllerTests.mm; sourceTree = "<group>"; };
		BDC2D162BD55A807C1475DA5 /* Pods-AsyncDisplayKitTests.profile.xcconfig */ = {isa = PBXFileReference; includeInIndex = 1; lastKnownFileType = text.xcconfig; name = "Pods-AsyncDisplayKitTests.profile.xcconfig"; path = "Pods/Target Support Files/Pods-AsyncDisplayKitTests/Pods-AsyncDisplayKitTests.profile.xcconfig"; sourceTree = "<group>"; };
		C018DF20216BF26600181FDA /* ASAbstractLayoutController+FrameworkPrivate.h */ = {isa = PBXFileReference; fileEncoding = 4; lastKnownFileType = sourcecode.c.h; path = "ASAbstractLayoutController+FrameworkPrivate.h"; sourceTree = "<group>"; };
		C057D9BC20B5453D00FC9112 /* ASTextNode2SnapshotTests.mm */ = {isa = PBXFileReference; lastKnownFileType = sourcecode.cpp.objcpp; path = ASTextNode2SnapshotTests.mm; sourceTree = "<group>"; };
		CC034A071E60BEB400626263 /* ASDisplayNode+Convenience.h */ = {isa = PBXFileReference; fileEncoding = 4; lastKnownFileType = sourcecode.c.h; path = "ASDisplayNode+Convenience.h"; sourceTree = "<group>"; };
		CC034A081E60BEB400626263 /* ASDisplayNode+Convenience.mm */ = {isa = PBXFileReference; fileEncoding = 4; lastKnownFileType = sourcecode.cpp.objcpp; path = "ASDisplayNode+Convenience.mm"; sourceTree = "<group>"; };
		CC034A111E649F1300626263 /* AsyncDisplayKit+IGListKitMethods.h */ = {isa = PBXFileReference; fileEncoding = 4; lastKnownFileType = sourcecode.c.h; path = "AsyncDisplayKit+IGListKitMethods.h"; sourceTree = "<group>"; };
		CC034A121E649F1300626263 /* AsyncDisplayKit+IGListKitMethods.mm */ = {isa = PBXFileReference; fileEncoding = 4; lastKnownFileType = sourcecode.cpp.objcpp; path = "AsyncDisplayKit+IGListKitMethods.mm"; sourceTree = "<group>"; };
		CC051F1E1D7A286A006434CB /* ASCALayerTests.mm */ = {isa = PBXFileReference; fileEncoding = 4; lastKnownFileType = sourcecode.cpp.objcpp; path = ASCALayerTests.mm; sourceTree = "<group>"; };
		CC0AEEA31D66316E005D1C78 /* ASUICollectionViewTests.mm */ = {isa = PBXFileReference; fileEncoding = 4; lastKnownFileType = sourcecode.cpp.objcpp; path = ASUICollectionViewTests.mm; sourceTree = "<group>"; };
		CC0F88591E42807F00576FED /* ASCollectionViewFlowLayoutInspector.mm */ = {isa = PBXFileReference; fileEncoding = 4; lastKnownFileType = sourcecode.cpp.objcpp; path = ASCollectionViewFlowLayoutInspector.mm; sourceTree = "<group>"; };
		CC0F885A1E42807F00576FED /* ASCollectionViewFlowLayoutInspector.h */ = {isa = PBXFileReference; fileEncoding = 4; lastKnownFileType = sourcecode.c.h; path = ASCollectionViewFlowLayoutInspector.h; sourceTree = "<group>"; };
		CC0F885D1E4280B800576FED /* _ASCollectionViewCell.mm */ = {isa = PBXFileReference; fileEncoding = 4; lastKnownFileType = sourcecode.cpp.objcpp; path = _ASCollectionViewCell.mm; sourceTree = "<group>"; };
		CC0F885E1E4280B800576FED /* _ASCollectionViewCell.h */ = {isa = PBXFileReference; fileEncoding = 4; lastKnownFileType = sourcecode.c.h; path = _ASCollectionViewCell.h; sourceTree = "<group>"; };
		CC0F88691E4286FA00576FED /* ReferenceImages_64 */ = {isa = PBXFileReference; lastKnownFileType = folder; path = ReferenceImages_64; sourceTree = "<group>"; };
		CC0F886A1E4286FA00576FED /* ReferenceImages_iOS_10 */ = {isa = PBXFileReference; lastKnownFileType = folder; path = ReferenceImages_iOS_10; sourceTree = "<group>"; };
		CC11F9791DB181180024D77B /* ASNetworkImageNodeTests.mm */ = {isa = PBXFileReference; fileEncoding = 4; lastKnownFileType = sourcecode.cpp.objcpp; path = ASNetworkImageNodeTests.mm; sourceTree = "<group>"; };
		CC18248B200D49C800875940 /* ASTextNodeCommon.h */ = {isa = PBXFileReference; lastKnownFileType = sourcecode.c.h; path = ASTextNodeCommon.h; sourceTree = "<group>"; };
		CC224E952066CA6D00BBA57F /* configuration.json */ = {isa = PBXFileReference; fileEncoding = 4; lastKnownFileType = text.json; path = configuration.json; sourceTree = "<group>"; };
		CC2E317F1DAC353700EEE891 /* ASCollectionView+Undeprecated.h */ = {isa = PBXFileReference; fileEncoding = 4; lastKnownFileType = sourcecode.c.h; path = "ASCollectionView+Undeprecated.h"; sourceTree = "<group>"; };
		CC2F65EC1E5FFB1600DA57C9 /* ASMutableElementMap.h */ = {isa = PBXFileReference; fileEncoding = 4; lastKnownFileType = sourcecode.c.h; path = ASMutableElementMap.h; sourceTree = "<group>"; };
		CC2F65ED1E5FFB1600DA57C9 /* ASMutableElementMap.mm */ = {isa = PBXFileReference; fileEncoding = 4; lastKnownFileType = sourcecode.cpp.objcpp; path = ASMutableElementMap.mm; sourceTree = "<group>"; };
		CC35CEC120DD7F600006448D /* ASCollections.h */ = {isa = PBXFileReference; lastKnownFileType = sourcecode.c.h; path = ASCollections.h; sourceTree = "<group>"; };
		CC35CEC220DD7F600006448D /* ASCollections.mm */ = {isa = PBXFileReference; lastKnownFileType = sourcecode.cpp.objcpp; path = ASCollections.mm; sourceTree = "<group>"; };
		CC35CEC520DD87280006448D /* ASCollectionsTests.mm */ = {isa = PBXFileReference; lastKnownFileType = sourcecode.cpp.objcpp; path = ASCollectionsTests.mm; sourceTree = "<group>"; };
		CC36C18E218B841600232F23 /* UIKit.framework */ = {isa = PBXFileReference; lastKnownFileType = wrapper.framework; name = UIKit.framework; path = System/Library/Frameworks/UIKit.framework; sourceTree = SDKROOT; };
		CC36C190218B841A00232F23 /* CoreText.framework */ = {isa = PBXFileReference; lastKnownFileType = wrapper.framework; name = CoreText.framework; path = System/Library/Frameworks/CoreText.framework; sourceTree = SDKROOT; };
		CC36C192218B842E00232F23 /* CoreGraphics.framework */ = {isa = PBXFileReference; lastKnownFileType = wrapper.framework; name = CoreGraphics.framework; path = System/Library/Frameworks/CoreGraphics.framework; sourceTree = SDKROOT; };
		CC36C195218B845B00232F23 /* AVFoundation.framework */ = {isa = PBXFileReference; lastKnownFileType = wrapper.framework; name = AVFoundation.framework; path = System/Library/Frameworks/AVFoundation.framework; sourceTree = SDKROOT; };
		CC36C197218B846300232F23 /* QuartzCore.framework */ = {isa = PBXFileReference; lastKnownFileType = wrapper.framework; name = QuartzCore.framework; path = System/Library/Frameworks/QuartzCore.framework; sourceTree = SDKROOT; };
		CC36C199218B846F00232F23 /* CoreLocation.framework */ = {isa = PBXFileReference; lastKnownFileType = wrapper.framework; name = CoreLocation.framework; path = System/Library/Frameworks/CoreLocation.framework; sourceTree = SDKROOT; };
		CC36C19B218B847400232F23 /* CoreMedia.framework */ = {isa = PBXFileReference; lastKnownFileType = wrapper.framework; name = CoreMedia.framework; path = System/Library/Frameworks/CoreMedia.framework; sourceTree = SDKROOT; };
		CC3B20811C3F76D600798563 /* ASPendingStateController.h */ = {isa = PBXFileReference; fileEncoding = 4; lastKnownFileType = sourcecode.c.h; path = ASPendingStateController.h; sourceTree = "<group>"; };
		CC3B20821C3F76D600798563 /* ASPendingStateController.mm */ = {isa = PBXFileReference; fileEncoding = 4; lastKnownFileType = sourcecode.cpp.objcpp; path = ASPendingStateController.mm; sourceTree = "<group>"; };
		CC3B20871C3F7A5400798563 /* ASWeakSet.h */ = {isa = PBXFileReference; fileEncoding = 4; lastKnownFileType = sourcecode.c.h; path = ASWeakSet.h; sourceTree = "<group>"; };
		CC3B20881C3F7A5400798563 /* ASWeakSet.mm */ = {isa = PBXFileReference; fileEncoding = 4; lastKnownFileType = sourcecode.cpp.objcpp; path = ASWeakSet.mm; sourceTree = "<group>"; };
		CC3B208D1C3F7D0A00798563 /* ASWeakSetTests.mm */ = {isa = PBXFileReference; fileEncoding = 4; lastKnownFileType = sourcecode.cpp.objcpp; path = ASWeakSetTests.mm; sourceTree = "<group>"; };
		CC3B208F1C3F892D00798563 /* ASBridgedPropertiesTests.mm */ = {isa = PBXFileReference; fileEncoding = 4; lastKnownFileType = sourcecode.cpp.objcpp; lineEnding = 0; path = ASBridgedPropertiesTests.mm; sourceTree = "<group>"; xcLanguageSpecificationIdentifier = xcode.lang.objcpp; };
		CC4981B21D1A02BE004E13CC /* ASTableViewThrashTests.mm */ = {isa = PBXFileReference; fileEncoding = 4; lastKnownFileType = sourcecode.cpp.objcpp; path = ASTableViewThrashTests.mm; sourceTree = "<group>"; };
		CC4981BA1D1C7F65004E13CC /* NSIndexSet+ASHelpers.h */ = {isa = PBXFileReference; fileEncoding = 4; lastKnownFileType = sourcecode.c.h; path = "NSIndexSet+ASHelpers.h"; sourceTree = "<group>"; };
		CC4981BB1D1C7F65004E13CC /* NSIndexSet+ASHelpers.mm */ = {isa = PBXFileReference; fileEncoding = 4; lastKnownFileType = sourcecode.cpp.objcpp; path = "NSIndexSet+ASHelpers.mm"; sourceTree = "<group>"; };
		CC4C2A751D88E3BF0039ACAB /* ASTraceEvent.h */ = {isa = PBXFileReference; fileEncoding = 4; lastKnownFileType = sourcecode.c.h; path = ASTraceEvent.h; sourceTree = "<group>"; };
		CC4C2A761D88E3BF0039ACAB /* ASTraceEvent.mm */ = {isa = PBXFileReference; fileEncoding = 4; lastKnownFileType = sourcecode.cpp.objcpp; path = ASTraceEvent.mm; sourceTree = "<group>"; };
		CC512B841DAC45C60054848E /* ASTableView+Undeprecated.h */ = {isa = PBXFileReference; fileEncoding = 4; lastKnownFileType = sourcecode.c.h; path = "ASTableView+Undeprecated.h"; sourceTree = "<group>"; };
		CC54A81B1D70077A00296A24 /* ASDispatch.h */ = {isa = PBXFileReference; lastKnownFileType = sourcecode.c.h; path = ASDispatch.h; sourceTree = "<group>"; };
		CC54A81D1D7008B300296A24 /* ASDispatchTests.mm */ = {isa = PBXFileReference; fileEncoding = 4; lastKnownFileType = sourcecode.cpp.objcpp; lineEnding = 0; path = ASDispatchTests.mm; sourceTree = "<group>"; xcLanguageSpecificationIdentifier = xcode.lang.objc; };
		CC55A70B1E529FA200594372 /* UIResponder+AsyncDisplayKit.h */ = {isa = PBXFileReference; fileEncoding = 4; lastKnownFileType = sourcecode.c.h; path = "UIResponder+AsyncDisplayKit.h"; sourceTree = "<group>"; };
		CC55A70C1E529FA200594372 /* UIResponder+AsyncDisplayKit.mm */ = {isa = PBXFileReference; fileEncoding = 4; lastKnownFileType = sourcecode.cpp.objcpp; path = "UIResponder+AsyncDisplayKit.mm"; sourceTree = "<group>"; };
		CC55A70F1E52A0F200594372 /* ASResponderChainEnumerator.h */ = {isa = PBXFileReference; fileEncoding = 4; lastKnownFileType = sourcecode.c.h; path = ASResponderChainEnumerator.h; sourceTree = "<group>"; };
		CC55A7101E52A0F200594372 /* ASResponderChainEnumerator.mm */ = {isa = PBXFileReference; fileEncoding = 4; lastKnownFileType = sourcecode.cpp.objcpp; path = ASResponderChainEnumerator.mm; sourceTree = "<group>"; };
		CC5601391F06E9A700DC4FBE /* ASIntegerMap.h */ = {isa = PBXFileReference; fileEncoding = 4; lastKnownFileType = sourcecode.c.h; path = ASIntegerMap.h; sourceTree = "<group>"; };
		CC56013A1F06E9A700DC4FBE /* ASIntegerMap.mm */ = {isa = PBXFileReference; fileEncoding = 4; lastKnownFileType = sourcecode.cpp.objcpp; path = ASIntegerMap.mm; sourceTree = "<group>"; };
		CC57EAF91E394EA40034C595 /* Info.plist */ = {isa = PBXFileReference; fileEncoding = 4; lastKnownFileType = text.plist.xml; path = Info.plist; sourceTree = "<group>"; };
		CC583AC01EF9BAB400134156 /* ASDisplayNode+OCMock.mm */ = {isa = PBXFileReference; lastKnownFileType = sourcecode.cpp.objcpp; path = "ASDisplayNode+OCMock.mm"; sourceTree = "<group>"; };
		CC583AC11EF9BAB400134156 /* ASTestCase.h */ = {isa = PBXFileReference; lastKnownFileType = sourcecode.c.h; path = ASTestCase.h; sourceTree = "<group>"; };
		CC583AC21EF9BAB400134156 /* ASTestCase.mm */ = {isa = PBXFileReference; lastKnownFileType = sourcecode.cpp.objcpp; path = ASTestCase.mm; sourceTree = "<group>"; };
		CC583AC31EF9BAB400134156 /* ASXCTExtensions.h */ = {isa = PBXFileReference; lastKnownFileType = sourcecode.c.h; path = ASXCTExtensions.h; sourceTree = "<group>"; };
		CC583AC41EF9BAB400134156 /* NSInvocation+ASTestHelpers.h */ = {isa = PBXFileReference; lastKnownFileType = sourcecode.c.h; path = "NSInvocation+ASTestHelpers.h"; sourceTree = "<group>"; };
		CC583AC51EF9BAB400134156 /* NSInvocation+ASTestHelpers.mm */ = {isa = PBXFileReference; lastKnownFileType = sourcecode.cpp.objcpp; path = "NSInvocation+ASTestHelpers.mm"; sourceTree = "<group>"; };
		CC583AC61EF9BAB400134156 /* OCMockObject+ASAdditions.h */ = {isa = PBXFileReference; lastKnownFileType = sourcecode.c.h; path = "OCMockObject+ASAdditions.h"; sourceTree = "<group>"; };
		CC583AC71EF9BAB400134156 /* OCMockObject+ASAdditions.mm */ = {isa = PBXFileReference; lastKnownFileType = sourcecode.cpp.objcpp; path = "OCMockObject+ASAdditions.mm"; sourceTree = "<group>"; };
		CC58AA4A1E398E1D002C8CB4 /* ASBlockTypes.h */ = {isa = PBXFileReference; fileEncoding = 4; lastKnownFileType = sourcecode.c.h; path = ASBlockTypes.h; sourceTree = "<group>"; };
		CC6AA2D81E9F03B900978E87 /* ASDisplayNode+Ancestry.h */ = {isa = PBXFileReference; fileEncoding = 4; lastKnownFileType = sourcecode.c.h; name = "ASDisplayNode+Ancestry.h"; path = "Base/ASDisplayNode+Ancestry.h"; sourceTree = "<group>"; };
		CC6AA2D91E9F03B900978E87 /* ASDisplayNode+Ancestry.mm */ = {isa = PBXFileReference; fileEncoding = 4; lastKnownFileType = sourcecode.cpp.objcpp; name = "ASDisplayNode+Ancestry.mm"; path = "Base/ASDisplayNode+Ancestry.mm"; sourceTree = "<group>"; };
		CC7AF195200D9BD500A21BDE /* ASExperimentalFeatures.h */ = {isa = PBXFileReference; lastKnownFileType = sourcecode.c.h; path = ASExperimentalFeatures.h; sourceTree = "<group>"; };
		CC7AF197200D9E8400A21BDE /* ASExperimentalFeatures.mm */ = {isa = PBXFileReference; lastKnownFileType = sourcecode.cpp.objcpp; path = ASExperimentalFeatures.mm; sourceTree = "<group>"; };
		CC7FD9DC1BB5E962005CCB2B /* ASPhotosFrameworkImageRequest.h */ = {isa = PBXFileReference; fileEncoding = 4; lastKnownFileType = sourcecode.c.h; path = ASPhotosFrameworkImageRequest.h; sourceTree = "<group>"; };
		CC7FD9DD1BB5E962005CCB2B /* ASPhotosFrameworkImageRequest.mm */ = {isa = PBXFileReference; fileEncoding = 4; lastKnownFileType = sourcecode.cpp.objcpp; path = ASPhotosFrameworkImageRequest.mm; sourceTree = "<group>"; };
		CC7FD9E01BB5F750005CCB2B /* ASPhotosFrameworkImageRequestTests.mm */ = {isa = PBXFileReference; fileEncoding = 4; lastKnownFileType = sourcecode.cpp.objcpp; path = ASPhotosFrameworkImageRequestTests.mm; sourceTree = "<group>"; };
		CC84C7F020474C5300A3851B /* ASCGImageBuffer.h */ = {isa = PBXFileReference; lastKnownFileType = sourcecode.c.h; path = ASCGImageBuffer.h; sourceTree = "<group>"; };
		CC84C7F120474C5300A3851B /* ASCGImageBuffer.mm */ = {isa = PBXFileReference; lastKnownFileType = sourcecode.cpp.objcpp; path = ASCGImageBuffer.mm; sourceTree = "<group>"; };
		CC87BB941DA8193C0090E380 /* ASCellNode+Internal.h */ = {isa = PBXFileReference; fileEncoding = 4; lastKnownFileType = sourcecode.c.h; path = "ASCellNode+Internal.h"; sourceTree = "<group>"; };
		CC8B05D41D73836400F54286 /* ASPerformanceTestContext.h */ = {isa = PBXFileReference; fileEncoding = 4; lastKnownFileType = sourcecode.c.h; path = ASPerformanceTestContext.h; sourceTree = "<group>"; };
		CC8B05D51D73836400F54286 /* ASPerformanceTestContext.mm */ = {isa = PBXFileReference; fileEncoding = 4; lastKnownFileType = sourcecode.cpp.objcpp; path = ASPerformanceTestContext.mm; sourceTree = "<group>"; };
		CC8B05D71D73979700F54286 /* ASTextNodePerformanceTests.mm */ = {isa = PBXFileReference; fileEncoding = 4; lastKnownFileType = sourcecode.cpp.objcpp; path = ASTextNodePerformanceTests.mm; sourceTree = "<group>"; };
		CCA221D21D6FA7EF00AF6A0F /* ASViewControllerTests.mm */ = {isa = PBXFileReference; fileEncoding = 4; lastKnownFileType = sourcecode.cpp.objcpp; path = ASViewControllerTests.mm; sourceTree = "<group>"; };
		CCA282B21E9EA7310037E8B7 /* ASTipsController.h */ = {isa = PBXFileReference; fileEncoding = 4; lastKnownFileType = sourcecode.c.h; path = ASTipsController.h; sourceTree = "<group>"; };
		CCA282B31E9EA7310037E8B7 /* ASTipsController.mm */ = {isa = PBXFileReference; fileEncoding = 4; lastKnownFileType = sourcecode.cpp.objcpp; path = ASTipsController.mm; sourceTree = "<group>"; };
		CCA282B61E9EA8E40037E8B7 /* AsyncDisplayKit+Tips.h */ = {isa = PBXFileReference; fileEncoding = 4; lastKnownFileType = sourcecode.c.h; path = "AsyncDisplayKit+Tips.h"; sourceTree = "<group>"; };
		CCA282B71E9EA8E40037E8B7 /* AsyncDisplayKit+Tips.mm */ = {isa = PBXFileReference; fileEncoding = 4; lastKnownFileType = sourcecode.cpp.objcpp; path = "AsyncDisplayKit+Tips.mm"; sourceTree = "<group>"; };
		CCA282BA1E9EABDD0037E8B7 /* ASTipProvider.h */ = {isa = PBXFileReference; fileEncoding = 4; lastKnownFileType = sourcecode.c.h; path = ASTipProvider.h; sourceTree = "<group>"; };
		CCA282BB1E9EABDD0037E8B7 /* ASTipProvider.mm */ = {isa = PBXFileReference; fileEncoding = 4; lastKnownFileType = sourcecode.cpp.objcpp; path = ASTipProvider.mm; sourceTree = "<group>"; };
		CCA282BE1E9EAE010037E8B7 /* ASTip.h */ = {isa = PBXFileReference; fileEncoding = 4; lastKnownFileType = sourcecode.c.h; path = ASTip.h; sourceTree = "<group>"; };
		CCA282BF1E9EAE010037E8B7 /* ASTip.mm */ = {isa = PBXFileReference; fileEncoding = 4; lastKnownFileType = sourcecode.cpp.objcpp; path = ASTip.mm; sourceTree = "<group>"; };
		CCA282C21E9EAE630037E8B7 /* ASLayerBackingTipProvider.h */ = {isa = PBXFileReference; fileEncoding = 4; lastKnownFileType = sourcecode.c.h; path = ASLayerBackingTipProvider.h; sourceTree = "<group>"; };
		CCA282C31E9EAE630037E8B7 /* ASLayerBackingTipProvider.mm */ = {isa = PBXFileReference; fileEncoding = 4; lastKnownFileType = sourcecode.cpp.objcpp; path = ASLayerBackingTipProvider.mm; sourceTree = "<group>"; };
		CCA282C61E9EB64B0037E8B7 /* ASDisplayNodeTipState.h */ = {isa = PBXFileReference; fileEncoding = 4; lastKnownFileType = sourcecode.c.h; path = ASDisplayNodeTipState.h; sourceTree = "<group>"; };
		CCA282C71E9EB64B0037E8B7 /* ASDisplayNodeTipState.mm */ = {isa = PBXFileReference; fileEncoding = 4; lastKnownFileType = sourcecode.cpp.objcpp; path = ASDisplayNodeTipState.mm; sourceTree = "<group>"; };
		CCA282CA1E9EB73E0037E8B7 /* ASTipNode.h */ = {isa = PBXFileReference; fileEncoding = 4; lastKnownFileType = sourcecode.c.h; path = ASTipNode.h; sourceTree = "<group>"; };
		CCA282CB1E9EB73E0037E8B7 /* ASTipNode.mm */ = {isa = PBXFileReference; fileEncoding = 4; lastKnownFileType = sourcecode.cpp.objcpp; path = ASTipNode.mm; sourceTree = "<group>"; };
		CCA282CE1E9EBF6C0037E8B7 /* ASTipsWindow.h */ = {isa = PBXFileReference; fileEncoding = 4; lastKnownFileType = sourcecode.c.h; path = ASTipsWindow.h; sourceTree = "<group>"; };
		CCA282CF1E9EBF6C0037E8B7 /* ASTipsWindow.mm */ = {isa = PBXFileReference; fileEncoding = 4; lastKnownFileType = sourcecode.cpp.objcpp; path = ASTipsWindow.mm; sourceTree = "<group>"; };
		CCA5F62D1EECC2A80060C137 /* ASAssert.mm */ = {isa = PBXFileReference; fileEncoding = 4; lastKnownFileType = sourcecode.cpp.objcpp; path = ASAssert.mm; sourceTree = "<group>"; };
		CCAA0B7D206ADBF30057B336 /* ASRecursiveUnfairLock.h */ = {isa = PBXFileReference; lastKnownFileType = sourcecode.c.h; path = ASRecursiveUnfairLock.h; sourceTree = "<group>"; };
		CCAA0B7E206ADBF30057B336 /* ASRecursiveUnfairLock.mm */ = {isa = PBXFileReference; lastKnownFileType = sourcecode.cpp.objcpp; path = ASRecursiveUnfairLock.mm; sourceTree = "<group>"; };
		CCAA0B81206ADECB0057B336 /* ASRecursiveUnfairLockTests.mm */ = {isa = PBXFileReference; lastKnownFileType = sourcecode.cpp.objcpp; path = ASRecursiveUnfairLockTests.mm; sourceTree = "<group>"; };
		CCB1F9591EFB60A5009C7475 /* ASLog.mm */ = {isa = PBXFileReference; fileEncoding = 4; lastKnownFileType = sourcecode.cpp.objcpp; path = ASLog.mm; sourceTree = "<group>"; };
		CCB1F95B1EFB6316009C7475 /* ASSignpost.h */ = {isa = PBXFileReference; lastKnownFileType = sourcecode.c.h; path = ASSignpost.h; sourceTree = "<group>"; };
		CCB2F34C1D63CCC6004E6DE9 /* ASDisplayNodeSnapshotTests.mm */ = {isa = PBXFileReference; fileEncoding = 4; lastKnownFileType = sourcecode.cpp.objcpp; path = ASDisplayNodeSnapshotTests.mm; sourceTree = "<group>"; };
		CCBBBF5C1EB161760069AA91 /* ASRangeManagingNode.h */ = {isa = PBXFileReference; fileEncoding = 4; lastKnownFileType = sourcecode.c.h; path = ASRangeManagingNode.h; sourceTree = "<group>"; };
		CCBD05DE1E4147B000D18509 /* ASIGListAdapterBasedDataSource.mm */ = {isa = PBXFileReference; fileEncoding = 4; lastKnownFileType = sourcecode.cpp.objcpp; path = ASIGListAdapterBasedDataSource.mm; sourceTree = "<group>"; };
		CCBD05DF1E4147B000D18509 /* ASIGListAdapterBasedDataSource.h */ = {isa = PBXFileReference; fileEncoding = 4; lastKnownFileType = sourcecode.c.h; path = ASIGListAdapterBasedDataSource.h; sourceTree = "<group>"; };
		CCBDDD0320C62A2D00CBA922 /* ASMainThreadDeallocation.h */ = {isa = PBXFileReference; lastKnownFileType = sourcecode.c.h; path = ASMainThreadDeallocation.h; sourceTree = "<group>"; };
		CCBDDD0420C62A2D00CBA922 /* ASMainThreadDeallocation.mm */ = {isa = PBXFileReference; lastKnownFileType = sourcecode.cpp.objcpp; path = ASMainThreadDeallocation.mm; sourceTree = "<group>"; };
		CCCCCCC31EC3EF060087FE10 /* ASTextDebugOption.h */ = {isa = PBXFileReference; fileEncoding = 4; lastKnownFileType = sourcecode.c.h; path = ASTextDebugOption.h; sourceTree = "<group>"; };
		CCCCCCC41EC3EF060087FE10 /* ASTextDebugOption.mm */ = {isa = PBXFileReference; fileEncoding = 4; lastKnownFileType = sourcecode.cpp.objcpp; path = ASTextDebugOption.mm; sourceTree = "<group>"; };
		CCCCCCC51EC3EF060087FE10 /* ASTextInput.h */ = {isa = PBXFileReference; fileEncoding = 4; lastKnownFileType = sourcecode.c.h; path = ASTextInput.h; sourceTree = "<group>"; };
		CCCCCCC61EC3EF060087FE10 /* ASTextInput.mm */ = {isa = PBXFileReference; fileEncoding = 4; lastKnownFileType = sourcecode.cpp.objcpp; path = ASTextInput.mm; sourceTree = "<group>"; };
		CCCCCCC71EC3EF060087FE10 /* ASTextLayout.h */ = {isa = PBXFileReference; fileEncoding = 4; lastKnownFileType = sourcecode.c.h; path = ASTextLayout.h; sourceTree = "<group>"; };
		CCCCCCC81EC3EF060087FE10 /* ASTextLayout.mm */ = {isa = PBXFileReference; fileEncoding = 4; lastKnownFileType = sourcecode.cpp.objcpp; path = ASTextLayout.mm; sourceTree = "<group>"; };
		CCCCCCC91EC3EF060087FE10 /* ASTextLine.h */ = {isa = PBXFileReference; fileEncoding = 4; lastKnownFileType = sourcecode.c.h; path = ASTextLine.h; sourceTree = "<group>"; };
		CCCCCCCA1EC3EF060087FE10 /* ASTextLine.mm */ = {isa = PBXFileReference; fileEncoding = 4; lastKnownFileType = sourcecode.cpp.objcpp; path = ASTextLine.mm; sourceTree = "<group>"; };
		CCCCCCCC1EC3EF060087FE10 /* ASTextAttribute.h */ = {isa = PBXFileReference; fileEncoding = 4; lastKnownFileType = sourcecode.c.h; path = ASTextAttribute.h; sourceTree = "<group>"; };
		CCCCCCCD1EC3EF060087FE10 /* ASTextAttribute.mm */ = {isa = PBXFileReference; fileEncoding = 4; lastKnownFileType = sourcecode.cpp.objcpp; path = ASTextAttribute.mm; sourceTree = "<group>"; };
		CCCCCCCE1EC3EF060087FE10 /* ASTextRunDelegate.h */ = {isa = PBXFileReference; fileEncoding = 4; lastKnownFileType = sourcecode.c.h; path = ASTextRunDelegate.h; sourceTree = "<group>"; };
		CCCCCCCF1EC3EF060087FE10 /* ASTextRunDelegate.mm */ = {isa = PBXFileReference; fileEncoding = 4; lastKnownFileType = sourcecode.cpp.objcpp; path = ASTextRunDelegate.mm; sourceTree = "<group>"; };
		CCCCCCD11EC3EF060087FE10 /* ASTextUtilities.h */ = {isa = PBXFileReference; fileEncoding = 4; lastKnownFileType = sourcecode.c.h; path = ASTextUtilities.h; sourceTree = "<group>"; };
		CCCCCCD21EC3EF060087FE10 /* ASTextUtilities.mm */ = {isa = PBXFileReference; fileEncoding = 4; lastKnownFileType = sourcecode.cpp.objcpp; path = ASTextUtilities.mm; sourceTree = "<group>"; };
		CCCCCCD31EC3EF060087FE10 /* NSParagraphStyle+ASText.h */ = {isa = PBXFileReference; fileEncoding = 4; lastKnownFileType = sourcecode.c.h; path = "NSParagraphStyle+ASText.h"; sourceTree = "<group>"; };
		CCCCCCD41EC3EF060087FE10 /* NSParagraphStyle+ASText.mm */ = {isa = PBXFileReference; fileEncoding = 4; lastKnownFileType = sourcecode.cpp.objcpp; path = "NSParagraphStyle+ASText.mm"; sourceTree = "<group>"; };
		CCCCCCE51EC3F0FC0087FE10 /* NSAttributedString+ASText.h */ = {isa = PBXFileReference; fileEncoding = 4; lastKnownFileType = sourcecode.c.h; path = "NSAttributedString+ASText.h"; sourceTree = "<group>"; };
		CCCCCCE61EC3F0FC0087FE10 /* NSAttributedString+ASText.mm */ = {isa = PBXFileReference; fileEncoding = 4; lastKnownFileType = sourcecode.cpp.objcpp; path = "NSAttributedString+ASText.mm"; sourceTree = "<group>"; };
		CCDC9B4B200991D10063C1F8 /* ASGraphicsContext.h */ = {isa = PBXFileReference; lastKnownFileType = sourcecode.c.h; path = ASGraphicsContext.h; sourceTree = "<group>"; };
		CCDC9B4C200991D10063C1F8 /* ASGraphicsContext.mm */ = {isa = PBXFileReference; lastKnownFileType = sourcecode.cpp.objcpp; path = ASGraphicsContext.mm; sourceTree = "<group>"; };
		CCDD148A1EEDCD9D0020834E /* ASCollectionModernDataSourceTests.mm */ = {isa = PBXFileReference; fileEncoding = 4; lastKnownFileType = sourcecode.cpp.objcpp; path = ASCollectionModernDataSourceTests.mm; sourceTree = "<group>"; };
		CCE04B1E1E313EA7006AEBBB /* ASSectionController.h */ = {isa = PBXFileReference; fileEncoding = 4; lastKnownFileType = sourcecode.c.h; path = ASSectionController.h; sourceTree = "<group>"; };
		CCE04B201E313EB9006AEBBB /* IGListAdapter+AsyncDisplayKit.h */ = {isa = PBXFileReference; fileEncoding = 4; lastKnownFileType = sourcecode.c.h; path = "IGListAdapter+AsyncDisplayKit.h"; sourceTree = "<group>"; };
		CCE04B211E313EB9006AEBBB /* IGListAdapter+AsyncDisplayKit.mm */ = {isa = PBXFileReference; fileEncoding = 4; lastKnownFileType = sourcecode.cpp.objcpp; path = "IGListAdapter+AsyncDisplayKit.mm"; sourceTree = "<group>"; };
		CCE04B2B1E314A32006AEBBB /* ASSupplementaryNodeSource.h */ = {isa = PBXFileReference; fileEncoding = 4; lastKnownFileType = sourcecode.c.h; path = ASSupplementaryNodeSource.h; sourceTree = "<group>"; };
		CCE4F9B21F0D60AC00062E4E /* ASIntegerMapTests.mm */ = {isa = PBXFileReference; fileEncoding = 4; lastKnownFileType = sourcecode.cpp.objcpp; path = ASIntegerMapTests.mm; sourceTree = "<group>"; };
		CCE4F9B41F0DA4F300062E4E /* ASLayoutEngineTests.mm */ = {isa = PBXFileReference; fileEncoding = 4; lastKnownFileType = sourcecode.cpp.objcpp; path = ASLayoutEngineTests.mm; sourceTree = "<group>"; };
		CCE4F9B61F0DBA5000062E4E /* ASLayoutTestNode.h */ = {isa = PBXFileReference; fileEncoding = 4; lastKnownFileType = sourcecode.c.h; path = ASLayoutTestNode.h; sourceTree = "<group>"; };
		CCE4F9B71F0DBA5000062E4E /* ASLayoutTestNode.mm */ = {isa = PBXFileReference; fileEncoding = 4; lastKnownFileType = sourcecode.cpp.objcpp; path = ASLayoutTestNode.mm; sourceTree = "<group>"; };
		CCE4F9BB1F0EA67F00062E4E /* debugbreak.h */ = {isa = PBXFileReference; lastKnownFileType = sourcecode.c.h; path = debugbreak.h; sourceTree = "<group>"; };
		CCE4F9BC1F0ECE5200062E4E /* ASTLayoutFixture.h */ = {isa = PBXFileReference; fileEncoding = 4; lastKnownFileType = sourcecode.c.h; path = ASTLayoutFixture.h; sourceTree = "<group>"; };
		CCE4F9BD1F0ECE5200062E4E /* ASTLayoutFixture.mm */ = {isa = PBXFileReference; fileEncoding = 4; lastKnownFileType = sourcecode.cpp.objcpp; path = ASTLayoutFixture.mm; sourceTree = "<group>"; };
		CCED5E3C2020D36800395C40 /* ASNetworkImageLoadInfo.h */ = {isa = PBXFileReference; lastKnownFileType = sourcecode.c.h; path = ASNetworkImageLoadInfo.h; sourceTree = "<group>"; };
		CCED5E3D2020D36800395C40 /* ASNetworkImageLoadInfo.mm */ = {isa = PBXFileReference; lastKnownFileType = sourcecode.cpp.objcpp; path = ASNetworkImageLoadInfo.mm; sourceTree = "<group>"; };
		CCED5E402020D41600395C40 /* ASNetworkImageLoadInfo+Private.h */ = {isa = PBXFileReference; lastKnownFileType = sourcecode.c.h; path = "ASNetworkImageLoadInfo+Private.h"; sourceTree = "<group>"; };
		CCEDDDC8200C2AC300FFCD0A /* ASConfigurationInternal.h */ = {isa = PBXFileReference; lastKnownFileType = sourcecode.c.h; path = ASConfigurationInternal.h; sourceTree = "<group>"; };
		CCEDDDC9200C2AC300FFCD0A /* ASConfigurationInternal.mm */ = {isa = PBXFileReference; lastKnownFileType = sourcecode.cpp.objcpp; path = ASConfigurationInternal.mm; sourceTree = "<group>"; };
		CCEDDDCC200C2CB900FFCD0A /* ASConfiguration.h */ = {isa = PBXFileReference; lastKnownFileType = sourcecode.c.h; path = ASConfiguration.h; sourceTree = "<group>"; };
		CCEDDDCE200C42A200FFCD0A /* ASConfigurationDelegate.h */ = {isa = PBXFileReference; lastKnownFileType = sourcecode.c.h; path = ASConfigurationDelegate.h; sourceTree = "<group>"; };
		CCEDDDD0200C488000FFCD0A /* ASConfiguration.mm */ = {isa = PBXFileReference; lastKnownFileType = sourcecode.cpp.objcpp; path = ASConfiguration.mm; sourceTree = "<group>"; };
		CCEDDDD8200C518800FFCD0A /* ASConfigurationTests.mm */ = {isa = PBXFileReference; lastKnownFileType = sourcecode.cpp.objcpp; path = ASConfigurationTests.mm; sourceTree = "<group>"; };
		CCF1FF5D20C4785000AAD8FC /* ASLocking.h */ = {isa = PBXFileReference; lastKnownFileType = sourcecode.c.h; path = ASLocking.h; sourceTree = "<group>"; };
		D3779BCFF841AD3EB56537ED /* Pods-AsyncDisplayKitTests.release.xcconfig */ = {isa = PBXFileReference; includeInIndex = 1; lastKnownFileType = text.xcconfig; name = "Pods-AsyncDisplayKitTests.release.xcconfig"; path = "Pods/Target Support Files/Pods-AsyncDisplayKitTests/Pods-AsyncDisplayKitTests.release.xcconfig"; sourceTree = "<group>"; };
		D785F6601A74327E00291744 /* ASScrollNode.h */ = {isa = PBXFileReference; fileEncoding = 4; lastKnownFileType = sourcecode.c.h; path = ASScrollNode.h; sourceTree = "<group>"; };
		D785F6611A74327E00291744 /* ASScrollNode.mm */ = {isa = PBXFileReference; fileEncoding = 4; lastKnownFileType = sourcecode.cpp.objcpp; path = ASScrollNode.mm; sourceTree = "<group>"; };
		DB55C25F1C6408D6004EDCF5 /* _ASTransitionContext.h */ = {isa = PBXFileReference; fileEncoding = 4; lastKnownFileType = sourcecode.c.h; name = _ASTransitionContext.h; path = ../_ASTransitionContext.h; sourceTree = "<group>"; };
		DB55C2601C6408D6004EDCF5 /* _ASTransitionContext.mm */ = {isa = PBXFileReference; fileEncoding = 4; lastKnownFileType = sourcecode.cpp.objcpp; name = _ASTransitionContext.mm; path = ../_ASTransitionContext.mm; sourceTree = "<group>"; };
		DB55C2651C641AE4004EDCF5 /* ASContextTransitioning.h */ = {isa = PBXFileReference; fileEncoding = 4; lastKnownFileType = sourcecode.c.h; path = ASContextTransitioning.h; sourceTree = "<group>"; };
		DBC452D91C5BF64600B16017 /* NSArray+Diffing.h */ = {isa = PBXFileReference; fileEncoding = 4; lastKnownFileType = sourcecode.c.h; path = "NSArray+Diffing.h"; sourceTree = "<group>"; };
		DBC452DA1C5BF64600B16017 /* NSArray+Diffing.mm */ = {isa = PBXFileReference; fileEncoding = 4; lastKnownFileType = sourcecode.cpp.objcpp; path = "NSArray+Diffing.mm"; sourceTree = "<group>"; };
		DBC452DD1C5C6A6A00B16017 /* ArrayDiffingTests.mm */ = {isa = PBXFileReference; fileEncoding = 4; lastKnownFileType = sourcecode.cpp.objcpp; lineEnding = 0; path = ArrayDiffingTests.mm; sourceTree = "<group>"; xcLanguageSpecificationIdentifier = xcode.lang.objc; };
		DBC453211C5FD97200B16017 /* ASDisplayNodeImplicitHierarchyTests.mm */ = {isa = PBXFileReference; fileEncoding = 4; lastKnownFileType = sourcecode.cpp.objcpp; lineEnding = 0; path = ASDisplayNodeImplicitHierarchyTests.mm; sourceTree = "<group>"; xcLanguageSpecificationIdentifier = xcode.lang.objc; };
		DBDB83921C6E879900D0098C /* ASPagerFlowLayout.h */ = {isa = PBXFileReference; fileEncoding = 4; lastKnownFileType = sourcecode.c.h; path = ASPagerFlowLayout.h; sourceTree = "<group>"; };
		DBDB83931C6E879900D0098C /* ASPagerFlowLayout.mm */ = {isa = PBXFileReference; fileEncoding = 4; lastKnownFileType = sourcecode.cpp.objcpp; path = ASPagerFlowLayout.mm; sourceTree = "<group>"; };
		DE6EA3211C14000600183B10 /* ASDisplayNode+FrameworkPrivate.h */ = {isa = PBXFileReference; fileEncoding = 4; lastKnownFileType = sourcecode.c.h; path = "ASDisplayNode+FrameworkPrivate.h"; sourceTree = "<group>"; };
		DE8BEABF1C2DF3FC00D57C12 /* ASDelegateProxy.h */ = {isa = PBXFileReference; fileEncoding = 4; lastKnownFileType = sourcecode.c.h; path = ASDelegateProxy.h; sourceTree = "<group>"; };
		DE8BEAC01C2DF3FC00D57C12 /* ASDelegateProxy.mm */ = {isa = PBXFileReference; fileEncoding = 4; lastKnownFileType = sourcecode.cpp.objcpp; path = ASDelegateProxy.mm; sourceTree = "<group>"; };
		DEC146B41C37A16A004A0EE7 /* ASCollectionInternal.h */ = {isa = PBXFileReference; fileEncoding = 4; lastKnownFileType = sourcecode.c.h; name = ASCollectionInternal.h; path = Details/ASCollectionInternal.h; sourceTree = "<group>"; };
		DECBD6E51BE56E1900CF4905 /* ASButtonNode.h */ = {isa = PBXFileReference; fileEncoding = 4; lastKnownFileType = sourcecode.c.h; path = ASButtonNode.h; sourceTree = "<group>"; };
		DECBD6E61BE56E1900CF4905 /* ASButtonNode.mm */ = {isa = PBXFileReference; fileEncoding = 4; lastKnownFileType = sourcecode.cpp.objcpp; path = ASButtonNode.mm; sourceTree = "<group>"; };
		E51B78BD1F01A0EE00E32604 /* ASLayoutFlatteningTests.mm */ = {isa = PBXFileReference; fileEncoding = 4; lastKnownFileType = sourcecode.cpp.objcpp; path = ASLayoutFlatteningTests.mm; sourceTree = "<group>"; };
		E52405B21C8FEF03004DC8E7 /* ASLayoutTransition.mm */ = {isa = PBXFileReference; fileEncoding = 4; lastKnownFileType = sourcecode.cpp.objcpp; path = ASLayoutTransition.mm; sourceTree = "<group>"; };
		E52405B41C8FEF16004DC8E7 /* ASLayoutTransition.h */ = {isa = PBXFileReference; fileEncoding = 4; lastKnownFileType = sourcecode.c.h; path = ASLayoutTransition.h; sourceTree = "<group>"; };
		E54E00711F1D3828000B30D7 /* ASPagerNode+Beta.h */ = {isa = PBXFileReference; fileEncoding = 4; lastKnownFileType = sourcecode.c.h; path = "ASPagerNode+Beta.h"; sourceTree = "<group>"; };
		E54E81FA1EB357BD00FFE8E1 /* ASPageTable.h */ = {isa = PBXFileReference; fileEncoding = 4; lastKnownFileType = sourcecode.c.h; path = ASPageTable.h; sourceTree = "<group>"; };
		E54E81FB1EB357BD00FFE8E1 /* ASPageTable.mm */ = {isa = PBXFileReference; fileEncoding = 4; lastKnownFileType = sourcecode.cpp.objcpp; path = ASPageTable.mm; sourceTree = "<group>"; };
		E55D86311CA8A14000A0C26F /* ASLayoutElement.mm */ = {isa = PBXFileReference; fileEncoding = 4; lastKnownFileType = sourcecode.cpp.objcpp; path = ASLayoutElement.mm; sourceTree = "<group>"; };
		E5667E8B1F33871300FA6FC0 /* _ASCollectionGalleryLayoutInfo.h */ = {isa = PBXFileReference; fileEncoding = 4; lastKnownFileType = sourcecode.c.h; path = _ASCollectionGalleryLayoutInfo.h; sourceTree = "<group>"; };
		E5667E8D1F33872700FA6FC0 /* _ASCollectionGalleryLayoutInfo.mm */ = {isa = PBXFileReference; fileEncoding = 4; lastKnownFileType = sourcecode.cpp.objcpp; path = _ASCollectionGalleryLayoutInfo.mm; sourceTree = "<group>"; };
		E5711A2A1C840C81009619D4 /* ASCollectionElement.h */ = {isa = PBXFileReference; fileEncoding = 4; lastKnownFileType = sourcecode.c.h; path = ASCollectionElement.h; sourceTree = "<group>"; };
		E5711A2D1C840C96009619D4 /* ASCollectionElement.mm */ = {isa = PBXFileReference; fileEncoding = 4; lastKnownFileType = sourcecode.cpp.objcpp; path = ASCollectionElement.mm; sourceTree = "<group>"; };
		E5775AFB1F13CE9F00CAC9BC /* _ASCollectionGalleryLayoutItem.h */ = {isa = PBXFileReference; fileEncoding = 4; lastKnownFileType = sourcecode.c.h; path = _ASCollectionGalleryLayoutItem.h; sourceTree = "<group>"; };
		E5775AFD1F13CF7400CAC9BC /* _ASCollectionGalleryLayoutItem.mm */ = {isa = PBXFileReference; fileEncoding = 4; lastKnownFileType = sourcecode.cpp.objcpp; path = _ASCollectionGalleryLayoutItem.mm; sourceTree = "<group>"; };
		E5775AFF1F13D25400CAC9BC /* ASCollectionLayoutState+Private.h */ = {isa = PBXFileReference; fileEncoding = 4; lastKnownFileType = sourcecode.c.h; path = "ASCollectionLayoutState+Private.h"; sourceTree = "<group>"; };
		E5775B011F16759300CAC9BC /* ASCollectionLayoutCache.h */ = {isa = PBXFileReference; fileEncoding = 4; lastKnownFileType = sourcecode.c.h; path = ASCollectionLayoutCache.h; sourceTree = "<group>"; };
		E5775B031F16759F00CAC9BC /* ASCollectionLayoutCache.mm */ = {isa = PBXFileReference; fileEncoding = 4; lastKnownFileType = sourcecode.cpp.objcpp; path = ASCollectionLayoutCache.mm; sourceTree = "<group>"; };
		E5855DED1EBB4D83003639AE /* ASCollectionLayoutDefines.mm */ = {isa = PBXFileReference; fileEncoding = 4; lastKnownFileType = sourcecode.cpp.objcpp; path = ASCollectionLayoutDefines.mm; sourceTree = "<group>"; };
		E5855DEE1EBB4D83003639AE /* ASCollectionLayoutDefines.h */ = {isa = PBXFileReference; fileEncoding = 4; lastKnownFileType = sourcecode.c.h; path = ASCollectionLayoutDefines.h; sourceTree = "<group>"; };
		E586F96B1F9F9E2900ECE00E /* ASScrollNodeTests.mm */ = {isa = PBXFileReference; lastKnownFileType = sourcecode.cpp.objcpp; path = ASScrollNodeTests.mm; sourceTree = "<group>"; };
		E58E9E3D1E941D74004CFC59 /* ASCollectionFlowLayoutDelegate.h */ = {isa = PBXFileReference; fileEncoding = 4; lastKnownFileType = sourcecode.c.h; path = ASCollectionFlowLayoutDelegate.h; sourceTree = "<group>"; };
		E58E9E3E1E941D74004CFC59 /* ASCollectionFlowLayoutDelegate.mm */ = {isa = PBXFileReference; fileEncoding = 4; lastKnownFileType = sourcecode.cpp.objcpp; path = ASCollectionFlowLayoutDelegate.mm; sourceTree = "<group>"; };
		E58E9E3F1E941D74004CFC59 /* ASCollectionLayoutContext.h */ = {isa = PBXFileReference; fileEncoding = 4; lastKnownFileType = sourcecode.c.h; path = ASCollectionLayoutContext.h; sourceTree = "<group>"; };
		E58E9E401E941D74004CFC59 /* ASCollectionLayoutContext.mm */ = {isa = PBXFileReference; fileEncoding = 4; lastKnownFileType = sourcecode.cpp.objcpp; path = ASCollectionLayoutContext.mm; sourceTree = "<group>"; };
		E58E9E411E941D74004CFC59 /* ASCollectionLayoutDelegate.h */ = {isa = PBXFileReference; fileEncoding = 4; lastKnownFileType = sourcecode.c.h; path = ASCollectionLayoutDelegate.h; sourceTree = "<group>"; };
		E58E9E471E941DA5004CFC59 /* ASCollectionLayout.h */ = {isa = PBXFileReference; fileEncoding = 4; lastKnownFileType = sourcecode.c.h; path = ASCollectionLayout.h; sourceTree = "<group>"; };
		E58E9E481E941DA5004CFC59 /* ASCollectionLayout.mm */ = {isa = PBXFileReference; fileEncoding = 4; lastKnownFileType = sourcecode.cpp.objcpp; path = ASCollectionLayout.mm; sourceTree = "<group>"; };
		E5B077FD1E69F4EB00C24B5B /* ASElementMap.h */ = {isa = PBXFileReference; fileEncoding = 4; lastKnownFileType = sourcecode.c.h; path = ASElementMap.h; sourceTree = "<group>"; };
		E5B077FE1E69F4EB00C24B5B /* ASElementMap.mm */ = {isa = PBXFileReference; fileEncoding = 4; lastKnownFileType = sourcecode.cpp.objcpp; path = ASElementMap.mm; sourceTree = "<group>"; };
		E5B225261F1790B5001E1431 /* ASHashing.mm */ = {isa = PBXFileReference; lastKnownFileType = sourcecode.cpp.objcpp; path = ASHashing.mm; sourceTree = "<group>"; };
		E5B225271F1790B5001E1431 /* ASHashing.h */ = {isa = PBXFileReference; lastKnownFileType = sourcecode.c.h; path = ASHashing.h; sourceTree = "<group>"; };
		E5B2252D1F17E521001E1431 /* ASDispatch.mm */ = {isa = PBXFileReference; lastKnownFileType = sourcecode.cpp.objcpp; path = ASDispatch.mm; sourceTree = "<group>"; };
		E5B5B9D01E9BAD9800A6B726 /* ASCollectionLayoutContext+Private.h */ = {isa = PBXFileReference; fileEncoding = 4; lastKnownFileType = sourcecode.c.h; path = "ASCollectionLayoutContext+Private.h"; sourceTree = "<group>"; };
		E5C347B01ECB3D9200EC4BE4 /* ASBatchFetchingDelegate.h */ = {isa = PBXFileReference; fileEncoding = 4; lastKnownFileType = sourcecode.c.h; path = ASBatchFetchingDelegate.h; sourceTree = "<group>"; };
		E5C347B21ECB40AA00EC4BE4 /* ASTableNode+Beta.h */ = {isa = PBXFileReference; fileEncoding = 4; lastKnownFileType = sourcecode.c.h; path = "ASTableNode+Beta.h"; sourceTree = "<group>"; };
		E5E281731E71C833006B67C2 /* ASCollectionLayoutState.h */ = {isa = PBXFileReference; fileEncoding = 4; lastKnownFileType = sourcecode.c.h; path = ASCollectionLayoutState.h; sourceTree = "<group>"; };
		E5E281751E71C845006B67C2 /* ASCollectionLayoutState.mm */ = {isa = PBXFileReference; fileEncoding = 4; lastKnownFileType = sourcecode.cpp.objcpp; path = ASCollectionLayoutState.mm; sourceTree = "<group>"; };
		E5E2D72D1EA780C4005C24C6 /* ASCollectionGalleryLayoutDelegate.h */ = {isa = PBXFileReference; fileEncoding = 4; lastKnownFileType = sourcecode.c.h; path = ASCollectionGalleryLayoutDelegate.h; sourceTree = "<group>"; };
		E5E2D72F1EA780DF005C24C6 /* ASCollectionGalleryLayoutDelegate.mm */ = {isa = PBXFileReference; fileEncoding = 4; lastKnownFileType = sourcecode.cpp.objcpp; lineEnding = 0; path = ASCollectionGalleryLayoutDelegate.mm; sourceTree = "<group>"; xcLanguageSpecificationIdentifier = xcode.lang.objcpp; };
		EFA731F0396842FF8AB635EE /* libPods-AsyncDisplayKitTests.a */ = {isa = PBXFileReference; explicitFileType = archive.ar; includeInIndex = 0; path = "libPods-AsyncDisplayKitTests.a"; sourceTree = BUILT_PRODUCTS_DIR; };
		F325E48B21745F9E00AC93A4 /* ASButtonNodeTests.mm */ = {isa = PBXFileReference; lastKnownFileType = sourcecode.cpp.objcpp; path = ASButtonNodeTests.mm; sourceTree = "<group>"; };
		F325E48F217460B000AC93A4 /* ASTextNode2Tests.mm */ = {isa = PBXFileReference; lastKnownFileType = sourcecode.cpp.objcpp; path = ASTextNode2Tests.mm; sourceTree = "<group>"; };
		F3F698D1211CAD4600800CB1 /* ASDisplayViewAccessibilityTests.mm */ = {isa = PBXFileReference; lastKnownFileType = sourcecode.cpp.objcpp; path = ASDisplayViewAccessibilityTests.mm; sourceTree = "<group>"; };
		F711994D1D20C21100568860 /* ASDisplayNodeExtrasTests.mm */ = {isa = PBXFileReference; fileEncoding = 4; lastKnownFileType = sourcecode.cpp.objcpp; path = ASDisplayNodeExtrasTests.mm; sourceTree = "<group>"; };
		FA4FAF14200A850200E735BD /* ASControlNode+Private.h */ = {isa = PBXFileReference; fileEncoding = 4; lastKnownFileType = sourcecode.c.h; path = "ASControlNode+Private.h"; sourceTree = "<group>"; };
		FB07EABBCF28656C6297BC2D /* Pods-AsyncDisplayKitTests.debug.xcconfig */ = {isa = PBXFileReference; includeInIndex = 1; lastKnownFileType = text.xcconfig; name = "Pods-AsyncDisplayKitTests.debug.xcconfig"; path = "Pods/Target Support Files/Pods-AsyncDisplayKitTests/Pods-AsyncDisplayKitTests.debug.xcconfig"; sourceTree = "<group>"; };
/* End PBXFileReference section */

/* Begin PBXFrameworksBuildPhase section */
		057D02BC1AC0A66700C7AC3C /* Frameworks */ = {
			isa = PBXFrameworksBuildPhase;
			buildActionMask = 2147483647;
			files = (
				CC36C19D218B849C00232F23 /* UIKit.framework in Frameworks */,
			);
			runOnlyForDeploymentPostprocessing = 0;
		};
		058D09B9195D04C000B7D73C /* Frameworks */ = {
			isa = PBXFrameworksBuildPhase;
			buildActionMask = 2147483647;
			files = (
				CC36C19F218B894800232F23 /* CoreMedia.framework in Frameworks */,
				CC36C19E218B894400232F23 /* AVFoundation.framework in Frameworks */,
				CC90E1F41E383C0400FED591 /* AsyncDisplayKit.framework in Frameworks */,
				058D09BE195D04C000B7D73C /* XCTest.framework in Frameworks */,
				058D09C1195D04C000B7D73C /* UIKit.framework in Frameworks */,
				058D09BF195D04C000B7D73C /* Foundation.framework in Frameworks */,
				DB7121BCD50849C498C886FB /* libPods-AsyncDisplayKitTests.a in Frameworks */,
			);
			runOnlyForDeploymentPostprocessing = 0;
		};
		B35061D61B010EDF0018CF92 /* Frameworks */ = {
			isa = PBXFrameworksBuildPhase;
			buildActionMask = 2147483647;
			files = (
				CC36C19C218B847400232F23 /* CoreMedia.framework in Frameworks */,
				CC36C19A218B846F00232F23 /* CoreLocation.framework in Frameworks */,
				CC36C198218B846300232F23 /* QuartzCore.framework in Frameworks */,
				CC36C196218B845B00232F23 /* AVFoundation.framework in Frameworks */,
				CC36C194218B844800232F23 /* Foundation.framework in Frameworks */,
				CC36C193218B842E00232F23 /* CoreGraphics.framework in Frameworks */,
				CC36C191218B841A00232F23 /* CoreText.framework in Frameworks */,
				CC36C18F218B841600232F23 /* UIKit.framework in Frameworks */,
				92DD2FE61BF4D05E0074C9DD /* MapKit.framework in Frameworks */,
				B350625E1B0111780018CF92 /* AssetsLibrary.framework in Frameworks */,
				B350625D1B0111740018CF92 /* Photos.framework in Frameworks */,
			);
			runOnlyForDeploymentPostprocessing = 0;
		};
/* End PBXFrameworksBuildPhase section */

/* Begin PBXGroup section */
		057D02C01AC0A66700C7AC3C /* AsyncDisplayKitTestHost */ = {
			isa = PBXGroup;
			children = (
				057D02C51AC0A66700C7AC3C /* AppDelegate.h */,
				057D02C61AC0A66700C7AC3C /* AppDelegate.mm */,
				057D02C11AC0A66700C7AC3C /* Supporting Files */,
			);
			name = AsyncDisplayKitTestHost;
			path = TestHost;
			sourceTree = "<group>";
		};
		057D02C11AC0A66700C7AC3C /* Supporting Files */ = {
			isa = PBXGroup;
			children = (
				692510131E74FB44003F2DD0 /* Default-568h@2x.png */,
				057D02C21AC0A66700C7AC3C /* Info.plist */,
				057D02C31AC0A66700C7AC3C /* main.mm */,
			);
			name = "Supporting Files";
			sourceTree = "<group>";
		};
		058D09A3195D04C000B7D73C = {
			isa = PBXGroup;
			children = (
				058D09B1195D04C000B7D73C /* Source */,
				CC224E942066CA6D00BBA57F /* Schemas */,
				058D09C5195D04C000B7D73C /* Tests */,
				058D09AE195D04C000B7D73C /* Frameworks */,
				058D09AD195D04C000B7D73C /* Products */,
				FD40E2760492F0CAAEAD552D /* Pods */,
			);
			indentWidth = 2;
			sourceTree = "<group>";
			tabWidth = 2;
			usesTabs = 0;
		};
		058D09AD195D04C000B7D73C /* Products */ = {
			isa = PBXGroup;
			children = (
				058D09BC195D04C000B7D73C /* AsyncDisplayKitTests.xctest */,
				057D02BF1AC0A66700C7AC3C /* AsyncDisplayKitTestHost.app */,
				B35061DA1B010EDF0018CF92 /* AsyncDisplayKit.framework */,
			);
			name = Products;
			sourceTree = "<group>";
		};
		058D09AE195D04C000B7D73C /* Frameworks */ = {
			isa = PBXGroup;
			children = (
				CC36C19B218B847400232F23 /* CoreMedia.framework */,
				CC36C199218B846F00232F23 /* CoreLocation.framework */,
				CC36C197218B846300232F23 /* QuartzCore.framework */,
				CC36C195218B845B00232F23 /* AVFoundation.framework */,
				CC36C192218B842E00232F23 /* CoreGraphics.framework */,
				CC36C190218B841A00232F23 /* CoreText.framework */,
				CC36C18E218B841600232F23 /* UIKit.framework */,
				92DD2FE51BF4D05E0074C9DD /* MapKit.framework */,
				051943141A1575670030A7D0 /* Photos.framework */,
				051943121A1575630030A7D0 /* AssetsLibrary.framework */,
				058D09AF195D04C000B7D73C /* Foundation.framework */,
				058D09BD195D04C000B7D73C /* XCTest.framework */,
				058D09C0195D04C000B7D73C /* UIKit.framework */,
				EFA731F0396842FF8AB635EE /* libPods-AsyncDisplayKitTests.a */,
			);
			name = Frameworks;
			sourceTree = "<group>";
		};
		058D09B1195D04C000B7D73C /* Source */ = {
			isa = PBXGroup;
			children = (
				CC35CEC120DD7F600006448D /* ASCollections.h */,
				CC35CEC220DD7F600006448D /* ASCollections.mm */,
				058D0A42195D058D00B7D73C /* Base */,
				CCE04B1D1E313E99006AEBBB /* Collection Data Adapter */,
				DE89C1691DCEB9CC00D49D74 /* Debug */,
				058D09E1195D050800B7D73C /* Details */,
				AC6456051B0A333200CF11B8 /* Layout */,
				058D0A01195D050800B7D73C /* Private */,
				058D09B2195D04C000B7D73C /* Supporting Files */,
				257754661BED245B00737CA5 /* TextKit */,
				690ED5911E36D118000627C0 /* tvOS */,
				CC58AA4A1E398E1D002C8CB4 /* ASBlockTypes.h */,
				DECBD6E51BE56E1900CF4905 /* ASButtonNode.h */,
				DECBD6E61BE56E1900CF4905 /* ASButtonNode.mm */,
				CCEDDDCC200C2CB900FFCD0A /* ASConfiguration.h */,
				CCEDDDD0200C488000FFCD0A /* ASConfiguration.mm */,
				CCEDDDC8200C2AC300FFCD0A /* ASConfigurationInternal.h */,
				CCEDDDC9200C2AC300FFCD0A /* ASConfigurationInternal.mm */,
				CCEDDDCE200C42A200FFCD0A /* ASConfigurationDelegate.h */,
				055F1A3A19ABD43F004DAFF1 /* ASCellNode.h */,
				AC6456071B0A335000CF11B8 /* ASCellNode.mm */,
				CC84C7F020474C5300A3851B /* ASCGImageBuffer.h */,
				CC84C7F120474C5300A3851B /* ASCGImageBuffer.mm */,
				DEC146B41C37A16A004A0EE7 /* ASCollectionInternal.h */,
				18C2ED7C1B9B7DE800F627B3 /* ASCollectionNode.h */,
				18C2ED7D1B9B7DE800F627B3 /* ASCollectionNode.mm */,
				B13CA0FF1C52004900E031AB /* ASCollectionNode+Beta.h */,
				AC3C4A4F1A1139C100143C57 /* ASCollectionView.h */,
				AC3C4A501A1139C100143C57 /* ASCollectionView.mm */,
				B13CA0F61C519E9400E031AB /* ASCollectionViewLayoutFacilitatorProtocol.h */,
				AC3C4A531A113EEC00143C57 /* ASCollectionViewProtocols.h */,
				DB55C2651C641AE4004EDCF5 /* ASContextTransitioning.h */,
				058D09D5195D050800B7D73C /* ASControlNode.h */,
				058D09D6195D050800B7D73C /* ASControlNode.mm */,
				058D09D7195D050800B7D73C /* ASControlNode+Subclasses.h */,
				058D09D8195D050800B7D73C /* ASDisplayNode.h */,
				058D09D9195D050800B7D73C /* ASDisplayNode.mm */,
				CC6AA2D81E9F03B900978E87 /* ASDisplayNode+Ancestry.h */,
				CC6AA2D91E9F03B900978E87 /* ASDisplayNode+Ancestry.mm */,
				68B027791C1A79CC0041016B /* ASDisplayNode+Beta.h */,
				CC034A071E60BEB400626263 /* ASDisplayNode+Convenience.h */,
				CC034A081E60BEB400626263 /* ASDisplayNode+Convenience.mm */,
				683F563620E409D600CEB7A3 /* ASDisplayNode+InterfaceState.h */,
				69BCE3D71EC6513B007DCCAD /* ASDisplayNode+Layout.mm */,
				058D09DA195D050800B7D73C /* ASDisplayNode+Subclasses.h */,
				9D9AA56C21E2568500172C09 /* ASDisplayNode+LayoutSpec.h */,
				9D9AA56721E23EE200172C09 /* ASDisplayNode+LayoutSpec.mm */,
				9D9AA56A21E254B800172C09 /* ASDisplayNode+Yoga.h */,
				90FC784E1E4BFE1B00383C5A /* ASDisplayNode+Yoga.mm */,
				058D09DB195D050800B7D73C /* ASDisplayNodeExtras.h */,
				058D09DC195D050800B7D73C /* ASDisplayNodeExtras.mm */,
				0587F9BB1A7309ED00AFF0BA /* ASEditableTextNode.h */,
				0587F9BC1A7309ED00AFF0BA /* ASEditableTextNode.mm */,
				CC7AF195200D9BD500A21BDE /* ASExperimentalFeatures.h */,
				CC7AF197200D9E8400A21BDE /* ASExperimentalFeatures.mm */,
				058D09DD195D050800B7D73C /* ASImageNode.h */,
				058D09DE195D050800B7D73C /* ASImageNode.mm */,
				68355B2E1CB5799E001D4E68 /* ASImageNode+AnimatedImage.mm */,
				CCF1FF5D20C4785000AAD8FC /* ASLocking.h */,
				CCBDDD0320C62A2D00CBA922 /* ASMainThreadDeallocation.h */,
				CCBDDD0420C62A2D00CBA922 /* ASMainThreadDeallocation.mm */,
				92DD2FE11BF4B97E0074C9DD /* ASMapNode.h */,
				92DD2FE21BF4B97E0074C9DD /* ASMapNode.mm */,
				0516FA3E1A1563D200B4EBED /* ASMultiplexImageNode.h */,
				0516FA3F1A1563D200B4EBED /* ASMultiplexImageNode.mm */,
				68FC85DC1CE29AB700EDD713 /* ASNavigationController.h */,
				68FC85DD1CE29AB700EDD713 /* ASNavigationController.mm */,
				CCED5E3C2020D36800395C40 /* ASNetworkImageLoadInfo.h */,
				CCED5E3D2020D36800395C40 /* ASNetworkImageLoadInfo.mm */,
				055B9FA61A1C154B00035D6D /* ASNetworkImageNode.h */,
				055B9FA71A1C154B00035D6D /* ASNetworkImageNode.mm */,
				698371D91E4379CD00437585 /* ASNodeController+Beta.h */,
				698371DA1E4379CD00437585 /* ASNodeController+Beta.mm */,
				DBDB83921C6E879900D0098C /* ASPagerFlowLayout.h */,
				DBDB83931C6E879900D0098C /* ASPagerFlowLayout.mm */,
				25E327541C16819500A2170C /* ASPagerNode.h */,
				25E327551C16819500A2170C /* ASPagerNode.mm */,
				E54E00711F1D3828000B30D7 /* ASPagerNode+Beta.h */,
				A2763D771CBDD57D00A9ADBD /* ASPINRemoteImageDownloader.h */,
				A2763D781CBDD57D00A9ADBD /* ASPINRemoteImageDownloader.mm */,
				CCBBBF5C1EB161760069AA91 /* ASRangeManagingNode.h */,
				D785F6601A74327E00291744 /* ASScrollNode.h */,
				D785F6611A74327E00291744 /* ASScrollNode.mm */,
				ACE87A2B1D73696800D7FF06 /* ASSectionContext.h */,
				68FC85E01CE29B7E00EDD713 /* ASTabBarController.h */,
				68FC85E11CE29B7E00EDD713 /* ASTabBarController.mm */,
				B0F880581BEAEC7500D17647 /* ASTableNode.h */,
				9CFFC6C11CCAC768006A6476 /* ASTableNode.mm */,
				E5C347B21ECB40AA00EC4BE4 /* ASTableNode+Beta.h */,
				055F1A3219ABD3E3004DAFF1 /* ASTableView.h */,
				055F1A3319ABD3E3004DAFF1 /* ASTableView.mm */,
				AC7A2C161BDE11DF0093FE1A /* ASTableViewInternal.h */,
				0574D5E119C110610097DC25 /* ASTableViewProtocols.h */,
				CC18248B200D49C800875940 /* ASTextNodeCommon.h */,
				058D09DF195D050800B7D73C /* ASTextNode.h */,
				058D09E0195D050800B7D73C /* ASTextNode.mm */,
				A373200E1C571B050011FC94 /* ASTextNode+Beta.h */,
				909C4C731F09C98B00D6B76F /* ASTextNode2.h */,
				909C4C741F09C98B00D6B76F /* ASTextNode2.mm */,
				AEEC47DF1C20C2DD00EC1693 /* ASVideoNode.h */,
				AEEC47E01C20C2DD00EC1693 /* ASVideoNode.mm */,
				8BDA5FC31CDBDDE1007D13B2 /* ASVideoPlayerNode.h */,
				8BDA5FC41CDBDDE1007D13B2 /* ASVideoPlayerNode.mm */,
				ACC945A81BA9E7A0005E1FB8 /* ASViewController.h */,
				9CFFC6BF1CCAC73C006A6476 /* ASViewController.mm */,
				68FC85E71CE29C7D00EDD713 /* ASVisibilityProtocols.h */,
				68FC85E81CE29C7D00EDD713 /* ASVisibilityProtocols.mm */,
				6BDC61F51978FEA400E50D21 /* AsyncDisplayKit.h */,
				8021EC1A1D2B00B100799119 /* UIImage+ASConvenience.h */,
				8021EC1B1D2B00B100799119 /* UIImage+ASConvenience.mm */,
				CC55A70B1E529FA200594372 /* UIResponder+AsyncDisplayKit.h */,
				CC55A70C1E529FA200594372 /* UIResponder+AsyncDisplayKit.mm */,
			);
			path = Source;
			sourceTree = "<group>";
		};
		058D09B2195D04C000B7D73C /* Supporting Files */ = {
			isa = PBXGroup;
			children = (
				044285011BAA3CC700D16268 /* AsyncDisplayKit.modulemap */,
				CC57EAF91E394EA40034C595 /* Info.plist */,
			);
			name = "Supporting Files";
			sourceTree = "<group>";
		};
		058D09C5195D04C000B7D73C /* Tests */ = {
			isa = PBXGroup;
			children = (
				9692B4FE219E12370060C2C3 /* ASCollectionViewThrashTests.mm */,
				F325E48F217460B000AC93A4 /* ASTextNode2Tests.mm */,
				F325E48B21745F9E00AC93A4 /* ASButtonNodeTests.mm */,
				F3F698D1211CAD4600800CB1 /* ASDisplayViewAccessibilityTests.mm */,
				DBC452DD1C5C6A6A00B16017 /* ArrayDiffingTests.mm */,
				AC026B571BD3F61800BBC17E /* ASAbsoluteLayoutSpecSnapshotTests.mm */,
				696FCB301D6E46050093471E /* ASBackgroundLayoutSpecSnapshotTests.mm */,
				29CDC2E11AAE70D000833CA4 /* ASBasicImageDownloaderContextTests.mm */,
				242995D21B29743C00090100 /* ASBasicImageDownloaderTests.mm */,
				296A0A341A951ABF005ACEAA /* ASBatchFetchingTests.mm */,
				CC3B208F1C3F892D00798563 /* ASBridgedPropertiesTests.mm */,
				CC051F1E1D7A286A006434CB /* ASCALayerTests.mm */,
				ACF6ED531B178DC700DA7C62 /* ASCenterLayoutSpecSnapshotTests.mm */,
				CCDD148A1EEDCD9D0020834E /* ASCollectionModernDataSourceTests.mm */,
				CC35CEC520DD87280006448D /* ASCollectionsTests.mm */,
				2538B6F21BC5D2A2003CA0B4 /* ASCollectionViewFlowLayoutInspectorTests.mm */,
				9F06E5CC1B4CAF4200F015D8 /* ASCollectionViewTests.mm */,
				CCEDDDD8200C518800FFCD0A /* ASConfigurationTests.mm */,
				2911485B1A77147A005D0878 /* ASControlNodeTests.mm */,
				1A6C000F1FAB4ED400D05926 /* ASCornerLayoutSpecSnapshotTests.mm */,
				ACF6ED541B178DC700DA7C62 /* ASDimensionTests.mm */,
				CC54A81D1D7008B300296A24 /* ASDispatchTests.mm */,
				058D0A2D195D057000B7D73C /* ASDisplayLayerTests.mm */,
				058D0A2E195D057000B7D73C /* ASDisplayNodeAppearanceTests.mm */,
				F711994D1D20C21100568860 /* ASDisplayNodeExtrasTests.mm */,
				DBC453211C5FD97200B16017 /* ASDisplayNodeImplicitHierarchyTests.mm */,
				69B225661D72535E00B25B22 /* ASDisplayNodeLayoutTests.mm */,
				CCB2F34C1D63CCC6004E6DE9 /* ASDisplayNodeSnapshotTests.mm */,
				058D0A2F195D057000B7D73C /* ASDisplayNodeTests.mm */,
				058D0A30195D057000B7D73C /* ASDisplayNodeTestsHelper.h */,
				058D0A31195D057000B7D73C /* ASDisplayNodeTestsHelper.mm */,
				697B31591CFE4B410049936F /* ASEditableTextNodeTests.mm */,
				056D21541ABCEF50001107EF /* ASImageNodeSnapshotTests.mm */,
				ACF6ED551B178DC700DA7C62 /* ASInsetLayoutSpecSnapshotTests.mm */,
				CCE4F9B21F0D60AC00062E4E /* ASIntegerMapTests.mm */,
				69FEE53C1D95A9AF0086F066 /* ASLayoutElementStyleTests.mm */,
				CCE4F9B41F0DA4F300062E4E /* ASLayoutEngineTests.mm */,
				E51B78BD1F01A0EE00E32604 /* ASLayoutFlatteningTests.mm */,
				ACF6ED571B178DC700DA7C62 /* ASLayoutSpecSnapshotTestsHelper.h */,
				ACF6ED581B178DC700DA7C62 /* ASLayoutSpecSnapshotTestsHelper.mm */,
				699B83501E3C1BA500433FA4 /* ASLayoutSpecTests.mm */,
				CCE4F9B61F0DBA5000062E4E /* ASLayoutTestNode.h */,
				CCE4F9B71F0DBA5000062E4E /* ASLayoutTestNode.mm */,
				052EE0651A159FEF002C6279 /* ASMultiplexImageNodeTests.mm */,
				058D0A32195D057000B7D73C /* ASMutableAttributedStringBuilderTests.mm */,
				BB5FC3CD1F9BA688007F191E /* ASNavigationControllerTests.mm */,
				CC11F9791DB181180024D77B /* ASNetworkImageNodeTests.mm */,
				ACF6ED591B178DC700DA7C62 /* ASOverlayLayoutSpecSnapshotTests.mm */,
				AE6987C01DD04E1000B9E458 /* ASPagerNodeTests.mm */,
				CC8B05D41D73836400F54286 /* ASPerformanceTestContext.h */,
				CC8B05D51D73836400F54286 /* ASPerformanceTestContext.mm */,
				CC7FD9E01BB5F750005CCB2B /* ASPhotosFrameworkImageRequestTests.mm */,
				ACF6ED5A1B178DC700DA7C62 /* ASRatioLayoutSpecSnapshotTests.mm */,
				CCAA0B81206ADECB0057B336 /* ASRecursiveUnfairLockTests.mm */,
				7AB338681C55B97B0055FDE8 /* ASRelativeLayoutSpecSnapshotTests.mm */,
				4E9127681F64157600499623 /* ASRunLoopQueueTests.mm */,
				E586F96B1F9F9E2900ECE00E /* ASScrollNodeTests.mm */,
				056D21501ABCEDA1001107EF /* ASSnapshotTestCase.h */,
				05EA6FE61AC0966E00E35788 /* ASSnapshotTestCase.mm */,
				ACF6ED5B1B178DC700DA7C62 /* ASStackLayoutSpecSnapshotTests.mm */,
				BB5FC3D01F9C9389007F191E /* ASTabBarControllerTests.mm */,
				3C9C128419E616EF00E942A0 /* ASTableViewTests.mm */,
				CC4981B21D1A02BE004E13CC /* ASTableViewThrashTests.mm */,
				058D0A33195D057000B7D73C /* ASTextKitCoreTextAdditionsTests.mm */,
				AE440174210FB7CF00B36DA2 /* ASTextKitFontSizeAdjusterTests.mm */,
				254C6B531BF8FF2A003EC431 /* ASTextKitTests.mm */,
				254C6B511BF8FE6D003EC431 /* ASTextKitTruncationTests.mm */,
				C057D9BC20B5453D00FC9112 /* ASTextNode2SnapshotTests.mm */,
				CC8B05D71D73979700F54286 /* ASTextNodePerformanceTests.mm */,
				81E95C131D62639600336598 /* ASTextNodeSnapshotTests.mm */,
				058D0A36195D057000B7D73C /* ASTextNodeTests.mm */,
				058D0A37195D057000B7D73C /* ASTextNodeWordKernerTests.mm */,
				9644CFDE2193777C00213478 /* ASThrashUtility.h */,
				9644CFDF2193777C00213478 /* ASThrashUtility.m */,
				CCE4F9BC1F0ECE5200062E4E /* ASTLayoutFixture.h */,
				CCE4F9BD1F0ECE5200062E4E /* ASTLayoutFixture.mm */,
				CC0AEEA31D66316E005D1C78 /* ASUICollectionViewTests.mm */,
				AEEC47E31C21D3D200EC1693 /* ASVideoNodeTests.mm */,
				CCA221D21D6FA7EF00AF6A0F /* ASViewControllerTests.mm */,
				83A7D95D1D446A6E00BF333E /* ASWeakMapTests.mm */,
				CC3B208D1C3F7D0A00798563 /* ASWeakSetTests.mm */,
				695BE2541DC1245C008E6EA5 /* ASWrapperSpecSnapshotTests.mm */,
				057D02C01AC0A66700C7AC3C /* AsyncDisplayKitTestHost */,
				CC583ABF1EF9BAB400134156 /* Common */,
				058D09C6195D04C000B7D73C /* Supporting Files */,
				052EE06A1A15A0D8002C6279 /* TestResources */,
			);
			path = Tests;
			sourceTree = "<group>";
		};
		058D09C6195D04C000B7D73C /* Supporting Files */ = {
			isa = PBXGroup;
			children = (
				CC0F88691E4286FA00576FED /* ReferenceImages_64 */,
				CC0F886A1E4286FA00576FED /* ReferenceImages_iOS_10 */,
				058D09C7195D04C000B7D73C /* AsyncDisplayKitTests-Info.plist */,
				058D09C8195D04C000B7D73C /* InfoPlist.strings */,
			);
			name = "Supporting Files";
			sourceTree = "<group>";
		};
		058D09E1195D050800B7D73C /* Details */ = {
			isa = PBXGroup;
			children = (
				E5B077EB1E6843AF00C24B5B /* Collection Layout */,
				25B171EA1C12242700508A7A /* Data Controller */,
				058D09F7195D050800B7D73C /* Transactions */,
				3917EBD21E9C2FC400D04A01 /* _ASCollectionReusableView.h */,
				3917EBD31E9C2FC400D04A01 /* _ASCollectionReusableView.mm */,
				CC0F885E1E4280B800576FED /* _ASCollectionViewCell.h */,
				CC0F885D1E4280B800576FED /* _ASCollectionViewCell.mm */,
				058D09E2195D050800B7D73C /* _ASDisplayLayer.h */,
				058D09E3195D050800B7D73C /* _ASDisplayLayer.mm */,
				058D09E4195D050800B7D73C /* _ASDisplayView.h */,
				058D09E5195D050800B7D73C /* _ASDisplayView.mm */,
				69CB62A91CB8165900024920 /* _ASDisplayViewAccessiblity.h */,
				69CB62AA1CB8165900024920 /* _ASDisplayViewAccessiblity.mm */,
				205F0E171B37339C007741D0 /* ASAbstractLayoutController.h */,
				205F0E181B37339C007741D0 /* ASAbstractLayoutController.mm */,
				054963471A1EA066000F8E56 /* ASBasicImageDownloader.h */,
				054963481A1EA066000F8E56 /* ASBasicImageDownloader.mm */,
				299DA1A71A828D2900162D41 /* ASBatchContext.h */,
				299DA1A81A828D2900162D41 /* ASBatchContext.mm */,
				E5C347B01ECB3D9200EC4BE4 /* ASBatchFetchingDelegate.h */,
				205F0E1B1B373A2C007741D0 /* ASCollectionViewLayoutController.h */,
				205F0E1C1B373A2C007741D0 /* ASCollectionViewLayoutController.mm */,
				68C215561DE10D330019C4BC /* ASCollectionViewLayoutInspector.h */,
				68C215571DE10D330019C4BC /* ASCollectionViewLayoutInspector.mm */,
				696F01EA1DD2AF450049FBD5 /* ASEventLog.h */,
				696F01EB1DD2AF450049FBD5 /* ASEventLog.mm */,
				CCDC9B4B200991D10063C1F8 /* ASGraphicsContext.h */,
				CCDC9B4C200991D10063C1F8 /* ASGraphicsContext.mm */,
				E5B225271F1790B5001E1431 /* ASHashing.h */,
				E5B225261F1790B5001E1431 /* ASHashing.mm */,
				058D09E6195D050800B7D73C /* ASHighlightOverlayLayer.h */,
				058D09E7195D050800B7D73C /* ASHighlightOverlayLayer.mm */,
				68355B371CB57A5A001D4E68 /* ASImageContainerProtocolCategories.h */,
				68355B381CB57A5A001D4E68 /* ASImageContainerProtocolCategories.mm */,
				05F20AA31A15733C00DCA68A /* ASImageProtocols.h */,
				CC5601391F06E9A700DC4FBE /* ASIntegerMap.h */,
				CC56013A1F06E9A700DC4FBE /* ASIntegerMap.mm */,
				4640521D1A3F83C40061C0BA /* ASLayoutController.h */,
				292C59991A956527007E5DD6 /* ASLayoutRangeType.h */,
				68EE0DBB1C1B4ED300BA1B99 /* ASMainSerialQueue.h */,
				68EE0DBC1C1B4ED300BA1B99 /* ASMainSerialQueue.mm */,
				058D09E8195D050800B7D73C /* ASMutableAttributedStringBuilder.h */,
				058D09E9195D050800B7D73C /* ASMutableAttributedStringBuilder.mm */,
				6907C2561DC4ECFE00374C66 /* ASObjectDescriptionHelpers.h */,
				6907C2571DC4ECFE00374C66 /* ASObjectDescriptionHelpers.mm */,
				CC7FD9DC1BB5E962005CCB2B /* ASPhotosFrameworkImageRequest.h */,
				CC7FD9DD1BB5E962005CCB2B /* ASPhotosFrameworkImageRequest.mm */,
				68355B391CB57A5A001D4E68 /* ASPINRemoteImageDownloader.h */,
				68355B361CB57A5A001D4E68 /* ASPINRemoteImageDownloader.mm */,
				055F1A3619ABD413004DAFF1 /* ASRangeController.h */,
				055F1A3719ABD413004DAFF1 /* ASRangeController.mm */,
				69F10C851C84C35D0026140C /* ASRangeControllerUpdateRangeProtocol+Beta.h */,
				CCAA0B7D206ADBF30057B336 /* ASRecursiveUnfairLock.h */,
				CCAA0B7E206ADBF30057B336 /* ASRecursiveUnfairLock.mm */,
				81EE384D1C8E94F000456208 /* ASRunLoopQueue.h */,
				81EE384E1C8E94F000456208 /* ASRunLoopQueue.mm */,
				296A0A311A951715005ACEAA /* ASScrollDirection.h */,
				205F0E111B371BD7007741D0 /* ASScrollDirection.mm */,
				4640521B1A3F83C40061C0BA /* ASTableLayoutController.h */,
				4640521C1A3F83C40061C0BA /* ASTableLayoutController.mm */,
				058D0A12195D050800B7D73C /* ASThread.h */,
				CC4C2A751D88E3BF0039ACAB /* ASTraceEvent.h */,
				CC4C2A761D88E3BF0039ACAB /* ASTraceEvent.mm */,
				9C70F2011CDA4EFA007D6C76 /* ASTraitCollection.h */,
				9C70F2021CDA4EFA007D6C76 /* ASTraitCollection.mm */,
				68B8A4DF1CBDB958007E4543 /* ASWeakProxy.h */,
				68B8A4E01CBDB958007E4543 /* ASWeakProxy.mm */,
				CC3B20871C3F7A5400798563 /* ASWeakSet.h */,
				CC3B20881C3F7A5400798563 /* ASWeakSet.mm */,
				205F0E1F1B376416007741D0 /* CoreGraphics+ASConvenience.h */,
				DBC452D91C5BF64600B16017 /* NSArray+Diffing.h */,
				DBC452DA1C5BF64600B16017 /* NSArray+Diffing.mm */,
				CC4981BA1D1C7F65004E13CC /* NSIndexSet+ASHelpers.h */,
				CC4981BB1D1C7F65004E13CC /* NSIndexSet+ASHelpers.mm */,
				058D09F5195D050800B7D73C /* NSMutableAttributedString+TextKitAdditions.h */,
				058D09F6195D050800B7D73C /* NSMutableAttributedString+TextKitAdditions.mm */,
				205F0E0D1B371875007741D0 /* UICollectionViewLayout+ASConvenience.h */,
				205F0E0E1B371875007741D0 /* UICollectionViewLayout+ASConvenience.mm */,
				058D09FF195D050800B7D73C /* UIView+ASConvenience.h */,
			);
			path = Details;
			sourceTree = "<group>";
		};
		058D09F7195D050800B7D73C /* Transactions */ = {
			isa = PBXGroup;
			children = (
				058D09F8195D050800B7D73C /* _ASAsyncTransaction.h */,
				058D09F9195D050800B7D73C /* _ASAsyncTransaction.mm */,
				058D09FB195D050800B7D73C /* _ASAsyncTransactionContainer.h */,
				058D09FC195D050800B7D73C /* _ASAsyncTransactionContainer.mm */,
				058D09FA195D050800B7D73C /* _ASAsyncTransactionContainer+Private.h */,
				058D09FD195D050800B7D73C /* _ASAsyncTransactionGroup.h */,
				058D09FE195D050800B7D73C /* _ASAsyncTransactionGroup.mm */,
			);
			path = Transactions;
			sourceTree = "<group>";
		};
		058D0A01195D050800B7D73C /* Private */ = {
			isa = PBXGroup;
			children = (
				CCE04B2A1E313EDA006AEBBB /* Collection Data Adapter */,
				E52F8AEE1EAE659600B5A912 /* Collection Layout */,
				6947B0BB1E36B4E30007C478 /* Layout */,
				CCCCCCC11EC3EF060087FE10 /* TextExperiment */,
				058D0A03195D050800B7D73C /* _ASCoreAnimationExtras.h */,
				058D0A04195D050800B7D73C /* _ASCoreAnimationExtras.mm */,
				AC026B6D1BD57DBF00BBC17E /* _ASHierarchyChangeSet.h */,
				C018DF20216BF26600181FDA /* ASAbstractLayoutController+FrameworkPrivate.h */,
				AC026B6E1BD57DBF00BBC17E /* _ASHierarchyChangeSet.mm */,
				058D0A05195D050800B7D73C /* _ASPendingState.h */,
				058D0A06195D050800B7D73C /* _ASPendingState.mm */,
				058D0A07195D050800B7D73C /* _ASScopeTimer.h */,
				DB55C25F1C6408D6004EDCF5 /* _ASTransitionContext.h */,
				DB55C2601C6408D6004EDCF5 /* _ASTransitionContext.mm */,
				2967F9E11AB0A4CF0072E4AB /* ASBasicImageDownloaderInternal.h */,
				044285051BAA63FE00D16268 /* ASBatchFetching.h */,
				044285061BAA63FE00D16268 /* ASBatchFetching.mm */,
				CC87BB941DA8193C0090E380 /* ASCellNode+Internal.h */,
				CC2E317F1DAC353700EEE891 /* ASCollectionView+Undeprecated.h */,
				CC0F885A1E42807F00576FED /* ASCollectionViewFlowLayoutInspector.h */,
				CC0F88591E42807F00576FED /* ASCollectionViewFlowLayoutInspector.mm */,
				FA4FAF14200A850200E735BD /* ASControlNode+Private.h */,
				9F98C0231DBDF2A300476D92 /* ASControlTargetAction.h */,
				9F98C0241DBDF2A300476D92 /* ASControlTargetAction.mm */,
				8B0768B11CE752EC002E1453 /* ASDefaultPlaybackButton.h */,
				8B0768B21CE752EC002E1453 /* ASDefaultPlaybackButton.mm */,
				AEB7B0181C5962EA00662EF4 /* ASDefaultPlayButton.h */,
				AEB7B0191C5962EA00662EF4 /* ASDefaultPlayButton.mm */,
				CC54A81B1D70077A00296A24 /* ASDispatch.h */,
				E5B2252D1F17E521001E1431 /* ASDispatch.mm */,
				058D0A08195D050800B7D73C /* ASDisplayNode+AsyncDisplay.mm */,
				058D0A09195D050800B7D73C /* ASDisplayNode+DebugTiming.h */,
				058D0A0A195D050800B7D73C /* ASDisplayNode+DebugTiming.mm */,
				DE6EA3211C14000600183B10 /* ASDisplayNode+FrameworkPrivate.h */,
				058D0A0B195D050800B7D73C /* ASDisplayNode+UIViewBridge.mm */,
				690BC8BF20F6D3490052A434 /* ASDisplayNodeCornerLayerDelegate.h */,
				690BC8C020F6D3490052A434 /* ASDisplayNodeCornerLayerDelegate.mm */,
				058D0A0C195D050800B7D73C /* ASDisplayNodeInternal.h */,
				6959433D1D70815300B0EE1F /* ASDisplayNodeLayout.h */,
				CCA282C61E9EB64B0037E8B7 /* ASDisplayNodeTipState.h */,
				CCA282C71E9EB64B0037E8B7 /* ASDisplayNodeTipState.mm */,
				68B8A4DB1CBD911D007E4543 /* ASImageNode+AnimatedImagePrivate.h */,
				058D0A0D195D050800B7D73C /* ASImageNode+CGExtras.h */,
				058D0A0E195D050800B7D73C /* ASImageNode+CGExtras.mm */,
				6900C5F31E8072DA00BCD75C /* ASImageNode+Private.h */,
				ACF6ED431B17847A00DA7C62 /* ASInternalHelpers.h */,
				ACF6ED441B17847A00DA7C62 /* ASInternalHelpers.mm */,
				CCA282C21E9EAE630037E8B7 /* ASLayerBackingTipProvider.h */,
				CCA282C31E9EAE630037E8B7 /* ASLayerBackingTipProvider.mm */,
				E52405B41C8FEF16004DC8E7 /* ASLayoutTransition.h */,
				E52405B21C8FEF03004DC8E7 /* ASLayoutTransition.mm */,
				CC2F65EC1E5FFB1600DA57C9 /* ASMutableElementMap.h */,
				CC2F65ED1E5FFB1600DA57C9 /* ASMutableElementMap.mm */,
				CCED5E402020D41600395C40 /* ASNetworkImageLoadInfo+Private.h */,
				CC3B20811C3F76D600798563 /* ASPendingStateController.h */,
				CC3B20821C3F76D600798563 /* ASPendingStateController.mm */,
				CC55A70F1E52A0F200594372 /* ASResponderChainEnumerator.h */,
				CC55A7101E52A0F200594372 /* ASResponderChainEnumerator.mm */,
				CC512B841DAC45C60054848E /* ASTableView+Undeprecated.h */,
				CCA282BE1E9EAE010037E8B7 /* ASTip.h */,
				CCA282BF1E9EAE010037E8B7 /* ASTip.mm */,
				CCA282CA1E9EB73E0037E8B7 /* ASTipNode.h */,
				CCA282CB1E9EB73E0037E8B7 /* ASTipNode.mm */,
				CCA282BA1E9EABDD0037E8B7 /* ASTipProvider.h */,
				CCA282BB1E9EABDD0037E8B7 /* ASTipProvider.mm */,
				CCA282B21E9EA7310037E8B7 /* ASTipsController.h */,
				CCA282B31E9EA7310037E8B7 /* ASTipsController.mm */,
				CCA282CE1E9EBF6C0037E8B7 /* ASTipsWindow.h */,
				CCA282CF1E9EBF6C0037E8B7 /* ASTipsWindow.mm */,
				0442850B1BAA64EC00D16268 /* ASTwoDimensionalArrayUtils.h */,
				0442850C1BAA64EC00D16268 /* ASTwoDimensionalArrayUtils.mm */,
				83A7D9581D44542100BF333E /* ASWeakMap.h */,
				83A7D9591D44542100BF333E /* ASWeakMap.mm */,
			);
			path = Private;
			sourceTree = "<group>";
		};
		058D0A42195D058D00B7D73C /* Base */ = {
			isa = PBXGroup;
			children = (
				058D0A43195D058D00B7D73C /* ASAssert.h */,
				CCA5F62D1EECC2A80060C137 /* ASAssert.mm */,
				0516FA3A1A15563400B4EBED /* ASAvailability.h */,
				058D0A44195D058D00B7D73C /* ASBaseDefines.h */,
				1950C4481A3BB5C1005C8279 /* ASEqualityHelpers.h */,
				0516FA3B1A15563400B4EBED /* ASLog.h */,
				CCB1F9591EFB60A5009C7475 /* ASLog.mm */,
				CCB1F95B1EFB6316009C7475 /* ASSignpost.h */,
			);
			path = Base;
			sourceTree = "<group>";
		};
		257754661BED245B00737CA5 /* TextKit */ = {
			isa = PBXGroup;
			children = (
				B30BF6501C5964B0004FCD53 /* ASLayoutManager.h */,
				B30BF6511C5964B0004FCD53 /* ASLayoutManager.mm */,
				257754951BEE44CD00737CA5 /* ASTextKitAttributes.h */,
				257754941BEE44CD00737CA5 /* ASTextKitAttributes.mm */,
				257754BA1BEE458E00737CA5 /* ASTextKitComponents.h */,
				257754B71BEE458D00737CA5 /* ASTextKitComponents.mm */,
				257754961BEE44CD00737CA5 /* ASTextKitContext.h */,
				257754971BEE44CD00737CA5 /* ASTextKitContext.mm */,
				257754BB1BEE458E00737CA5 /* ASTextKitCoreTextAdditions.h */,
				257754B81BEE458E00737CA5 /* ASTextKitCoreTextAdditions.mm */,
				257754981BEE44CD00737CA5 /* ASTextKitEntityAttribute.h */,
				257754991BEE44CD00737CA5 /* ASTextKitEntityAttribute.mm */,
				A32FEDD31C501B6A004F642A /* ASTextKitFontSizeAdjuster.h */,
				9C8898BA1C738B9800D6B02E /* ASTextKitFontSizeAdjuster.mm */,
				257754931BEE44CD00737CA5 /* ASTextKitRenderer.h */,
				2577549A1BEE44CD00737CA5 /* ASTextKitRenderer.mm */,
				2577549B1BEE44CD00737CA5 /* ASTextKitRenderer+Positioning.h */,
				2577549C1BEE44CD00737CA5 /* ASTextKitRenderer+Positioning.mm */,
				2577549D1BEE44CD00737CA5 /* ASTextKitRenderer+TextChecking.h */,
				2577549E1BEE44CD00737CA5 /* ASTextKitRenderer+TextChecking.mm */,
				2577549F1BEE44CD00737CA5 /* ASTextKitShadower.h */,
				257754A01BEE44CD00737CA5 /* ASTextKitShadower.mm */,
				257754A11BEE44CD00737CA5 /* ASTextKitTailTruncater.h */,
				257754A21BEE44CD00737CA5 /* ASTextKitTailTruncater.mm */,
				257754A31BEE44CD00737CA5 /* ASTextKitTruncating.h */,
				257754BC1BEE458E00737CA5 /* ASTextNodeTypes.h */,
				257754B91BEE458E00737CA5 /* ASTextNodeWordKerner.h */,
				257754BD1BEE458E00737CA5 /* ASTextNodeWordKerner.mm */,
			);
			name = TextKit;
			sourceTree = "<group>";
		};
		25B171EA1C12242700508A7A /* Data Controller */ = {
			isa = PBXGroup;
			children = (
				E5711A2A1C840C81009619D4 /* ASCollectionElement.h */,
				E5711A2D1C840C96009619D4 /* ASCollectionElement.mm */,
				464052191A3F83C40061C0BA /* ASDataController.h */,
				4640521A1A3F83C40061C0BA /* ASDataController.mm */,
				DE8BEABF1C2DF3FC00D57C12 /* ASDelegateProxy.h */,
				DE8BEAC01C2DF3FC00D57C12 /* ASDelegateProxy.mm */,
				E5B077FD1E69F4EB00C24B5B /* ASElementMap.h */,
				E5B077FE1E69F4EB00C24B5B /* ASElementMap.mm */,
				AC6145401D8AFAE8003D62A2 /* ASSection.h */,
				AC6145421D8AFD4F003D62A2 /* ASSection.mm */,
			);
			name = "Data Controller";
			sourceTree = "<group>";
		};
		690ED5911E36D118000627C0 /* tvOS */ = {
			isa = PBXGroup;
			children = (
				690ED5931E36D118000627C0 /* ASControlNode+tvOS.mm */,
				690ED5951E36D118000627C0 /* ASImageNode+tvOS.mm */,
			);
			path = tvOS;
			sourceTree = "<group>";
		};
		6947B0BB1E36B4E30007C478 /* Layout */ = {
			isa = PBXGroup;
			children = (
				690ED58D1E36BCA6000627C0 /* ASLayoutElementStylePrivate.h */,
				692BE8D61E36B65B00C86D87 /* ASLayoutSpecPrivate.h */,
				698DFF461E36B7E9002891F1 /* ASLayoutSpecUtilities.h */,
				698DFF431E36B6C9002891F1 /* ASStackLayoutSpecUtilities.h */,
				6947B0C11E36B5040007C478 /* ASStackPositionedLayout.h */,
				6947B0C21E36B5040007C478 /* ASStackPositionedLayout.mm */,
				6947B0BC1E36B4E30007C478 /* ASStackUnpositionedLayout.h */,
				6947B0BD1E36B4E30007C478 /* ASStackUnpositionedLayout.mm */,
			);
			path = Layout;
			sourceTree = "<group>";
		};
		AC6456051B0A333200CF11B8 /* Layout */ = {
			isa = PBXGroup;
			children = (
				9C6BB3B01B8CC9C200F13F52 /* ASAbsoluteLayoutElement.h */,
				ACF6ED181B17843500DA7C62 /* ASAbsoluteLayoutSpec.h */,
				ACF6ED191B17843500DA7C62 /* ASAbsoluteLayoutSpec.mm */,
				9C5586671BD549CB00B50E3A /* ASAsciiArtBoxCreator.h */,
				9C5586681BD549CB00B50E3A /* ASAsciiArtBoxCreator.mm */,
				ACF6ED011B17843500DA7C62 /* ASBackgroundLayoutSpec.h */,
				ACF6ED021B17843500DA7C62 /* ASBackgroundLayoutSpec.mm */,
				ACF6ED031B17843500DA7C62 /* ASCenterLayoutSpec.h */,
				ACF6ED041B17843500DA7C62 /* ASCenterLayoutSpec.mm */,
				1A6C000B1FAB4E2000D05926 /* ASCornerLayoutSpec.h */,
				1A6C000C1FAB4E2100D05926 /* ASCornerLayoutSpec.mm */,
				ACF6ED071B17843500DA7C62 /* ASDimension.h */,
				ACF6ED081B17843500DA7C62 /* ASDimension.mm */,
				690C35631E055C7B00069B91 /* ASDimensionInternal.h */,
				690C35601E055C5D00069B91 /* ASDimensionInternal.mm */,
				ACF6ED091B17843500DA7C62 /* ASInsetLayoutSpec.h */,
				ACF6ED0A1B17843500DA7C62 /* ASInsetLayoutSpec.mm */,
				ACF6ED0B1B17843500DA7C62 /* ASLayout.h */,
				ACF6ED0C1B17843500DA7C62 /* ASLayout.mm */,
				0FAFDF7320EC1C8F003A51C0 /* ASLayout+IGListKit.h */,
				0FAFDF7420EC1C90003A51C0 /* ASLayout+IGListKit.mm */,
				ACF6ED111B17843500DA7C62 /* ASLayoutElement.h */,
				E55D86311CA8A14000A0C26F /* ASLayoutElement.mm */,
				698C8B601CAB49FC0052DC3F /* ASLayoutElementExtensibility.h */,
				9CDC18CB1B910E12004965E2 /* ASLayoutElementPrivate.h */,
				ACF6ED0D1B17843500DA7C62 /* ASLayoutSpec.h */,
				ACF6ED0E1B17843500DA7C62 /* ASLayoutSpec.mm */,
				6977965D1D8AC8D3007E93D7 /* ASLayoutSpec+Subclasses.h */,
				6977965E1D8AC8D3007E93D7 /* ASLayoutSpec+Subclasses.mm */,
				ACF6ED121B17843500DA7C62 /* ASOverlayLayoutSpec.h */,
				ACF6ED131B17843500DA7C62 /* ASOverlayLayoutSpec.mm */,
				ACF6ED141B17843500DA7C62 /* ASRatioLayoutSpec.h */,
				ACF6ED151B17843500DA7C62 /* ASRatioLayoutSpec.mm */,
				7A06A7391C35F08800FE8DAA /* ASRelativeLayoutSpec.h */,
				7A06A7381C35F08800FE8DAA /* ASRelativeLayoutSpec.mm */,
				AC21EC0F1B3D0BF600C8B19A /* ASStackLayoutDefines.h */,
				9C49C36E1B853957000B0DD5 /* ASStackLayoutElement.h */,
				ACF6ED161B17843500DA7C62 /* ASStackLayoutSpec.h */,
				ACF6ED171B17843500DA7C62 /* ASStackLayoutSpec.mm */,
				9019FBBB1ED8061D00C45F72 /* ASYogaUtilities.h */,
				9019FBBC1ED8061D00C45F72 /* ASYogaUtilities.mm */,
			);
			path = Layout;
			sourceTree = "<group>";
		};
		CC224E942066CA6D00BBA57F /* Schemas */ = {
			isa = PBXGroup;
			children = (
				CC224E952066CA6D00BBA57F /* configuration.json */,
			);
			path = Schemas;
			sourceTree = "<group>";
		};
		CC583ABF1EF9BAB400134156 /* Common */ = {
			isa = PBXGroup;
			children = (
				CC583AC01EF9BAB400134156 /* ASDisplayNode+OCMock.mm */,
				CC583AC11EF9BAB400134156 /* ASTestCase.h */,
				CC583AC21EF9BAB400134156 /* ASTestCase.mm */,
				CC583AC31EF9BAB400134156 /* ASXCTExtensions.h */,
				CCE4F9BB1F0EA67F00062E4E /* debugbreak.h */,
				CC583AC41EF9BAB400134156 /* NSInvocation+ASTestHelpers.h */,
				CC583AC51EF9BAB400134156 /* NSInvocation+ASTestHelpers.mm */,
				CC583AC61EF9BAB400134156 /* OCMockObject+ASAdditions.h */,
				CC583AC71EF9BAB400134156 /* OCMockObject+ASAdditions.mm */,
			);
			path = Common;
			sourceTree = "<group>";
		};
		CCCCCCC11EC3EF060087FE10 /* TextExperiment */ = {
			isa = PBXGroup;
			children = (
				CCCCCCC21EC3EF060087FE10 /* Component */,
				CCCCCCCB1EC3EF060087FE10 /* String */,
				CCCCCCD01EC3EF060087FE10 /* Utility */,
			);
			path = TextExperiment;
			sourceTree = "<group>";
		};
		CCCCCCC21EC3EF060087FE10 /* Component */ = {
			isa = PBXGroup;
			children = (
				CCCCCCC31EC3EF060087FE10 /* ASTextDebugOption.h */,
				CCCCCCC41EC3EF060087FE10 /* ASTextDebugOption.mm */,
				CCCCCCC51EC3EF060087FE10 /* ASTextInput.h */,
				CCCCCCC61EC3EF060087FE10 /* ASTextInput.mm */,
				CCCCCCC71EC3EF060087FE10 /* ASTextLayout.h */,
				CCCCCCC81EC3EF060087FE10 /* ASTextLayout.mm */,
				CCCCCCC91EC3EF060087FE10 /* ASTextLine.h */,
				CCCCCCCA1EC3EF060087FE10 /* ASTextLine.mm */,
			);
			path = Component;
			sourceTree = "<group>";
		};
		CCCCCCCB1EC3EF060087FE10 /* String */ = {
			isa = PBXGroup;
			children = (
				CCCCCCCC1EC3EF060087FE10 /* ASTextAttribute.h */,
				CCCCCCCD1EC3EF060087FE10 /* ASTextAttribute.mm */,
				CCCCCCCE1EC3EF060087FE10 /* ASTextRunDelegate.h */,
				CCCCCCCF1EC3EF060087FE10 /* ASTextRunDelegate.mm */,
			);
			path = String;
			sourceTree = "<group>";
		};
		CCCCCCD01EC3EF060087FE10 /* Utility */ = {
			isa = PBXGroup;
			children = (
				CCCCCCD11EC3EF060087FE10 /* ASTextUtilities.h */,
				CCCCCCD21EC3EF060087FE10 /* ASTextUtilities.mm */,
				CCCCCCE51EC3F0FC0087FE10 /* NSAttributedString+ASText.h */,
				CCCCCCE61EC3F0FC0087FE10 /* NSAttributedString+ASText.mm */,
				CCCCCCD31EC3EF060087FE10 /* NSParagraphStyle+ASText.h */,
				CCCCCCD41EC3EF060087FE10 /* NSParagraphStyle+ASText.mm */,
			);
			path = Utility;
			sourceTree = "<group>";
		};
		CCE04B1D1E313E99006AEBBB /* Collection Data Adapter */ = {
			isa = PBXGroup;
			children = (
				CCF92DCE1E315FC50019E9C6 /* IGListKit Support */,
				CCE04B1E1E313EA7006AEBBB /* ASSectionController.h */,
				CCE04B2B1E314A32006AEBBB /* ASSupplementaryNodeSource.h */,
			);
			name = "Collection Data Adapter";
			sourceTree = "<group>";
		};
		CCE04B2A1E313EDA006AEBBB /* Collection Data Adapter */ = {
			isa = PBXGroup;
			children = (
				CCBD05DF1E4147B000D18509 /* ASIGListAdapterBasedDataSource.h */,
				CCBD05DE1E4147B000D18509 /* ASIGListAdapterBasedDataSource.mm */,
			);
			name = "Collection Data Adapter";
			sourceTree = "<group>";
		};
		CCF92DCE1E315FC50019E9C6 /* IGListKit Support */ = {
			isa = PBXGroup;
			children = (
				CC034A111E649F1300626263 /* AsyncDisplayKit+IGListKitMethods.h */,
				CC034A121E649F1300626263 /* AsyncDisplayKit+IGListKitMethods.mm */,
				CCE04B201E313EB9006AEBBB /* IGListAdapter+AsyncDisplayKit.h */,
				CCE04B211E313EB9006AEBBB /* IGListAdapter+AsyncDisplayKit.mm */,
			);
			name = "IGListKit Support";
			sourceTree = "<group>";
		};
		DE89C1691DCEB9CC00D49D74 /* Debug */ = {
			isa = PBXGroup;
			children = (
				764D83D21C8EA515009B4FB8 /* AsyncDisplayKit+Debug.h */,
				764D83D31C8EA515009B4FB8 /* AsyncDisplayKit+Debug.mm */,
				CCA282B61E9EA8E40037E8B7 /* AsyncDisplayKit+Tips.h */,
				CCA282B71E9EA8E40037E8B7 /* AsyncDisplayKit+Tips.mm */,
			);
			path = Debug;
			sourceTree = "<group>";
		};
		E52F8AEE1EAE659600B5A912 /* Collection Layout */ = {
			isa = PBXGroup;
			children = (
				E5667E8B1F33871300FA6FC0 /* _ASCollectionGalleryLayoutInfo.h */,
				E5667E8D1F33872700FA6FC0 /* _ASCollectionGalleryLayoutInfo.mm */,
				E5775AFB1F13CE9F00CAC9BC /* _ASCollectionGalleryLayoutItem.h */,
				E5775AFD1F13CF7400CAC9BC /* _ASCollectionGalleryLayoutItem.mm */,
				E58E9E471E941DA5004CFC59 /* ASCollectionLayout.h */,
				E58E9E481E941DA5004CFC59 /* ASCollectionLayout.mm */,
				E5775B011F16759300CAC9BC /* ASCollectionLayoutCache.h */,
				E5775B031F16759F00CAC9BC /* ASCollectionLayoutCache.mm */,
				E5B5B9D01E9BAD9800A6B726 /* ASCollectionLayoutContext+Private.h */,
				E5855DEE1EBB4D83003639AE /* ASCollectionLayoutDefines.h */,
				E5855DED1EBB4D83003639AE /* ASCollectionLayoutDefines.mm */,
				E5775AFF1F13D25400CAC9BC /* ASCollectionLayoutState+Private.h */,
			);
			name = "Collection Layout";
			sourceTree = "<group>";
		};
		E5B077EB1E6843AF00C24B5B /* Collection Layout */ = {
			isa = PBXGroup;
			children = (
				E58E9E3D1E941D74004CFC59 /* ASCollectionFlowLayoutDelegate.h */,
				E58E9E3E1E941D74004CFC59 /* ASCollectionFlowLayoutDelegate.mm */,
				E5E2D72D1EA780C4005C24C6 /* ASCollectionGalleryLayoutDelegate.h */,
				E5E2D72F1EA780DF005C24C6 /* ASCollectionGalleryLayoutDelegate.mm */,
				E58E9E3F1E941D74004CFC59 /* ASCollectionLayoutContext.h */,
				E58E9E401E941D74004CFC59 /* ASCollectionLayoutContext.mm */,
				E58E9E411E941D74004CFC59 /* ASCollectionLayoutDelegate.h */,
				E5E281731E71C833006B67C2 /* ASCollectionLayoutState.h */,
				E5E281751E71C845006B67C2 /* ASCollectionLayoutState.mm */,
				E54E81FA1EB357BD00FFE8E1 /* ASPageTable.h */,
				E54E81FB1EB357BD00FFE8E1 /* ASPageTable.mm */,
			);
			name = "Collection Layout";
			sourceTree = "<group>";
		};
		FD40E2760492F0CAAEAD552D /* Pods */ = {
			isa = PBXGroup;
			children = (
				FB07EABBCF28656C6297BC2D /* Pods-AsyncDisplayKitTests.debug.xcconfig */,
				D3779BCFF841AD3EB56537ED /* Pods-AsyncDisplayKitTests.release.xcconfig */,
				BDC2D162BD55A807C1475DA5 /* Pods-AsyncDisplayKitTests.profile.xcconfig */,
			);
			name = Pods;
			sourceTree = "<group>";
		};
/* End PBXGroup section */

/* Begin PBXHeadersBuildPhase section */
		B35061D71B010EDF0018CF92 /* Headers */ = {
			isa = PBXHeadersBuildPhase;
			buildActionMask = 2147483647;
			files = (
				1A6C000D1FAB4E2100D05926 /* ASCornerLayoutSpec.h in Headers */,
				E54E00721F1D3828000B30D7 /* ASPagerNode+Beta.h in Headers */,
				E5B225281F1790D6001E1431 /* ASHashing.h in Headers */,
				CC034A131E649F1300626263 /* AsyncDisplayKit+IGListKitMethods.h in Headers */,
				693A1DCA1ECC944E00D0C9D2 /* IGListAdapter+AsyncDisplayKit.h in Headers */,
				E5E2D72E1EA780C4005C24C6 /* ASCollectionGalleryLayoutDelegate.h in Headers */,
				E58E9E461E941D74004CFC59 /* ASCollectionLayoutDelegate.h in Headers */,
				CCBDDD0520C62A2D00CBA922 /* ASMainThreadDeallocation.h in Headers */,
				CCAA0B7F206ADBF30057B336 /* ASRecursiveUnfairLock.h in Headers */,
				E5E281741E71C833006B67C2 /* ASCollectionLayoutState.h in Headers */,
				9D9AA56D21E2568500172C09 /* ASDisplayNode+LayoutSpec.h in Headers */,
				E5B077FF1E69F4EB00C24B5B /* ASElementMap.h in Headers */,
				CCCCCCE31EC3EF060087FE10 /* NSParagraphStyle+ASText.h in Headers */,
				E58E9E441E941D74004CFC59 /* ASCollectionLayoutContext.h in Headers */,
				E58E9E421E941D74004CFC59 /* ASCollectionFlowLayoutDelegate.h in Headers */,
				696F01EC1DD2AF450049FBD5 /* ASEventLog.h in Headers */,
				690C35641E055C7B00069B91 /* ASDimensionInternal.h in Headers */,
				3917EBD41E9C2FC400D04A01 /* _ASCollectionReusableView.h in Headers */,
				CC18248C200D49C800875940 /* ASTextNodeCommon.h in Headers */,
				698371DB1E4379CD00437585 /* ASNodeController+Beta.h in Headers */,
				6907C2581DC4ECFE00374C66 /* ASObjectDescriptionHelpers.h in Headers */,
				69E0E8A71D356C9400627613 /* ASEqualityHelpers.h in Headers */,
				698C8B621CAB49FC0052DC3F /* ASLayoutElementExtensibility.h in Headers */,
				69F10C871C84C35D0026140C /* ASRangeControllerUpdateRangeProtocol+Beta.h in Headers */,
				0FAFDF7520EC1C90003A51C0 /* ASLayout+IGListKit.h in Headers */,
				B350623C1B010EFD0018CF92 /* _ASAsyncTransaction.h in Headers */,
				68355B411CB57A6C001D4E68 /* ASImageContainerProtocolCategories.h in Headers */,
				7630FFA81C9E267E007A7C0E /* ASVideoNode.h in Headers */,
				B350623F1B010EFD0018CF92 /* _ASAsyncTransactionContainer.h in Headers */,
				B13CA1011C52004900E031AB /* ASCollectionNode+Beta.h in Headers */,
				68C215581DE10D330019C4BC /* ASCollectionViewLayoutInspector.h in Headers */,
				B35062411B010EFD0018CF92 /* _ASAsyncTransactionGroup.h in Headers */,
				B350620F1B010EFD0018CF92 /* _ASDisplayLayer.h in Headers */,
				CCCCCCD71EC3EF060087FE10 /* ASTextInput.h in Headers */,
				B35062111B010EFD0018CF92 /* _ASDisplayView.h in Headers */,
				9C55866C1BD54A3000B50E3A /* ASAsciiArtBoxCreator.h in Headers */,
				509E68611B3AEDA0009B9150 /* ASAbstractLayoutController.h in Headers */,
				CCA282B81E9EA8E40037E8B7 /* AsyncDisplayKit+Tips.h in Headers */,
				B35062571B010F070018CF92 /* ASAssert.h in Headers */,
				CCBBBF5D1EB161760069AA91 /* ASRangeManagingNode.h in Headers */,
				B35062581B010F070018CF92 /* ASAvailability.h in Headers */,
				9019FBBF1ED8061D00C45F72 /* ASYogaUtilities.h in Headers */,
				DE84918D1C8FFF2B003D89E9 /* ASRunLoopQueue.h in Headers */,
				CC0F88621E4281E200576FED /* ASSectionController.h in Headers */,
				CCB1F95C1EFB6350009C7475 /* ASSignpost.h in Headers */,
				A2763D7A1CBDD57D00A9ADBD /* ASPINRemoteImageDownloader.h in Headers */,
				C018DF21216BF26700181FDA /* ASAbstractLayoutController+FrameworkPrivate.h in Headers */,
				34EFC7611B701C9C00AD841F /* ASBackgroundLayoutSpec.h in Headers */,
				B35062591B010F070018CF92 /* ASBaseDefines.h in Headers */,
				B35062131B010EFD0018CF92 /* ASBasicImageDownloader.h in Headers */,
				B35062151B010EFD0018CF92 /* ASBatchContext.h in Headers */,
				B35061F31B010EFD0018CF92 /* ASCellNode.h in Headers */,
				34EFC7631B701CBF00AD841F /* ASCenterLayoutSpec.h in Headers */,
				CC55A7111E52A0F200594372 /* ASResponderChainEnumerator.h in Headers */,
				18C2ED7F1B9B7DE800F627B3 /* ASCollectionNode.h in Headers */,
				B35061F51B010EFD0018CF92 /* ASCollectionView.h in Headers */,
				ACE87A2C1D73696800D7FF06 /* ASSectionContext.h in Headers */,
				509E68631B3AEDB4009B9150 /* ASCollectionViewLayoutController.h in Headers */,
				B35061F71B010EFD0018CF92 /* ASCollectionViewProtocols.h in Headers */,
				68FC85E31CE29B7E00EDD713 /* ASTabBarController.h in Headers */,
				CC56013B1F06E9A700DC4FBE /* ASIntegerMap.h in Headers */,
				B35061FA1B010EFD0018CF92 /* ASControlNode+Subclasses.h in Headers */,
				E54E81FC1EB357BD00FFE8E1 /* ASPageTable.h in Headers */,
				CCF1FF5E20C4785000AAD8FC /* ASLocking.h in Headers */,
				B35061F81B010EFD0018CF92 /* ASControlNode.h in Headers */,
				B35062171B010EFD0018CF92 /* ASDataController.h in Headers */,
				34EFC75B1B701BAF00AD841F /* ASDimension.h in Headers */,
				68FC85EA1CE29C7D00EDD713 /* ASVisibilityProtocols.h in Headers */,
				CCCCCCD91EC3EF060087FE10 /* ASTextLayout.h in Headers */,
				A37320101C571B740011FC94 /* ASTextNode+Beta.h in Headers */,
				9C70F2061CDA4F0C007D6C76 /* ASTraitCollection.h in Headers */,
				CC6AA2DA1E9F03B900978E87 /* ASDisplayNode+Ancestry.h in Headers */,
				8021EC1D1D2B00B100799119 /* UIImage+ASConvenience.h in Headers */,
				B35061FD1B010EFD0018CF92 /* ASDisplayNode+Subclasses.h in Headers */,
				CCEDDDCD200C2CB900FFCD0A /* ASConfiguration.h in Headers */,
				B35061FB1B010EFD0018CF92 /* ASDisplayNode.h in Headers */,
				B35061FE1B010EFD0018CF92 /* ASDisplayNodeExtras.h in Headers */,
				CC0F88601E4280B800576FED /* _ASCollectionViewCell.h in Headers */,
				B35062001B010EFD0018CF92 /* ASEditableTextNode.h in Headers */,
				680346941CE4052A0009FEB4 /* ASNavigationController.h in Headers */,
				B350621B1B010EFD0018CF92 /* ASTableLayoutController.h in Headers */,
				B350621D1B010EFD0018CF92 /* ASHighlightOverlayLayer.h in Headers */,
				C78F7E2B1BF7809800CDEAFC /* ASTableNode.h in Headers */,
				7AB338671C55B3460055FDE8 /* ASRelativeLayoutSpec.h in Headers */,
				B35062021B010EFD0018CF92 /* ASImageNode.h in Headers */,
				B350621F1B010EFD0018CF92 /* ASImageProtocols.h in Headers */,
				34EFC75F1B701C8600AD841F /* ASInsetLayoutSpec.h in Headers */,
				CCEDDDCA200C2AC300FFCD0A /* ASConfigurationInternal.h in Headers */,
				34EFC7671B701CD900AD841F /* ASLayout.h in Headers */,
				DBDB83951C6E879900D0098C /* ASPagerFlowLayout.h in Headers */,
				34EFC7691B701CE100AD841F /* ASLayoutElement.h in Headers */,
				698DFF471E36B7E9002891F1 /* ASLayoutSpecUtilities.h in Headers */,
				9C70F20D1CDBE9CB007D6C76 /* ASDefaultPlayButton.h in Headers */,
				CCCCCCD51EC3EF060087FE10 /* ASTextDebugOption.h in Headers */,
				CC034A091E60BEB400626263 /* ASDisplayNode+Convenience.h in Headers */,
				254C6B7E1BF94DF4003EC431 /* ASTextKitTailTruncater.h in Headers */,
				B35062491B010EFD0018CF92 /* _ASCoreAnimationExtras.h in Headers */,
				683F563720E409D700CEB7A3 /* ASDisplayNode+InterfaceState.h in Headers */,
				690BC8C120F6D3490052A434 /* ASDisplayNodeCornerLayerDelegate.h in Headers */,
				68EE0DBE1C1B4ED300BA1B99 /* ASMainSerialQueue.h in Headers */,
				CCCCCCE11EC3EF060087FE10 /* ASTextUtilities.h in Headers */,
				B350624B1B010EFD0018CF92 /* _ASPendingState.h in Headers */,
				CCDC9B4D200991D10063C1F8 /* ASGraphicsContext.h in Headers */,
				E5C347B11ECB3D9200EC4BE4 /* ASBatchFetchingDelegate.h in Headers */,
				CC54A81C1D70079800296A24 /* ASDispatch.h in Headers */,
				B350624D1B010EFD0018CF92 /* _ASScopeTimer.h in Headers */,
				CC0F88631E4281E700576FED /* ASSupplementaryNodeSource.h in Headers */,
				254C6B771BF94DF4003EC431 /* ASTextKitAttributes.h in Headers */,
				254C6B7D1BF94DF4003EC431 /* ASTextKitShadower.h in Headers */,
				690ED58E1E36BCA6000627C0 /* ASLayoutElementStylePrivate.h in Headers */,
				CC55A70D1E529FA200594372 /* UIResponder+AsyncDisplayKit.h in Headers */,
				254C6B731BF94DF4003EC431 /* ASTextKitCoreTextAdditions.h in Headers */,
				254C6B7A1BF94DF4003EC431 /* ASTextKitRenderer.h in Headers */,
				69CB62AC1CB8165900024920 /* _ASDisplayViewAccessiblity.h in Headers */,
				254C6B7C1BF94DF4003EC431 /* ASTextKitRenderer+TextChecking.h in Headers */,
				68AF37DB1CBEF4D80077BF76 /* ASImageNode+AnimatedImagePrivate.h in Headers */,
				CCCCCCDD1EC3EF060087FE10 /* ASTextAttribute.h in Headers */,
				B35062461B010EFD0018CF92 /* ASBasicImageDownloaderInternal.h in Headers */,
				044285081BAA63FE00D16268 /* ASBatchFetching.h in Headers */,
				AC026B701BD57DBF00BBC17E /* _ASHierarchyChangeSet.h in Headers */,
				CC87BB951DA8193C0090E380 /* ASCellNode+Internal.h in Headers */,
				E5775B021F16759300CAC9BC /* ASCollectionLayoutCache.h in Headers */,
				E5775B001F13D25400CAC9BC /* ASCollectionLayoutState+Private.h in Headers */,
				E5667E8C1F33871300FA6FC0 /* _ASCollectionGalleryLayoutInfo.h in Headers */,
				E5775AFC1F13CE9F00CAC9BC /* _ASCollectionGalleryLayoutItem.h in Headers */,
				E5855DF01EBB4D83003639AE /* ASCollectionLayoutDefines.h in Headers */,
				E5B5B9D11E9BAD9800A6B726 /* ASCollectionLayoutContext+Private.h in Headers */,
				9C8898BD1C738BB800D6B02E /* ASTextKitFontSizeAdjuster.h in Headers */,
				254C6B791BF94DF4003EC431 /* ASTextKitEntityAttribute.h in Headers */,
				CC3B20841C3F76D600798563 /* ASPendingStateController.h in Headers */,
				DE6EA3231C14000600183B10 /* ASDisplayNode+FrameworkPrivate.h in Headers */,
				9C70F20F1CDBE9FF007D6C76 /* ASLayoutManager.h in Headers */,
				6947B0C31E36B5040007C478 /* ASStackPositionedLayout.h in Headers */,
				DBABFAFC1C6A8D2F0039EA4A /* _ASTransitionContext.h in Headers */,
				FA4FAF15200A850200E735BD /* ASControlNode+Private.h in Headers */,
				B350624F1B010EFD0018CF92 /* ASDisplayNode+DebugTiming.h in Headers */,
				CC57EAF71E3939350034C595 /* ASCollectionView+Undeprecated.h in Headers */,
				B35062521B010EFD0018CF92 /* ASDisplayNodeInternal.h in Headers */,
				AC7A2C181BDE11DF0093FE1A /* ASTableViewInternal.h in Headers */,
				B35062531B010EFD0018CF92 /* ASImageNode+CGExtras.h in Headers */,
				E58E9E491E941DA5004CFC59 /* ASCollectionLayout.h in Headers */,
				254C6B7F1BF94DF4003EC431 /* ASTextKitTruncating.h in Headers */,
				9D9AA56B21E254B800172C09 /* ASDisplayNode+Yoga.h in Headers */,
				CC58AA4B1E398E1D002C8CB4 /* ASBlockTypes.h in Headers */,
				CCA282BC1E9EABDD0037E8B7 /* ASTipProvider.h in Headers */,
				6977965F1D8AC8D3007E93D7 /* ASLayoutSpec+Subclasses.h in Headers */,
				692BE8D71E36B65B00C86D87 /* ASLayoutSpecPrivate.h in Headers */,
				34EFC75D1B701BE900AD841F /* ASInternalHelpers.h in Headers */,
				DEC146B71C37A16A004A0EE7 /* ASCollectionInternal.h in Headers */,
				68B8A4E21CBDB958007E4543 /* ASWeakProxy.h in Headers */,
				9F98C0271DBE29FC00476D92 /* ASControlTargetAction.h in Headers */,
				CC84C7F220474C5300A3851B /* ASCGImageBuffer.h in Headers */,
				695943401D70815300B0EE1F /* ASDisplayNodeLayout.h in Headers */,
				0442850E1BAA64EC00D16268 /* ASTwoDimensionalArrayUtils.h in Headers */,
				DE8BEAC21C2DF3FC00D57C12 /* ASDelegateProxy.h in Headers */,
				B350623E1B010EFD0018CF92 /* _ASAsyncTransactionContainer+Private.h in Headers */,
				AC6145411D8AFAE8003D62A2 /* ASSection.h in Headers */,
				8BBBAB8C1CEBAF1700107FC6 /* ASDefaultPlaybackButton.h in Headers */,
				254C6B741BF94DF4003EC431 /* ASTextNodeWordKerner.h in Headers */,
				698DFF441E36B6C9002891F1 /* ASStackLayoutSpecUtilities.h in Headers */,
				CCF18FF41D2575E300DF5895 /* NSIndexSet+ASHelpers.h in Headers */,
				83A7D95C1D44548100BF333E /* ASWeakMap.h in Headers */,
				E5711A2C1C840C81009619D4 /* ASCollectionElement.h in Headers */,
				6947B0BE1E36B4E30007C478 /* ASStackUnpositionedLayout.h in Headers */,
				CC4C2A771D88E3BF0039ACAB /* ASTraceEvent.h in Headers */,
				254C6B7B1BF94DF4003EC431 /* ASTextKitRenderer+Positioning.h in Headers */,
				DE4843DC1C93EAC100A1F33B /* ASLayoutTransition.h in Headers */,
				CC57EAF81E3939450034C595 /* ASTableView+Undeprecated.h in Headers */,
				254C6B781BF94DF4003EC431 /* ASTextKitContext.h in Headers */,
				CCED5E412020D49D00395C40 /* ASNetworkImageLoadInfo+Private.h in Headers */,
				9CDC18CD1B910E12004965E2 /* ASLayoutElementPrivate.h in Headers */,
				B35062201B010EFD0018CF92 /* ASLayoutController.h in Headers */,
				B35062211B010EFD0018CF92 /* ASLayoutRangeType.h in Headers */,
				CC2F65EE1E5FFB1600DA57C9 /* ASMutableElementMap.h in Headers */,
				34EFC76A1B701CE600AD841F /* ASLayoutSpec.h in Headers */,
				CCA282D01E9EBF6C0037E8B7 /* ASTipsWindow.h in Headers */,
				B350625C1B010F070018CF92 /* ASLog.h in Headers */,
				CC3B208A1C3F7A5400798563 /* ASWeakSet.h in Headers */,
				B35062041B010EFD0018CF92 /* ASMultiplexImageNode.h in Headers */,
				DECBD6E81BE56E1900CF4905 /* ASButtonNode.h in Headers */,
				B35062241B010EFD0018CF92 /* ASMutableAttributedStringBuilder.h in Headers */,
				B13CA0F81C519EBA00E031AB /* ASCollectionViewLayoutFacilitatorProtocol.h in Headers */,
				909C4C751F09C98B00D6B76F /* ASTextNode2.h in Headers */,
				B35062061B010EFD0018CF92 /* ASNetworkImageNode.h in Headers */,
				CCA282C81E9EB64B0037E8B7 /* ASDisplayNodeTipState.h in Headers */,
				34EFC76C1B701CED00AD841F /* ASOverlayLayoutSpec.h in Headers */,
				B35062261B010EFD0018CF92 /* ASRangeController.h in Headers */,
				34EFC76E1B701CF400AD841F /* ASRatioLayoutSpec.h in Headers */,
				DB55C2671C641AE4004EDCF5 /* ASContextTransitioning.h in Headers */,
				CCA282C41E9EAE630037E8B7 /* ASLayerBackingTipProvider.h in Headers */,
				CCEDDDCF200C42A200FFCD0A /* ASConfigurationDelegate.h in Headers */,
				E5C347B31ECB40AA00EC4BE4 /* ASTableNode+Beta.h in Headers */,
				6900C5F41E8072DA00BCD75C /* ASImageNode+Private.h in Headers */,
				68B0277B1C1A79D60041016B /* ASDisplayNode+Beta.h in Headers */,
				B350622D1B010EFD0018CF92 /* ASScrollDirection.h in Headers */,
				254C6B751BF94DF4003EC431 /* ASTextKitComponents.h in Headers */,
				B35062081B010EFD0018CF92 /* ASScrollNode.h in Headers */,
				CCA282CC1E9EB73E0037E8B7 /* ASTipNode.h in Headers */,
				25E327571C16819500A2170C /* ASPagerNode.h in Headers */,
				CCCCCCDB1EC3EF060087FE10 /* ASTextLine.h in Headers */,
				9C70F20E1CDBE9E5007D6C76 /* NSArray+Diffing.h in Headers */,
				CCCCCCE71EC3F0FC0087FE10 /* NSAttributedString+ASText.h in Headers */,
				CC35CEC320DD7F600006448D /* ASCollections.h in Headers */,
				CC7AF196200D9BD500A21BDE /* ASExperimentalFeatures.h in Headers */,
				CCCCCCDF1EC3EF060087FE10 /* ASTextRunDelegate.h in Headers */,
				9C49C3701B853961000B0DD5 /* ASStackLayoutElement.h in Headers */,
				34EFC7701B701CFA00AD841F /* ASStackLayoutDefines.h in Headers */,
				CC0F885C1E42807F00576FED /* ASCollectionViewFlowLayoutInspector.h in Headers */,
				764D83D51C8EA515009B4FB8 /* AsyncDisplayKit+Debug.h in Headers */,
				CC7FD9E21BB603FF005CCB2B /* ASPhotosFrameworkImageRequest.h in Headers */,
				254C6B761BF94DF4003EC431 /* ASTextNodeTypes.h in Headers */,
				CCA282B41E9EA7310037E8B7 /* ASTipsController.h in Headers */,
				34EFC7711B701CFF00AD841F /* ASStackLayoutSpec.h in Headers */,
				CCA282C01E9EAE010037E8B7 /* ASTip.h in Headers */,
				2767E9411BB19BD600EA9B77 /* ASViewController.h in Headers */,
				92DD2FE81BF4D0A80074C9DD /* ASMapNode.h in Headers */,
				9C6BB3B31B8CC9C200F13F52 /* ASAbsoluteLayoutElement.h in Headers */,
				34EFC7731B701D0700AD841F /* ASAbsoluteLayoutSpec.h in Headers */,
				B350620A1B010EFD0018CF92 /* ASTableView.h in Headers */,
				B350620C1B010EFD0018CF92 /* ASTableViewProtocols.h in Headers */,
				B350620D1B010EFD0018CF92 /* ASTextNode.h in Headers */,
				B35062391B010EFD0018CF92 /* ASThread.h in Headers */,
				2C107F5B1BA9F54500F13DE5 /* AsyncDisplayKit.h in Headers */,
				509E68651B3AEDC5009B9150 /* CoreGraphics+ASConvenience.h in Headers */,
				CCED5E3E2020D36800395C40 /* ASNetworkImageLoadInfo.h in Headers */,
				B350623A1B010EFD0018CF92 /* NSMutableAttributedString+TextKitAdditions.h in Headers */,
				044284FF1BAA3BD600D16268 /* UICollectionViewLayout+ASConvenience.h in Headers */,
				B35062431B010EFD0018CF92 /* UIView+ASConvenience.h in Headers */,
				8BDA5FC71CDBDF91007D13B2 /* ASVideoPlayerNode.h in Headers */,
			);
			runOnlyForDeploymentPostprocessing = 0;
		};
/* End PBXHeadersBuildPhase section */

/* Begin PBXNativeTarget section */
		057D02BE1AC0A66700C7AC3C /* AsyncDisplayKitTestHost */ = {
			isa = PBXNativeTarget;
			buildConfigurationList = 057D02E31AC0A66800C7AC3C /* Build configuration list for PBXNativeTarget "AsyncDisplayKitTestHost" */;
			buildPhases = (
				057D02BB1AC0A66700C7AC3C /* Sources */,
				057D02BC1AC0A66700C7AC3C /* Frameworks */,
				057D02BD1AC0A66700C7AC3C /* Resources */,
			);
			buildRules = (
			);
			dependencies = (
			);
			name = AsyncDisplayKitTestHost;
			productName = AsyncDisplayKitTestHost;
			productReference = 057D02BF1AC0A66700C7AC3C /* AsyncDisplayKitTestHost.app */;
			productType = "com.apple.product-type.application";
		};
		058D09BB195D04C000B7D73C /* AsyncDisplayKitTests */ = {
			isa = PBXNativeTarget;
			buildConfigurationList = 058D09D2195D04C000B7D73C /* Build configuration list for PBXNativeTarget "AsyncDisplayKitTests" */;
			buildPhases = (
				2E61B6A0DB0F436A9DDBE86F /* [CP] Check Pods Manifest.lock */,
				058D09B8195D04C000B7D73C /* Sources */,
				058D09B9195D04C000B7D73C /* Frameworks */,
				058D09BA195D04C000B7D73C /* Resources */,
			);
			buildRules = (
			);
			dependencies = (
				057D02E61AC0A67000C7AC3C /* PBXTargetDependency */,
			);
			name = AsyncDisplayKitTests;
			productName = AsyncDisplayKitTests;
			productReference = 058D09BC195D04C000B7D73C /* AsyncDisplayKitTests.xctest */;
			productType = "com.apple.product-type.bundle.unit-test";
		};
		B35061D91B010EDF0018CF92 /* AsyncDisplayKit */ = {
			isa = PBXNativeTarget;
			buildConfigurationList = B35061ED1B010EDF0018CF92 /* Build configuration list for PBXNativeTarget "AsyncDisplayKit" */;
			buildPhases = (
				B35061D51B010EDF0018CF92 /* Sources */,
				B35061D61B010EDF0018CF92 /* Frameworks */,
				B35061D71B010EDF0018CF92 /* Headers */,
				B35061D81B010EDF0018CF92 /* Resources */,
			);
			buildRules = (
			);
			dependencies = (
			);
			name = AsyncDisplayKit;
			productName = AsyncDisplayKit;
			productReference = B35061DA1B010EDF0018CF92 /* AsyncDisplayKit.framework */;
			productType = "com.apple.product-type.framework";
		};
/* End PBXNativeTarget section */

/* Begin PBXProject section */
		058D09A4195D04C000B7D73C /* Project object */ = {
			isa = PBXProject;
			attributes = {
				CLASSPREFIX = AS;
				LastUpgradeCheck = 0940;
				ORGANIZATIONNAME = Pinterest;
				TargetAttributes = {
					057D02BE1AC0A66700C7AC3C = {
						CreatedOnToolsVersion = 6.2;
					};
					058D09BB195D04C000B7D73C = {
						TestTargetID = 057D02BE1AC0A66700C7AC3C;
					};
					B35061D91B010EDF0018CF92 = {
						CreatedOnToolsVersion = 6.3.1;
						DevelopmentTeam = X834Q8SBVP;
						DevelopmentTeamName = "TELEGRAM MESSENGER LLP";
						ProvisioningStyle = Manual;
					};
				};
			};
			buildConfigurationList = 058D09A7195D04C000B7D73C /* Build configuration list for PBXProject "AsyncDisplayKit" */;
			compatibilityVersion = "Xcode 6.3";
			developmentRegion = English;
			hasScannedForEncodings = 0;
			knownRegions = (
				en,
				Base,
			);
			mainGroup = 058D09A3195D04C000B7D73C;
			productRefGroup = 058D09AD195D04C000B7D73C /* Products */;
			projectDirPath = "";
			projectRoot = "";
			targets = (
				B35061D91B010EDF0018CF92 /* AsyncDisplayKit */,
				058D09BB195D04C000B7D73C /* AsyncDisplayKitTests */,
				057D02BE1AC0A66700C7AC3C /* AsyncDisplayKitTestHost */,
			);
		};
/* End PBXProject section */

/* Begin PBXResourcesBuildPhase section */
		057D02BD1AC0A66700C7AC3C /* Resources */ = {
			isa = PBXResourcesBuildPhase;
			buildActionMask = 2147483647;
			files = (
				692510141E74FB44003F2DD0 /* Default-568h@2x.png in Resources */,
			);
			runOnlyForDeploymentPostprocessing = 0;
		};
		058D09BA195D04C000B7D73C /* Resources */ = {
			isa = PBXResourcesBuildPhase;
			buildActionMask = 2147483647;
			files = (
				CC0F886C1E4286FA00576FED /* ReferenceImages_64 in Resources */,
				CC0F886D1E4286FA00576FED /* ReferenceImages_iOS_10 in Resources */,
				052EE06B1A15A0D8002C6279 /* TestResources in Resources */,
				058D09CA195D04C000B7D73C /* InfoPlist.strings in Resources */,
			);
			runOnlyForDeploymentPostprocessing = 0;
		};
		B35061D81B010EDF0018CF92 /* Resources */ = {
			isa = PBXResourcesBuildPhase;
			buildActionMask = 2147483647;
			files = (
				CC224E962066CA6D00BBA57F /* configuration.json in Resources */,
			);
			runOnlyForDeploymentPostprocessing = 0;
		};
/* End PBXResourcesBuildPhase section */

/* Begin PBXShellScriptBuildPhase section */
		2E61B6A0DB0F436A9DDBE86F /* [CP] Check Pods Manifest.lock */ = {
			isa = PBXShellScriptBuildPhase;
			buildActionMask = 2147483647;
			files = (
			);
			inputPaths = (
				"${PODS_PODFILE_DIR_PATH}/Podfile.lock",
				"${PODS_ROOT}/Manifest.lock",
			);
			name = "[CP] Check Pods Manifest.lock";
			outputPaths = (
				"$(DERIVED_FILE_DIR)/Pods-AsyncDisplayKitTests-checkManifestLockResult.txt",
			);
			runOnlyForDeploymentPostprocessing = 0;
			shellPath = /bin/sh;
			shellScript = "diff \"${PODS_PODFILE_DIR_PATH}/Podfile.lock\" \"${PODS_ROOT}/Manifest.lock\" > /dev/null\nif [ $? != 0 ] ; then\n    # print error to STDERR\n    echo \"error: The sandbox is not in sync with the Podfile.lock. Run 'pod install' or update your CocoaPods installation.\" >&2\n    exit 1\nfi\n# This output is used by Xcode 'outputs' to avoid re-running this script phase.\necho \"SUCCESS\" > \"${SCRIPT_OUTPUT_FILE_0}\"\n";
			showEnvVarsInLog = 0;
		};
/* End PBXShellScriptBuildPhase section */

/* Begin PBXSourcesBuildPhase section */
		057D02BB1AC0A66700C7AC3C /* Sources */ = {
			isa = PBXSourcesBuildPhase;
			buildActionMask = 2147483647;
			files = (
				057D02C71AC0A66700C7AC3C /* AppDelegate.mm in Sources */,
				057D02C41AC0A66700C7AC3C /* main.mm in Sources */,
			);
			runOnlyForDeploymentPostprocessing = 0;
		};
		058D09B8195D04C000B7D73C /* Sources */ = {
			isa = PBXSourcesBuildPhase;
			buildActionMask = 2147483647;
			files = (
				CCEDDDD9200C518800FFCD0A /* ASConfigurationTests.mm in Sources */,
				AE440175210FB7CF00B36DA2 /* ASTextKitFontSizeAdjusterTests.mm in Sources */,
				E51B78BF1F028ABF00E32604 /* ASLayoutFlatteningTests.mm in Sources */,
				29CDC2E21AAE70D000833CA4 /* ASBasicImageDownloaderContextTests.mm in Sources */,
				CC583AD71EF9BDC100134156 /* NSInvocation+ASTestHelpers.mm in Sources */,
				CC051F1F1D7A286A006434CB /* ASCALayerTests.mm in Sources */,
				242995D31B29743C00090100 /* ASBasicImageDownloaderTests.mm in Sources */,
				296A0A351A951ABF005ACEAA /* ASBatchFetchingTests.mm in Sources */,
				ACF6ED5C1B178DC700DA7C62 /* ASCenterLayoutSpecSnapshotTests.mm in Sources */,
				9F06E5CD1B4CAF4200F015D8 /* ASCollectionViewTests.mm in Sources */,
				2911485C1A77147A005D0878 /* ASControlNodeTests.mm in Sources */,
				CC3B208E1C3F7D0A00798563 /* ASWeakSetTests.mm in Sources */,
				F711994E1D20C21100568860 /* ASDisplayNodeExtrasTests.mm in Sources */,
				BB5FC3CE1F9BA689007F191E /* ASNavigationControllerTests.mm in Sources */,
				ACF6ED5D1B178DC700DA7C62 /* ASDimensionTests.mm in Sources */,
				BB5FC3D11F9C9389007F191E /* ASTabBarControllerTests.mm in Sources */,
				695BE2551DC1245C008E6EA5 /* ASWrapperSpecSnapshotTests.mm in Sources */,
				CCA221D31D6FA7EF00AF6A0F /* ASViewControllerTests.mm in Sources */,
				058D0A38195D057000B7D73C /* ASDisplayLayerTests.mm in Sources */,
				2538B6F31BC5D2A2003CA0B4 /* ASCollectionViewFlowLayoutInspectorTests.mm in Sources */,
				CC583AD61EF9BDBE00134156 /* ASTestCase.mm in Sources */,
				058D0A39195D057000B7D73C /* ASDisplayNodeAppearanceTests.mm in Sources */,
				CCB2F34D1D63CCC6004E6DE9 /* ASDisplayNodeSnapshotTests.mm in Sources */,
				AE6987C11DD04E1000B9E458 /* ASPagerNodeTests.mm in Sources */,
				058D0A3A195D057000B7D73C /* ASDisplayNodeTests.mm in Sources */,
				9644CFE02193777C00213478 /* ASThrashUtility.m in Sources */,
				696FCB311D6E46050093471E /* ASBackgroundLayoutSpecSnapshotTests.mm in Sources */,
				CC583AD81EF9BDC300134156 /* OCMockObject+ASAdditions.mm in Sources */,
				69FEE53D1D95A9AF0086F066 /* ASLayoutElementStyleTests.mm in Sources */,
				4E9127691F64157600499623 /* ASRunLoopQueueTests.mm in Sources */,
				CC4981B31D1A02BE004E13CC /* ASTableViewThrashTests.mm in Sources */,
				CC54A81E1D7008B300296A24 /* ASDispatchTests.mm in Sources */,
				F3F698D2211CAD4600800CB1 /* ASDisplayViewAccessibilityTests.mm in Sources */,
				CCE4F9B31F0D60AC00062E4E /* ASIntegerMapTests.mm in Sources */,
				058D0A3B195D057000B7D73C /* ASDisplayNodeTestsHelper.mm in Sources */,
				83A7D95E1D446A6E00BF333E /* ASWeakMapTests.mm in Sources */,
				056D21551ABCEF50001107EF /* ASImageNodeSnapshotTests.mm in Sources */,
				AC026B581BD3F61800BBC17E /* ASAbsoluteLayoutSpecSnapshotTests.mm in Sources */,
				ACF6ED5E1B178DC700DA7C62 /* ASInsetLayoutSpecSnapshotTests.mm in Sources */,
				ACF6ED601B178DC700DA7C62 /* ASLayoutSpecSnapshotTestsHelper.mm in Sources */,
				CC7FD9E11BB5F750005CCB2B /* ASPhotosFrameworkImageRequestTests.mm in Sources */,
				052EE0661A159FEF002C6279 /* ASMultiplexImageNodeTests.mm in Sources */,
				058D0A3C195D057000B7D73C /* ASMutableAttributedStringBuilderTests.mm in Sources */,
				F325E48C21745F9E00AC93A4 /* ASButtonNodeTests.mm in Sources */,
				9692B4FF219E12370060C2C3 /* ASCollectionViewThrashTests.mm in Sources */,
				E586F96C1F9F9E2900ECE00E /* ASScrollNodeTests.mm in Sources */,
				CC8B05D81D73979700F54286 /* ASTextNodePerformanceTests.mm in Sources */,
				CC583AD91EF9BDC600134156 /* ASDisplayNode+OCMock.mm in Sources */,
				697B315A1CFE4B410049936F /* ASEditableTextNodeTests.mm in Sources */,
				ACF6ED611B178DC700DA7C62 /* ASOverlayLayoutSpecSnapshotTests.mm in Sources */,
				CC8B05D61D73836400F54286 /* ASPerformanceTestContext.mm in Sources */,
				CC0AEEA41D66316E005D1C78 /* ASUICollectionViewTests.mm in Sources */,
				CCE4F9B51F0DA4F300062E4E /* ASLayoutEngineTests.mm in Sources */,
				69B225671D72535E00B25B22 /* ASDisplayNodeLayoutTests.mm in Sources */,
				C057D9BD20B5453D00FC9112 /* ASTextNode2SnapshotTests.mm in Sources */,
				ACF6ED621B178DC700DA7C62 /* ASRatioLayoutSpecSnapshotTests.mm in Sources */,
				7AB338691C55B97B0055FDE8 /* ASRelativeLayoutSpecSnapshotTests.mm in Sources */,
				CCDD148B1EEDCD9D0020834E /* ASCollectionModernDataSourceTests.mm in Sources */,
				1A6C00111FAB4EDD00D05926 /* ASCornerLayoutSpecSnapshotTests.mm in Sources */,
				254C6B541BF8FF2A003EC431 /* ASTextKitTests.mm in Sources */,
				05EA6FE71AC0966E00E35788 /* ASSnapshotTestCase.mm in Sources */,
				CC35CEC620DD87280006448D /* ASCollectionsTests.mm in Sources */,
				ACF6ED631B178DC700DA7C62 /* ASStackLayoutSpecSnapshotTests.mm in Sources */,
				CCE4F9BA1F0DBB5000062E4E /* ASLayoutTestNode.mm in Sources */,
				CCAA0B82206ADECB0057B336 /* ASRecursiveUnfairLockTests.mm in Sources */,
				81E95C141D62639600336598 /* ASTextNodeSnapshotTests.mm in Sources */,
				3C9C128519E616EF00E942A0 /* ASTableViewTests.mm in Sources */,
				AEEC47E41C21D3D200EC1693 /* ASVideoNodeTests.mm in Sources */,
				254C6B521BF8FE6D003EC431 /* ASTextKitTruncationTests.mm in Sources */,
				F325E490217460B100AC93A4 /* ASTextNode2Tests.mm in Sources */,
				058D0A3D195D057000B7D73C /* ASTextKitCoreTextAdditionsTests.mm in Sources */,
				CC3B20901C3F892D00798563 /* ASBridgedPropertiesTests.mm in Sources */,
				CCE4F9BE1F0ECE5200062E4E /* ASTLayoutFixture.mm in Sources */,
				058D0A40195D057000B7D73C /* ASTextNodeTests.mm in Sources */,
				DBC453221C5FD97200B16017 /* ASDisplayNodeImplicitHierarchyTests.mm in Sources */,
				058D0A41195D057000B7D73C /* ASTextNodeWordKernerTests.mm in Sources */,
				DBC452DE1C5C6A6A00B16017 /* ArrayDiffingTests.mm in Sources */,
				CC11F97A1DB181180024D77B /* ASNetworkImageNodeTests.mm in Sources */,
			);
			runOnlyForDeploymentPostprocessing = 0;
		};
		B35061D51B010EDF0018CF92 /* Sources */ = {
			isa = PBXSourcesBuildPhase;
			buildActionMask = 2147483647;
			files = (
				E5B225291F1790EE001E1431 /* ASHashing.mm in Sources */,
				DEB8ED7C1DD003D300DBDE55 /* ASLayoutTransition.mm in Sources */,
				CCA5F62E1EECC2A80060C137 /* ASAssert.mm in Sources */,
				9F98C0261DBE29E000476D92 /* ASControlTargetAction.mm in Sources */,
				9C70F2091CDABA36007D6C76 /* ASViewController.mm in Sources */,
				3917EBD51E9C2FC400D04A01 /* _ASCollectionReusableView.mm in Sources */,
				CCA282D11E9EBF6C0037E8B7 /* ASTipsWindow.mm in Sources */,
				CCCCCCE41EC3EF060087FE10 /* NSParagraphStyle+ASText.mm in Sources */,
				8BBBAB8D1CEBAF1E00107FC6 /* ASDefaultPlaybackButton.mm in Sources */,
				B30BF6541C59D889004FCD53 /* ASLayoutManager.mm in Sources */,
				92DD2FE71BF4D0850074C9DD /* ASMapNode.mm in Sources */,
				CCA282B91E9EA8E40037E8B7 /* AsyncDisplayKit+Tips.mm in Sources */,
				636EA1A51C7FF4EF00EE152F /* ASDefaultPlayButton.mm in Sources */,
				B350623D1B010EFD0018CF92 /* _ASAsyncTransaction.mm in Sources */,
				6947B0C51E36B5040007C478 /* ASStackPositionedLayout.mm in Sources */,
				B35062401B010EFD0018CF92 /* _ASAsyncTransactionContainer.mm in Sources */,
				AC026B721BD57DBF00BBC17E /* _ASHierarchyChangeSet.mm in Sources */,
				B35062421B010EFD0018CF92 /* _ASAsyncTransactionGroup.mm in Sources */,
				CCA282BD1E9EABDD0037E8B7 /* ASTipProvider.mm in Sources */,
				9019FBC01ED8061D00C45F72 /* ASYogaUtilities.mm in Sources */,
				B350624A1B010EFD0018CF92 /* _ASCoreAnimationExtras.mm in Sources */,
				68EE0DC01C1B4ED300BA1B99 /* ASMainSerialQueue.mm in Sources */,
				B35062101B010EFD0018CF92 /* _ASDisplayLayer.mm in Sources */,
				9C55866B1BD54A1900B50E3A /* ASAsciiArtBoxCreator.mm in Sources */,
				B35062121B010EFD0018CF92 /* _ASDisplayView.mm in Sources */,
				DEFAD8131CC48914000527C4 /* ASVideoNode.mm in Sources */,
				CCA282C11E9EAE010037E8B7 /* ASTip.mm in Sources */,
				B350624C1B010EFD0018CF92 /* _ASPendingState.mm in Sources */,
				698371DC1E4379CD00437585 /* ASNodeController+Beta.mm in Sources */,
				CC6AA2DB1E9F03B900978E87 /* ASDisplayNode+Ancestry.mm in Sources */,
				509E68621B3AEDA5009B9150 /* ASAbstractLayoutController.mm in Sources */,
				254C6B861BF94F8A003EC431 /* ASTextKitContext.mm in Sources */,
				DBDB83971C6E879900D0098C /* ASPagerFlowLayout.mm in Sources */,
				E5B078001E69F4EB00C24B5B /* ASElementMap.mm in Sources */,
				9C8898BC1C738BA800D6B02E /* ASTextKitFontSizeAdjuster.mm in Sources */,
				690ED59B1E36D118000627C0 /* ASImageNode+tvOS.mm in Sources */,
				0FAFDF7620EC1C90003A51C0 /* ASLayout+IGListKit.mm in Sources */,
				CCDC9B4E200991D10063C1F8 /* ASGraphicsContext.mm in Sources */,
				CCCCCCD81EC3EF060087FE10 /* ASTextInput.mm in Sources */,
				34EFC7621B701CA400AD841F /* ASBackgroundLayoutSpec.mm in Sources */,
				9D9AA56921E23EE200172C09 /* ASDisplayNode+LayoutSpec.mm in Sources */,
				DE8BEAC41C2DF3FC00D57C12 /* ASDelegateProxy.mm in Sources */,
				B35062141B010EFD0018CF92 /* ASBasicImageDownloader.mm in Sources */,
				B35062161B010EFD0018CF92 /* ASBatchContext.mm in Sources */,
				AC47D9421B3B891B00AAEE9D /* ASCellNode.mm in Sources */,
				E58E9E451E941D74004CFC59 /* ASCollectionLayoutContext.mm in Sources */,
				34EFC7641B701CC600AD841F /* ASCenterLayoutSpec.mm in Sources */,
				18C2ED831B9B7DE800F627B3 /* ASCollectionNode.mm in Sources */,
				E55D86331CA8A14000A0C26F /* ASLayoutElement.mm in Sources */,
				68FC85EC1CE29C7D00EDD713 /* ASVisibilityProtocols.mm in Sources */,
				CC55A7121E52A0F200594372 /* ASResponderChainEnumerator.mm in Sources */,
				CCED5E3F2020D36800395C40 /* ASNetworkImageLoadInfo.mm in Sources */,
				68B8A4E41CBDB958007E4543 /* ASWeakProxy.mm in Sources */,
				E5775B041F16759F00CAC9BC /* ASCollectionLayoutCache.mm in Sources */,
				9C70F20A1CDBE949007D6C76 /* ASTableNode.mm in Sources */,
				69CB62AE1CB8165900024920 /* _ASDisplayViewAccessiblity.mm in Sources */,
				B35061F61B010EFD0018CF92 /* ASCollectionView.mm in Sources */,
				CCA282C51E9EAE630037E8B7 /* ASLayerBackingTipProvider.mm in Sources */,
				509E68641B3AEDB7009B9150 /* ASCollectionViewLayoutController.mm in Sources */,
				B35061F91B010EFD0018CF92 /* ASControlNode.mm in Sources */,
				8021EC1F1D2B00B100799119 /* UIImage+ASConvenience.mm in Sources */,
				CCAA0B80206ADBF30057B336 /* ASRecursiveUnfairLock.mm in Sources */,
				CCBDDD0620C62A2D00CBA922 /* ASMainThreadDeallocation.mm in Sources */,
				B35062181B010EFD0018CF92 /* ASDataController.mm in Sources */,
				CCB1F95A1EFB60A5009C7475 /* ASLog.mm in Sources */,
				767E7F8E1C90191D0066C000 /* AsyncDisplayKit+Debug.mm in Sources */,
				CCEDDDCB200C2AC300FFCD0A /* ASConfigurationInternal.mm in Sources */,
				CCCCCCD61EC3EF060087FE10 /* ASTextDebugOption.mm in Sources */,
				34EFC75C1B701BD200AD841F /* ASDimension.mm in Sources */,
				B350624E1B010EFD0018CF92 /* ASDisplayNode+AsyncDisplay.mm in Sources */,
				E5667E8E1F33872700FA6FC0 /* _ASCollectionGalleryLayoutInfo.mm in Sources */,
				25E327591C16819500A2170C /* ASPagerNode.mm in Sources */,
				636EA1A41C7FF4EC00EE152F /* NSArray+Diffing.mm in Sources */,
				B35062501B010EFD0018CF92 /* ASDisplayNode+DebugTiming.mm in Sources */,
				254C6B891BF94F8A003EC431 /* ASTextKitRenderer+Positioning.mm in Sources */,
				68355B341CB579B9001D4E68 /* ASImageNode+AnimatedImage.mm in Sources */,
				E5711A301C840C96009619D4 /* ASCollectionElement.mm in Sources */,
				B35062511B010EFD0018CF92 /* ASDisplayNode+UIViewBridge.mm in Sources */,
				E5E281761E71C845006B67C2 /* ASCollectionLayoutState.mm in Sources */,
				B35061FC1B010EFD0018CF92 /* ASDisplayNode.mm in Sources */,
				B35061FF1B010EFD0018CF92 /* ASDisplayNodeExtras.mm in Sources */,
				B35062011B010EFD0018CF92 /* ASEditableTextNode.mm in Sources */,
				254C6B881BF94F8A003EC431 /* ASTextKitRenderer.mm in Sources */,
				CC3B208C1C3F7A5400798563 /* ASWeakSet.mm in Sources */,
				B350621C1B010EFD0018CF92 /* ASTableLayoutController.mm in Sources */,
				B350621E1B010EFD0018CF92 /* ASHighlightOverlayLayer.mm in Sources */,
				9CC606651D24DF9E006581A0 /* NSIndexSet+ASHelpers.mm in Sources */,
				CC0F885F1E4280B800576FED /* _ASCollectionViewCell.mm in Sources */,
				CC2F65EF1E5FFB1600DA57C9 /* ASMutableElementMap.mm in Sources */,
				B35062541B010EFD0018CF92 /* ASImageNode+CGExtras.mm in Sources */,
				E58E9E4A1E941DA5004CFC59 /* ASCollectionLayout.mm in Sources */,
				6947B0C01E36B4E30007C478 /* ASStackUnpositionedLayout.mm in Sources */,
				68355B401CB57A69001D4E68 /* ASImageContainerProtocolCategories.mm in Sources */,
				E5855DEF1EBB4D83003639AE /* ASCollectionLayoutDefines.mm in Sources */,
				B35062031B010EFD0018CF92 /* ASImageNode.mm in Sources */,
				690BC8C220F6D3490052A434 /* ASDisplayNodeCornerLayerDelegate.mm in Sources */,
				254C6B821BF94F8A003EC431 /* ASTextKitComponents.mm in Sources */,
				34EFC7601B701C8B00AD841F /* ASInsetLayoutSpec.mm in Sources */,
				AC6145441D8AFD4F003D62A2 /* ASSection.mm in Sources */,
				E5775AFE1F13CF7400CAC9BC /* _ASCollectionGalleryLayoutItem.mm in Sources */,
				34EFC75E1B701BF000AD841F /* ASInternalHelpers.mm in Sources */,
				34EFC7681B701CDE00AD841F /* ASLayout.mm in Sources */,
				DECBD6EA1BE56E1900CF4905 /* ASButtonNode.mm in Sources */,
				CCCCCCE01EC3EF060087FE10 /* ASTextRunDelegate.mm in Sources */,
				CCCCCCDA1EC3EF060087FE10 /* ASTextLayout.mm in Sources */,
				CCEDDDD1200C488000FFCD0A /* ASConfiguration.mm in Sources */,
				254C6B841BF94F8A003EC431 /* ASTextNodeWordKerner.mm in Sources */,
				E5E2D7301EA780DF005C24C6 /* ASCollectionGalleryLayoutDelegate.mm in Sources */,
				34EFC76B1B701CEB00AD841F /* ASLayoutSpec.mm in Sources */,
				CC3B20861C3F76D600798563 /* ASPendingStateController.mm in Sources */,
				254C6B8C1BF94F8A003EC431 /* ASTextKitTailTruncater.mm in Sources */,
				6907C25A1DC4ECFE00374C66 /* ASObjectDescriptionHelpers.mm in Sources */,
				B35062051B010EFD0018CF92 /* ASMultiplexImageNode.mm in Sources */,
				B35062251B010EFD0018CF92 /* ASMutableAttributedStringBuilder.mm in Sources */,
				B35062071B010EFD0018CF92 /* ASNetworkImageNode.mm in Sources */,
				34EFC76D1B701CF100AD841F /* ASOverlayLayoutSpec.mm in Sources */,
				044285101BAA64EC00D16268 /* ASTwoDimensionalArrayUtils.mm in Sources */,
				CCCCCCDE1EC3EF060087FE10 /* ASTextAttribute.mm in Sources */,
				CCA282B51E9EA7310037E8B7 /* ASTipsController.mm in Sources */,
				B35062271B010EFD0018CF92 /* ASRangeController.mm in Sources */,
				0442850A1BAA63FE00D16268 /* ASBatchFetching.mm in Sources */,
				CC35CEC420DD7F600006448D /* ASCollections.mm in Sources */,
				68FC85E61CE29B9400EDD713 /* ASNavigationController.mm in Sources */,
				CC4C2A791D88E3BF0039ACAB /* ASTraceEvent.mm in Sources */,
				34EFC76F1B701CF700AD841F /* ASRatioLayoutSpec.mm in Sources */,
				254C6B8B1BF94F8A003EC431 /* ASTextKitShadower.mm in Sources */,
				254C6B851BF94F8A003EC431 /* ASTextKitAttributes.mm in Sources */,
				90FC784F1E4BFE1B00383C5A /* ASDisplayNode+Yoga.mm in Sources */,
				CCA282C91E9EB64B0037E8B7 /* ASDisplayNodeTipState.mm in Sources */,
				509E68601B3AED8E009B9150 /* ASScrollDirection.mm in Sources */,
				B35062091B010EFD0018CF92 /* ASScrollNode.mm in Sources */,
				69BCE3D91EC6513B007DCCAD /* ASDisplayNode+Layout.mm in Sources */,
				8BDA5FC81CDBDF95007D13B2 /* ASVideoPlayerNode.mm in Sources */,
				E54E81FD1EB357BD00FFE8E1 /* ASPageTable.mm in Sources */,
				34EFC7721B701D0300AD841F /* ASStackLayoutSpec.mm in Sources */,
				7AB338661C55B3420055FDE8 /* ASRelativeLayoutSpec.mm in Sources */,
				CC7AF198200DAB2200A21BDE /* ASExperimentalFeatures.mm in Sources */,
				E5B2252E1F17E521001E1431 /* ASDispatch.mm in Sources */,
				696F01EE1DD2AF450049FBD5 /* ASEventLog.mm in Sources */,
				9C70F2051CDA4F06007D6C76 /* ASTraitCollection.mm in Sources */,
				83A7D95B1D44547700BF333E /* ASWeakMap.mm in Sources */,
				CC034A0A1E60BEB400626263 /* ASDisplayNode+Convenience.mm in Sources */,
				E58E9E431E941D74004CFC59 /* ASCollectionFlowLayoutDelegate.mm in Sources */,
				DE84918E1C8FFF9F003D89E9 /* ASRunLoopQueue.mm in Sources */,
				68FC85E51CE29B7E00EDD713 /* ASTabBarController.mm in Sources */,
				CCCCCCDC1EC3EF060087FE10 /* ASTextLine.mm in Sources */,
				34EFC7741B701D0A00AD841F /* ASAbsoluteLayoutSpec.mm in Sources */,
				1A6C000E1FAB4E2100D05926 /* ASCornerLayoutSpec.mm in Sources */,
				CCCCCCE81EC3F0FC0087FE10 /* NSAttributedString+ASText.mm in Sources */,
				690C35621E055C5D00069B91 /* ASDimensionInternal.mm in Sources */,
				909C4C761F09C98B00D6B76F /* ASTextNode2.mm in Sources */,
				68C2155A1DE10D330019C4BC /* ASCollectionViewLayoutInspector.mm in Sources */,
				DB78412E1C6BCE1600A9E2B4 /* _ASTransitionContext.mm in Sources */,
				B350620B1B010EFD0018CF92 /* ASTableView.mm in Sources */,
				B350620E1B010EFD0018CF92 /* ASTextNode.mm in Sources */,
				68355B3E1CB57A60001D4E68 /* ASPINRemoteImageDownloader.mm in Sources */,
				CC034A141E649F1300626263 /* AsyncDisplayKit+IGListKitMethods.mm in Sources */,
				254C6B871BF94F8A003EC431 /* ASTextKitEntityAttribute.mm in Sources */,
				34566CB31BC1213700715E6B /* ASPhotosFrameworkImageRequest.mm in Sources */,
				254C6B831BF94F8A003EC431 /* ASTextKitCoreTextAdditions.mm in Sources */,
				CCCCCCE21EC3EF060087FE10 /* ASTextUtilities.mm in Sources */,
				CC55A70E1E529FA200594372 /* UIResponder+AsyncDisplayKit.mm in Sources */,
				CC56013C1F06E9A700DC4FBE /* ASIntegerMap.mm in Sources */,
				697796611D8AC8D3007E93D7 /* ASLayoutSpec+Subclasses.mm in Sources */,
				B350623B1B010EFD0018CF92 /* NSMutableAttributedString+TextKitAdditions.mm in Sources */,
				CCA282CD1E9EB73E0037E8B7 /* ASTipNode.mm in Sources */,
				CC84C7F320474C5300A3851B /* ASCGImageBuffer.mm in Sources */,
				044284FD1BAA365100D16268 /* UICollectionViewLayout+ASConvenience.mm in Sources */,
				CC0F885B1E42807F00576FED /* ASCollectionViewFlowLayoutInspector.mm in Sources */,
				690ED5981E36D118000627C0 /* ASControlNode+tvOS.mm in Sources */,
				254C6B8A1BF94F8A003EC431 /* ASTextKitRenderer+TextChecking.mm in Sources */,
			);
			runOnlyForDeploymentPostprocessing = 0;
		};
/* End PBXSourcesBuildPhase section */

/* Begin PBXTargetDependency section */
		057D02E61AC0A67000C7AC3C /* PBXTargetDependency */ = {
			isa = PBXTargetDependency;
			target = 057D02BE1AC0A66700C7AC3C /* AsyncDisplayKitTestHost */;
			targetProxy = 057D02E51AC0A67000C7AC3C /* PBXContainerItemProxy */;
		};
/* End PBXTargetDependency section */

/* Begin PBXVariantGroup section */
		058D09C8195D04C000B7D73C /* InfoPlist.strings */ = {
			isa = PBXVariantGroup;
			children = (
				058D09C9195D04C000B7D73C /* en */,
			);
			name = InfoPlist.strings;
			sourceTree = "<group>";
		};
/* End PBXVariantGroup section */

/* Begin XCBuildConfiguration section */
		057D02DF1AC0A66800C7AC3C /* DebugHockeyapp */ = {
			isa = XCBuildConfiguration;
			buildSettings = {
				ASSETCATALOG_COMPILER_APPICON_NAME = AppIcon;
				CLANG_WARN_UNREACHABLE_CODE = YES;
				"CODE_SIGN_IDENTITY[sdk=iphoneos*]" = "iPhone Developer";
				ENABLE_STRICT_OBJC_MSGSEND = YES;
				GCC_INSTRUMENT_PROGRAM_FLOW_ARCS = NO;
				GCC_PREPROCESSOR_DEFINITIONS = (
					"DEBUG=1",
					"$(inherited)",
				);
				INFOPLIST_FILE = Tests/TestHost/Info.plist;
				LD_RUNPATH_SEARCH_PATHS = "$(inherited) @executable_path/Frameworks";
				MTL_ENABLE_DEBUG_INFO = YES;
				PRODUCT_BUNDLE_IDENTIFIER = "com.facebook.$(PRODUCT_NAME:rfc1034identifier)";
				PRODUCT_NAME = "$(TARGET_NAME)";
			};
			name = DebugHockeyapp;
		};
		057D02E01AC0A66800C7AC3C /* ReleaseAppStore */ = {
			isa = XCBuildConfiguration;
			buildSettings = {
				ASSETCATALOG_COMPILER_APPICON_NAME = AppIcon;
				CLANG_WARN_UNREACHABLE_CODE = YES;
				"CODE_SIGN_IDENTITY[sdk=iphoneos*]" = "iPhone Developer";
				COPY_PHASE_STRIP = NO;
				ENABLE_STRICT_OBJC_MSGSEND = YES;
				GCC_INSTRUMENT_PROGRAM_FLOW_ARCS = NO;
				INFOPLIST_FILE = Tests/TestHost/Info.plist;
				LD_RUNPATH_SEARCH_PATHS = "$(inherited) @executable_path/Frameworks";
				MTL_ENABLE_DEBUG_INFO = NO;
				PRODUCT_BUNDLE_IDENTIFIER = "com.facebook.$(PRODUCT_NAME:rfc1034identifier)";
				PRODUCT_NAME = "$(TARGET_NAME)";
			};
			name = ReleaseAppStore;
		};
		058D09CD195D04C000B7D73C /* DebugHockeyapp */ = {
			isa = XCBuildConfiguration;
			buildSettings = {
				ALWAYS_SEARCH_USER_PATHS = NO;
				CLANG_CXX_LANGUAGE_STANDARD = "c++0x";
				CLANG_CXX_LIBRARY = "libc++";
				CLANG_ENABLE_MODULES = YES;
				CLANG_ENABLE_OBJC_ARC = YES;
				CLANG_WARN_BLOCK_CAPTURE_AUTORELEASING = YES;
				CLANG_WARN_BOOL_CONVERSION = YES;
				CLANG_WARN_COMMA = YES;
				CLANG_WARN_CONSTANT_CONVERSION = YES;
				CLANG_WARN_DIRECT_OBJC_ISA_USAGE = YES_ERROR;
				CLANG_WARN_EMPTY_BODY = YES;
				CLANG_WARN_ENUM_CONVERSION = YES;
				CLANG_WARN_INFINITE_RECURSION = YES;
				CLANG_WARN_INT_CONVERSION = YES;
				CLANG_WARN_NON_LITERAL_NULL_CONVERSION = YES_ERROR;
				CLANG_WARN_OBJC_LITERAL_CONVERSION = YES_ERROR;
				CLANG_WARN_OBJC_ROOT_CLASS = YES_ERROR;
				CLANG_WARN_RANGE_LOOP_ANALYSIS = YES;
				CLANG_WARN_STRICT_PROTOTYPES = YES;
				CLANG_WARN_SUSPICIOUS_MOVE = YES;
				CLANG_WARN_UNREACHABLE_CODE = YES;
				CLANG_WARN__DUPLICATE_METHOD_MATCH = YES;
				COPY_PHASE_STRIP = NO;
				ENABLE_STRICT_OBJC_MSGSEND = YES;
				ENABLE_TESTABILITY = YES;
				GCC_C_LANGUAGE_STANDARD = gnu99;
				GCC_DYNAMIC_NO_PIC = NO;
				GCC_GENERATE_TEST_COVERAGE_FILES = YES;
				GCC_NO_COMMON_BLOCKS = YES;
				GCC_OPTIMIZATION_LEVEL = 0;
				GCC_PREPROCESSOR_DEFINITIONS = (
					"DEBUG=1",
					"$(inherited)",
<<<<<<< HEAD
=======
					"AS_USE_ASSETS_LIBRARY=1",
					"AS_USE_MAPKIT=1",
					"AS_USE_PHOTOS=1",
					"AS_USE_VIDEO=1",
>>>>>>> e7627247
				);
				GCC_SYMBOLS_PRIVATE_EXTERN = NO;
				GCC_WARN_64_TO_32_BIT_CONVERSION = YES;
				GCC_WARN_ABOUT_RETURN_TYPE = YES_ERROR;
				GCC_WARN_UNDECLARED_SELECTOR = YES;
				GCC_WARN_UNINITIALIZED_AUTOS = YES_AGGRESSIVE;
				GCC_WARN_UNUSED_FUNCTION = YES;
				GCC_WARN_UNUSED_VARIABLE = YES;
				IPHONEOS_DEPLOYMENT_TARGET = 8.0;
				ONLY_ACTIVE_ARCH = YES;
				SDKROOT = iphoneos;
				TARGETED_DEVICE_FAMILY = "1,2";
			};
			name = DebugHockeyapp;
		};
		058D09CE195D04C000B7D73C /* ReleaseAppStore */ = {
			isa = XCBuildConfiguration;
			buildSettings = {
				ALWAYS_SEARCH_USER_PATHS = NO;
				CLANG_CXX_LANGUAGE_STANDARD = "c++0x";
				CLANG_CXX_LIBRARY = "libc++";
				CLANG_ENABLE_MODULES = YES;
				CLANG_ENABLE_OBJC_ARC = YES;
				CLANG_WARN_BLOCK_CAPTURE_AUTORELEASING = YES;
				CLANG_WARN_BOOL_CONVERSION = YES;
				CLANG_WARN_COMMA = YES;
				CLANG_WARN_CONSTANT_CONVERSION = YES;
				CLANG_WARN_DIRECT_OBJC_ISA_USAGE = YES_ERROR;
				CLANG_WARN_EMPTY_BODY = YES;
				CLANG_WARN_ENUM_CONVERSION = YES;
				CLANG_WARN_INFINITE_RECURSION = YES;
				CLANG_WARN_INT_CONVERSION = YES;
				CLANG_WARN_NON_LITERAL_NULL_CONVERSION = YES_ERROR;
				CLANG_WARN_OBJC_LITERAL_CONVERSION = YES_ERROR;
				CLANG_WARN_OBJC_ROOT_CLASS = YES_ERROR;
				CLANG_WARN_RANGE_LOOP_ANALYSIS = YES;
				CLANG_WARN_STRICT_PROTOTYPES = YES;
				CLANG_WARN_SUSPICIOUS_MOVE = YES;
				CLANG_WARN_UNREACHABLE_CODE = YES;
				CLANG_WARN__DUPLICATE_METHOD_MATCH = YES;
				COPY_PHASE_STRIP = YES;
				ENABLE_NS_ASSERTIONS = NO;
				ENABLE_STRICT_OBJC_MSGSEND = YES;
				GCC_C_LANGUAGE_STANDARD = gnu99;
				GCC_GENERATE_TEST_COVERAGE_FILES = YES;
				GCC_NO_COMMON_BLOCKS = YES;
				GCC_WARN_64_TO_32_BIT_CONVERSION = YES;
				GCC_WARN_ABOUT_RETURN_TYPE = YES_ERROR;
				GCC_WARN_UNDECLARED_SELECTOR = YES;
				GCC_WARN_UNINITIALIZED_AUTOS = YES_AGGRESSIVE;
				GCC_WARN_UNUSED_FUNCTION = YES;
				GCC_WARN_UNUSED_VARIABLE = YES;
				IPHONEOS_DEPLOYMENT_TARGET = 8.0;
				SDKROOT = iphoneos;
				TARGETED_DEVICE_FAMILY = "1,2";
				VALIDATE_PRODUCT = YES;
			};
			name = ReleaseAppStore;
		};
		058D09D3195D04C000B7D73C /* DebugHockeyapp */ = {
			isa = XCBuildConfiguration;
			baseConfigurationReference = FB07EABBCF28656C6297BC2D /* Pods-AsyncDisplayKitTests.debug.xcconfig */;
			buildSettings = {
				BUNDLE_LOADER = "$(TEST_HOST)";
				FRAMEWORK_SEARCH_PATHS = (
					"$(inherited)",
					"$(DEVELOPER_FRAMEWORKS_DIR)",
				);
				GCC_PREPROCESSOR_DEFINITIONS = (
					"DEBUG=1",
					"$(inherited)",
					"COCOAPODS=1",
				);
				GCC_TREAT_WARNINGS_AS_ERRORS = YES;
				GCC_WARN_INITIALIZER_NOT_FULLY_BRACKETED = YES;
				INFOPLIST_FILE = "Tests/AsyncDisplayKitTests-Info.plist";
				PRODUCT_BUNDLE_IDENTIFIER = "com.facebook.${PRODUCT_NAME:rfc1034identifier}";
				PRODUCT_NAME = "$(TARGET_NAME)";
				TEST_HOST = "$(BUILT_PRODUCTS_DIR)/AsyncDisplayKitTestHost.app/AsyncDisplayKitTestHost";
				WRAPPER_EXTENSION = xctest;
			};
			name = DebugHockeyapp;
		};
		058D09D4195D04C000B7D73C /* ReleaseAppStore */ = {
			isa = XCBuildConfiguration;
			baseConfigurationReference = D3779BCFF841AD3EB56537ED /* Pods-AsyncDisplayKitTests.release.xcconfig */;
			buildSettings = {
				BUNDLE_LOADER = "$(TEST_HOST)";
				FRAMEWORK_SEARCH_PATHS = (
					"$(inherited)",
					"$(DEVELOPER_FRAMEWORKS_DIR)",
				);
				GCC_PREPROCESSOR_DEFINITIONS = (
					"$(inherited)",
					"COCOAPODS=1",
				);
				GCC_TREAT_WARNINGS_AS_ERRORS = YES;
				GCC_WARN_INITIALIZER_NOT_FULLY_BRACKETED = YES;
				INFOPLIST_FILE = "Tests/AsyncDisplayKitTests-Info.plist";
				PRODUCT_BUNDLE_IDENTIFIER = "com.facebook.${PRODUCT_NAME:rfc1034identifier}";
				PRODUCT_NAME = "$(TARGET_NAME)";
				TEST_HOST = "$(BUILT_PRODUCTS_DIR)/AsyncDisplayKitTestHost.app/AsyncDisplayKitTestHost";
				WRAPPER_EXTENSION = xctest;
			};
			name = ReleaseAppStore;
		};
		B35061EE1B010EDF0018CF92 /* DebugHockeyapp */ = {
			isa = XCBuildConfiguration;
			buildSettings = {
				APPLICATION_EXTENSION_API_ONLY = YES;
				CLANG_WARN_UNREACHABLE_CODE = YES;
				CURRENT_PROJECT_VERSION = 1;
				DEBUG_INFORMATION_FORMAT = "dwarf-with-dsym";
				DEFINES_MODULE = YES;
				DYLIB_COMPATIBILITY_VERSION = 1;
				DYLIB_CURRENT_VERSION = 1;
				DYLIB_INSTALL_NAME_BASE = "@rpath";
				ENABLE_STRICT_OBJC_MSGSEND = YES;
				GCC_NO_COMMON_BLOCKS = YES;
				GCC_PRECOMPILE_PREFIX_HEADER = YES;
				GCC_PREPROCESSOR_DEFINITIONS = "$(inherited)";
				INFOPLIST_FILE = "$(SRCROOT)/Source/Info.plist";
				INSTALL_PATH = "$(LOCAL_LIBRARY_DIR)/Frameworks";
				LD_RUNPATH_SEARCH_PATHS = "$(inherited) @executable_path/Frameworks @loader_path/Frameworks";
				MODULEMAP_FILE = Source/AsyncDisplayKit.modulemap;
				MTL_ENABLE_DEBUG_INFO = YES;
				OTHER_CFLAGS = (
					"-DMINIMAL_ASDK=1",
					"-Wundef",
				);
				PRODUCT_BUNDLE_IDENTIFIER = "com.facebook.$(PRODUCT_NAME:rfc1034identifier)";
				PRODUCT_NAME = AsyncDisplayKit;
				PROVISIONING_PROFILE_SPECIFIER = X834Q8SBVP/;
				SKIP_INSTALL = YES;
				VERSIONING_SYSTEM = "apple-generic";
				VERSION_INFO_PREFIX = "";
			};
			name = DebugHockeyapp;
		};
		B35061EF1B010EDF0018CF92 /* ReleaseAppStore */ = {
			isa = XCBuildConfiguration;
			buildSettings = {
				APPLICATION_EXTENSION_API_ONLY = YES;
				CLANG_WARN_UNREACHABLE_CODE = YES;
				COPY_PHASE_STRIP = NO;
				CURRENT_PROJECT_VERSION = 1;
				DEBUG_INFORMATION_FORMAT = "dwarf-with-dsym";
				DEFINES_MODULE = YES;
				DYLIB_COMPATIBILITY_VERSION = 1;
				DYLIB_CURRENT_VERSION = 1;
				DYLIB_INSTALL_NAME_BASE = "@rpath";
				ENABLE_STRICT_OBJC_MSGSEND = YES;
				GCC_NO_COMMON_BLOCKS = YES;
				GCC_PRECOMPILE_PREFIX_HEADER = YES;
				INFOPLIST_FILE = "$(SRCROOT)/Source/Info.plist";
				INSTALL_PATH = "$(LOCAL_LIBRARY_DIR)/Frameworks";
				LD_RUNPATH_SEARCH_PATHS = "$(inherited) @executable_path/Frameworks @loader_path/Frameworks";
				MODULEMAP_FILE = Source/AsyncDisplayKit.modulemap;
				MTL_ENABLE_DEBUG_INFO = NO;
				OTHER_CFLAGS = (
					"-DMINIMAL_ASDK=1",
					"-Wundef",
				);
				PRODUCT_BUNDLE_IDENTIFIER = "com.facebook.$(PRODUCT_NAME:rfc1034identifier)";
				PRODUCT_NAME = AsyncDisplayKit;
				PROVISIONING_PROFILE_SPECIFIER = X834Q8SBVP/;
				SKIP_INSTALL = YES;
				VERSIONING_SYSTEM = "apple-generic";
				VERSION_INFO_PREFIX = "";
			};
			name = ReleaseAppStore;
		};
		D021D4F0219CB1920064BEBA /* DebugFork */ = {
			isa = XCBuildConfiguration;
			buildSettings = {
				ALWAYS_SEARCH_USER_PATHS = NO;
				CLANG_CXX_LANGUAGE_STANDARD = "c++0x";
				CLANG_CXX_LIBRARY = "libc++";
				CLANG_ENABLE_MODULES = YES;
				CLANG_ENABLE_OBJC_ARC = YES;
				CLANG_WARN_BLOCK_CAPTURE_AUTORELEASING = YES;
				CLANG_WARN_BOOL_CONVERSION = YES;
				CLANG_WARN_COMMA = YES;
				CLANG_WARN_CONSTANT_CONVERSION = YES;
				CLANG_WARN_DIRECT_OBJC_ISA_USAGE = YES_ERROR;
				CLANG_WARN_EMPTY_BODY = YES;
				CLANG_WARN_ENUM_CONVERSION = YES;
				CLANG_WARN_INFINITE_RECURSION = YES;
				CLANG_WARN_INT_CONVERSION = YES;
				CLANG_WARN_NON_LITERAL_NULL_CONVERSION = YES_ERROR;
				CLANG_WARN_OBJC_LITERAL_CONVERSION = YES_ERROR;
				CLANG_WARN_OBJC_ROOT_CLASS = YES_ERROR;
				CLANG_WARN_RANGE_LOOP_ANALYSIS = YES;
				CLANG_WARN_STRICT_PROTOTYPES = YES;
				CLANG_WARN_SUSPICIOUS_MOVE = YES;
				CLANG_WARN_UNREACHABLE_CODE = YES;
				CLANG_WARN__DUPLICATE_METHOD_MATCH = YES;
				COPY_PHASE_STRIP = NO;
				ENABLE_STRICT_OBJC_MSGSEND = YES;
				ENABLE_TESTABILITY = YES;
				GCC_C_LANGUAGE_STANDARD = gnu99;
				GCC_DYNAMIC_NO_PIC = NO;
				GCC_GENERATE_TEST_COVERAGE_FILES = YES;
				GCC_NO_COMMON_BLOCKS = YES;
				GCC_OPTIMIZATION_LEVEL = 0;
				GCC_PREPROCESSOR_DEFINITIONS = (
					"DEBUG=1",
					"$(inherited)",
				);
				GCC_SYMBOLS_PRIVATE_EXTERN = NO;
				GCC_WARN_64_TO_32_BIT_CONVERSION = YES;
				GCC_WARN_ABOUT_RETURN_TYPE = YES_ERROR;
				GCC_WARN_UNDECLARED_SELECTOR = YES;
				GCC_WARN_UNINITIALIZED_AUTOS = YES_AGGRESSIVE;
				GCC_WARN_UNUSED_FUNCTION = YES;
				GCC_WARN_UNUSED_VARIABLE = YES;
				IPHONEOS_DEPLOYMENT_TARGET = 8.0;
				ONLY_ACTIVE_ARCH = YES;
				SDKROOT = iphoneos;
				TARGETED_DEVICE_FAMILY = "1,2";
			};
			name = DebugFork;
		};
		D021D4F1219CB1920064BEBA /* DebugFork */ = {
			isa = XCBuildConfiguration;
			buildSettings = {
				APPLICATION_EXTENSION_API_ONLY = YES;
				CLANG_WARN_UNREACHABLE_CODE = YES;
				CURRENT_PROJECT_VERSION = 1;
				DEBUG_INFORMATION_FORMAT = "dwarf-with-dsym";
				DEFINES_MODULE = YES;
				DYLIB_COMPATIBILITY_VERSION = 1;
				DYLIB_CURRENT_VERSION = 1;
				DYLIB_INSTALL_NAME_BASE = "@rpath";
				ENABLE_STRICT_OBJC_MSGSEND = YES;
				GCC_NO_COMMON_BLOCKS = YES;
				GCC_PRECOMPILE_PREFIX_HEADER = YES;
				GCC_PREPROCESSOR_DEFINITIONS = "$(inherited)";
				INFOPLIST_FILE = "$(SRCROOT)/Source/Info.plist";
				INSTALL_PATH = "$(LOCAL_LIBRARY_DIR)/Frameworks";
				LD_RUNPATH_SEARCH_PATHS = "$(inherited) @executable_path/Frameworks @loader_path/Frameworks";
				MODULEMAP_FILE = Source/AsyncDisplayKit.modulemap;
				MTL_ENABLE_DEBUG_INFO = YES;
				OTHER_CFLAGS = (
					"-DMINIMAL_ASDK=1",
					"-Wundef",
				);
				PRODUCT_BUNDLE_IDENTIFIER = "com.facebook.$(PRODUCT_NAME:rfc1034identifier)";
				PRODUCT_NAME = AsyncDisplayKit;
				PROVISIONING_PROFILE_SPECIFIER = X834Q8SBVP/;
				SKIP_INSTALL = YES;
				VERSIONING_SYSTEM = "apple-generic";
				VERSION_INFO_PREFIX = "";
			};
			name = DebugFork;
		};
		D021D4F2219CB1920064BEBA /* DebugFork */ = {
			isa = XCBuildConfiguration;
			baseConfigurationReference = FB07EABBCF28656C6297BC2D /* Pods-AsyncDisplayKitTests.debug.xcconfig */;
			buildSettings = {
				BUNDLE_LOADER = "$(TEST_HOST)";
				FRAMEWORK_SEARCH_PATHS = (
					"$(inherited)",
					"$(DEVELOPER_FRAMEWORKS_DIR)",
				);
				GCC_PREPROCESSOR_DEFINITIONS = (
					"DEBUG=1",
					"$(inherited)",
					"COCOAPODS=1",
				);
				GCC_TREAT_WARNINGS_AS_ERRORS = YES;
				GCC_WARN_INITIALIZER_NOT_FULLY_BRACKETED = YES;
				INFOPLIST_FILE = "Tests/AsyncDisplayKitTests-Info.plist";
				PRODUCT_BUNDLE_IDENTIFIER = "com.facebook.${PRODUCT_NAME:rfc1034identifier}";
				PRODUCT_NAME = "$(TARGET_NAME)";
				TEST_HOST = "$(BUILT_PRODUCTS_DIR)/AsyncDisplayKitTestHost.app/AsyncDisplayKitTestHost";
				WRAPPER_EXTENSION = xctest;
			};
			name = DebugFork;
		};
		D021D4F3219CB1920064BEBA /* DebugFork */ = {
			isa = XCBuildConfiguration;
			buildSettings = {
				ASSETCATALOG_COMPILER_APPICON_NAME = AppIcon;
				CLANG_WARN_UNREACHABLE_CODE = YES;
				"CODE_SIGN_IDENTITY[sdk=iphoneos*]" = "iPhone Developer";
				ENABLE_STRICT_OBJC_MSGSEND = YES;
				GCC_INSTRUMENT_PROGRAM_FLOW_ARCS = NO;
				GCC_PREPROCESSOR_DEFINITIONS = (
					"DEBUG=1",
					"$(inherited)",
				);
				INFOPLIST_FILE = Tests/TestHost/Info.plist;
				LD_RUNPATH_SEARCH_PATHS = "$(inherited) @executable_path/Frameworks";
				MTL_ENABLE_DEBUG_INFO = YES;
				PRODUCT_BUNDLE_IDENTIFIER = "com.facebook.$(PRODUCT_NAME:rfc1034identifier)";
				PRODUCT_NAME = "$(TARGET_NAME)";
			};
			name = DebugFork;
		};
		D063755A1E67124400F00C9A /* ReleaseHockeyapp */ = {
			isa = XCBuildConfiguration;
			buildSettings = {
				PRODUCT_NAME = AsyncDisplayKitTests;
			};
			name = ReleaseHockeyapp;
		};
		D079FD051F06BD7A0038FADE /* DebugAppStore */ = {
			isa = XCBuildConfiguration;
			buildSettings = {
				ALWAYS_SEARCH_USER_PATHS = NO;
				CLANG_CXX_LANGUAGE_STANDARD = "c++0x";
				CLANG_CXX_LIBRARY = "libc++";
				CLANG_ENABLE_MODULES = YES;
				CLANG_ENABLE_OBJC_ARC = YES;
				CLANG_WARN_BLOCK_CAPTURE_AUTORELEASING = YES;
				CLANG_WARN_BOOL_CONVERSION = YES;
				CLANG_WARN_COMMA = YES;
				CLANG_WARN_CONSTANT_CONVERSION = YES;
				CLANG_WARN_DIRECT_OBJC_ISA_USAGE = YES_ERROR;
				CLANG_WARN_EMPTY_BODY = YES;
				CLANG_WARN_ENUM_CONVERSION = YES;
				CLANG_WARN_INFINITE_RECURSION = YES;
				CLANG_WARN_INT_CONVERSION = YES;
				CLANG_WARN_NON_LITERAL_NULL_CONVERSION = YES_ERROR;
				CLANG_WARN_OBJC_LITERAL_CONVERSION = YES_ERROR;
				CLANG_WARN_OBJC_ROOT_CLASS = YES_ERROR;
				CLANG_WARN_RANGE_LOOP_ANALYSIS = YES;
				CLANG_WARN_STRICT_PROTOTYPES = YES;
				CLANG_WARN_SUSPICIOUS_MOVE = YES;
				CLANG_WARN_UNREACHABLE_CODE = YES;
				CLANG_WARN__DUPLICATE_METHOD_MATCH = YES;
				COPY_PHASE_STRIP = NO;
				ENABLE_STRICT_OBJC_MSGSEND = YES;
				ENABLE_TESTABILITY = YES;
				GCC_C_LANGUAGE_STANDARD = gnu99;
				GCC_DYNAMIC_NO_PIC = NO;
				GCC_GENERATE_TEST_COVERAGE_FILES = YES;
				GCC_NO_COMMON_BLOCKS = YES;
				GCC_OPTIMIZATION_LEVEL = 0;
				GCC_PREPROCESSOR_DEFINITIONS = (
					"DEBUG=1",
					"$(inherited)",
				);
				GCC_SYMBOLS_PRIVATE_EXTERN = NO;
				GCC_WARN_64_TO_32_BIT_CONVERSION = YES;
				GCC_WARN_ABOUT_RETURN_TYPE = YES_ERROR;
				GCC_WARN_UNDECLARED_SELECTOR = YES;
				GCC_WARN_UNINITIALIZED_AUTOS = YES_AGGRESSIVE;
				GCC_WARN_UNUSED_FUNCTION = YES;
				GCC_WARN_UNUSED_VARIABLE = YES;
				IPHONEOS_DEPLOYMENT_TARGET = 8.0;
				ONLY_ACTIVE_ARCH = YES;
				SDKROOT = iphoneos;
				TARGETED_DEVICE_FAMILY = "1,2";
			};
			name = DebugAppStore;
		};
		D079FD061F06BD7A0038FADE /* DebugAppStore */ = {
			isa = XCBuildConfiguration;
			buildSettings = {
				APPLICATION_EXTENSION_API_ONLY = YES;
				CLANG_ENABLE_CODE_COVERAGE = NO;
				CLANG_WARN_UNREACHABLE_CODE = YES;
				CURRENT_PROJECT_VERSION = 1;
				DEBUG_INFORMATION_FORMAT = "dwarf-with-dsym";
				DEFINES_MODULE = YES;
				DYLIB_COMPATIBILITY_VERSION = 1;
				DYLIB_CURRENT_VERSION = 1;
				DYLIB_INSTALL_NAME_BASE = "@rpath";
				ENABLE_STRICT_OBJC_MSGSEND = YES;
				GCC_INSTRUMENT_PROGRAM_FLOW_ARCS = YES;
				GCC_NO_COMMON_BLOCKS = YES;
				GCC_PRECOMPILE_PREFIX_HEADER = YES;
				GCC_PREFIX_HEADER = "";
				GCC_PREPROCESSOR_DEFINITIONS = "$(inherited)";
				INFOPLIST_FILE = "$(SRCROOT)/Source/Info.plist";
				INSTALL_PATH = "$(LOCAL_LIBRARY_DIR)/Frameworks";
				LD_RUNPATH_SEARCH_PATHS = "$(inherited) @executable_path/Frameworks @loader_path/Frameworks";
				MODULEMAP_FILE = Source/AsyncDisplayKit.modulemap;
				MTL_ENABLE_DEBUG_INFO = YES;
				OTHER_CFLAGS = (
					"-DMINIMAL_ASDK=1",
					"-Wundef",
				);
				PRODUCT_BUNDLE_IDENTIFIER = "com.facebook.$(PRODUCT_NAME:rfc1034identifier)";
				PRODUCT_NAME = AsyncDisplayKit;
				PROVISIONING_PROFILE_SPECIFIER = X834Q8SBVP/;
				SKIP_INSTALL = YES;
				VERSIONING_SYSTEM = "apple-generic";
				VERSION_INFO_PREFIX = "";
			};
			name = DebugAppStore;
		};
		D079FD071F06BD7A0038FADE /* DebugAppStore */ = {
			isa = XCBuildConfiguration;
			baseConfigurationReference = FB07EABBCF28656C6297BC2D /* Pods-AsyncDisplayKitTests.debug.xcconfig */;
			buildSettings = {
				BUNDLE_LOADER = "$(TEST_HOST)";
				FRAMEWORK_SEARCH_PATHS = (
					"$(inherited)",
					"$(DEVELOPER_FRAMEWORKS_DIR)",
				);
				GCC_PREPROCESSOR_DEFINITIONS = (
					"DEBUG=1",
					"$(inherited)",
					"COCOAPODS=1",
				);
				GCC_TREAT_WARNINGS_AS_ERRORS = YES;
				GCC_WARN_INITIALIZER_NOT_FULLY_BRACKETED = YES;
				INFOPLIST_FILE = "Tests/AsyncDisplayKitTests-Info.plist";
				PRODUCT_BUNDLE_IDENTIFIER = "com.facebook.${PRODUCT_NAME:rfc1034identifier}";
				PRODUCT_NAME = "$(TARGET_NAME)";
				TEST_HOST = "$(BUILT_PRODUCTS_DIR)/AsyncDisplayKitTestHost.app/AsyncDisplayKitTestHost";
				WRAPPER_EXTENSION = xctest;
			};
			name = DebugAppStore;
		};
		D079FD081F06BD7A0038FADE /* DebugAppStore */ = {
			isa = XCBuildConfiguration;
			buildSettings = {
				ASSETCATALOG_COMPILER_APPICON_NAME = AppIcon;
				CLANG_WARN_UNREACHABLE_CODE = YES;
				"CODE_SIGN_IDENTITY[sdk=iphoneos*]" = "iPhone Developer";
				ENABLE_STRICT_OBJC_MSGSEND = YES;
				GCC_INSTRUMENT_PROGRAM_FLOW_ARCS = NO;
				GCC_PREPROCESSOR_DEFINITIONS = (
					"DEBUG=1",
					"$(inherited)",
				);
				INFOPLIST_FILE = Tests/TestHost/Info.plist;
				LD_RUNPATH_SEARCH_PATHS = "$(inherited) @executable_path/Frameworks";
				MTL_ENABLE_DEBUG_INFO = YES;
				PRODUCT_BUNDLE_IDENTIFIER = "com.facebook.$(PRODUCT_NAME:rfc1034identifier)";
				PRODUCT_NAME = "$(TARGET_NAME)";
			};
			name = DebugAppStore;
		};
		D086A5691CC0115200F08284 /* ReleaseHockeyapp */ = {
			isa = XCBuildConfiguration;
			buildSettings = {
				ALWAYS_SEARCH_USER_PATHS = NO;
				CLANG_CXX_LANGUAGE_STANDARD = "c++0x";
				CLANG_CXX_LIBRARY = "libc++";
				CLANG_ENABLE_CODE_COVERAGE = NO;
				CLANG_ENABLE_MODULES = YES;
				CLANG_ENABLE_OBJC_ARC = YES;
				CLANG_WARN_BOOL_CONVERSION = YES;
				CLANG_WARN_CONSTANT_CONVERSION = YES;
				CLANG_WARN_DIRECT_OBJC_ISA_USAGE = YES_ERROR;
				CLANG_WARN_EMPTY_BODY = YES;
				CLANG_WARN_ENUM_CONVERSION = YES;
				CLANG_WARN_INFINITE_RECURSION = YES;
				CLANG_WARN_INT_CONVERSION = YES;
				CLANG_WARN_OBJC_ROOT_CLASS = YES_ERROR;
				CLANG_WARN_SUSPICIOUS_MOVE = YES;
				CLANG_WARN_UNREACHABLE_CODE = YES;
				CLANG_WARN__DUPLICATE_METHOD_MATCH = YES;
				COPY_PHASE_STRIP = YES;
				ENABLE_NS_ASSERTIONS = NO;
				ENABLE_STRICT_OBJC_MSGSEND = YES;
				GCC_C_LANGUAGE_STANDARD = gnu99;
				GCC_GENERATE_TEST_COVERAGE_FILES = YES;
				GCC_INSTRUMENT_PROGRAM_FLOW_ARCS = YES;
				GCC_NO_COMMON_BLOCKS = YES;
				GCC_WARN_64_TO_32_BIT_CONVERSION = YES;
				GCC_WARN_ABOUT_RETURN_TYPE = YES_ERROR;
				GCC_WARN_UNDECLARED_SELECTOR = YES;
				GCC_WARN_UNINITIALIZED_AUTOS = YES_AGGRESSIVE;
				GCC_WARN_UNUSED_FUNCTION = YES;
				GCC_WARN_UNUSED_VARIABLE = YES;
				IPHONEOS_DEPLOYMENT_TARGET = 8.0;
				SDKROOT = iphoneos;
				TARGETED_DEVICE_FAMILY = "1,2";
				VALIDATE_PRODUCT = YES;
			};
			name = ReleaseHockeyapp;
		};
		D086A56C1CC0115200F08284 /* ReleaseHockeyapp */ = {
			isa = XCBuildConfiguration;
			buildSettings = {
				ASSETCATALOG_COMPILER_APPICON_NAME = AppIcon;
				CLANG_WARN_UNREACHABLE_CODE = YES;
				"CODE_SIGN_IDENTITY[sdk=iphoneos*]" = "iPhone Developer";
				COPY_PHASE_STRIP = NO;
				ENABLE_STRICT_OBJC_MSGSEND = YES;
				GCC_INSTRUMENT_PROGRAM_FLOW_ARCS = NO;
				INFOPLIST_FILE = Tests/TestHost/Info.plist;
				LD_RUNPATH_SEARCH_PATHS = "$(inherited) @executable_path/Frameworks";
				MTL_ENABLE_DEBUG_INFO = NO;
				PRODUCT_BUNDLE_IDENTIFIER = "com.facebook.$(PRODUCT_NAME:rfc1034identifier)";
				PRODUCT_NAME = "$(TARGET_NAME)";
			};
			name = ReleaseHockeyapp;
		};
		D086A56D1CC0115200F08284 /* ReleaseHockeyapp */ = {
			isa = XCBuildConfiguration;
			buildSettings = {
				APPLICATION_EXTENSION_API_ONLY = YES;
				CLANG_WARN_UNREACHABLE_CODE = YES;
				COPY_PHASE_STRIP = NO;
				CURRENT_PROJECT_VERSION = 1;
				DEBUG_INFORMATION_FORMAT = "dwarf-with-dsym";
				DEFINES_MODULE = YES;
				DYLIB_COMPATIBILITY_VERSION = 1;
				DYLIB_CURRENT_VERSION = 1;
				DYLIB_INSTALL_NAME_BASE = "@rpath";
				ENABLE_STRICT_OBJC_MSGSEND = YES;
				GCC_NO_COMMON_BLOCKS = YES;
				GCC_PRECOMPILE_PREFIX_HEADER = YES;
				GCC_PREPROCESSOR_DEFINITIONS = "";
				INFOPLIST_FILE = "$(SRCROOT)/Source/Info.plist";
				INSTALL_PATH = "$(LOCAL_LIBRARY_DIR)/Frameworks";
				LD_RUNPATH_SEARCH_PATHS = "$(inherited) @executable_path/Frameworks @loader_path/Frameworks";
				MODULEMAP_FILE = Source/AsyncDisplayKit.modulemap;
				MTL_ENABLE_DEBUG_INFO = NO;
				OTHER_CFLAGS = (
					"-DMINIMAL_ASDK=1",
					"-Wundef",
				);
				PRODUCT_BUNDLE_IDENTIFIER = "com.facebook.$(PRODUCT_NAME:rfc1034identifier)";
				PRODUCT_NAME = AsyncDisplayKit;
				PROVISIONING_PROFILE_SPECIFIER = X834Q8SBVP/;
				SKIP_INSTALL = YES;
				VERSIONING_SYSTEM = "apple-generic";
				VERSION_INFO_PREFIX = "";
			};
			name = ReleaseHockeyapp;
		};
		D0924FD01FE52BD8003F693F /* ReleaseHockeyappInternal */ = {
			isa = XCBuildConfiguration;
			buildSettings = {
				ALWAYS_SEARCH_USER_PATHS = NO;
				CLANG_CXX_LANGUAGE_STANDARD = "c++0x";
				CLANG_CXX_LIBRARY = "libc++";
				CLANG_ENABLE_CODE_COVERAGE = NO;
				CLANG_ENABLE_MODULES = YES;
				CLANG_ENABLE_OBJC_ARC = YES;
				CLANG_WARN_BOOL_CONVERSION = YES;
				CLANG_WARN_CONSTANT_CONVERSION = YES;
				CLANG_WARN_DIRECT_OBJC_ISA_USAGE = YES_ERROR;
				CLANG_WARN_EMPTY_BODY = YES;
				CLANG_WARN_ENUM_CONVERSION = YES;
				CLANG_WARN_INFINITE_RECURSION = YES;
				CLANG_WARN_INT_CONVERSION = YES;
				CLANG_WARN_OBJC_ROOT_CLASS = YES_ERROR;
				CLANG_WARN_SUSPICIOUS_MOVE = YES;
				CLANG_WARN_UNREACHABLE_CODE = YES;
				CLANG_WARN__DUPLICATE_METHOD_MATCH = YES;
				COPY_PHASE_STRIP = YES;
				ENABLE_NS_ASSERTIONS = NO;
				ENABLE_STRICT_OBJC_MSGSEND = YES;
				GCC_C_LANGUAGE_STANDARD = gnu99;
				GCC_GENERATE_TEST_COVERAGE_FILES = YES;
				GCC_INSTRUMENT_PROGRAM_FLOW_ARCS = YES;
				GCC_NO_COMMON_BLOCKS = YES;
				GCC_WARN_64_TO_32_BIT_CONVERSION = YES;
				GCC_WARN_ABOUT_RETURN_TYPE = YES_ERROR;
				GCC_WARN_UNDECLARED_SELECTOR = YES;
				GCC_WARN_UNINITIALIZED_AUTOS = YES_AGGRESSIVE;
				GCC_WARN_UNUSED_FUNCTION = YES;
				GCC_WARN_UNUSED_VARIABLE = YES;
				IPHONEOS_DEPLOYMENT_TARGET = 8.0;
				SDKROOT = iphoneos;
				TARGETED_DEVICE_FAMILY = "1,2";
				VALIDATE_PRODUCT = YES;
			};
			name = ReleaseHockeyappInternal;
		};
		D0924FD11FE52BD8003F693F /* ReleaseHockeyappInternal */ = {
			isa = XCBuildConfiguration;
			buildSettings = {
				APPLICATION_EXTENSION_API_ONLY = YES;
				CLANG_WARN_UNREACHABLE_CODE = YES;
				COPY_PHASE_STRIP = NO;
				CURRENT_PROJECT_VERSION = 1;
				DEBUG_INFORMATION_FORMAT = "dwarf-with-dsym";
				DEFINES_MODULE = YES;
				DYLIB_COMPATIBILITY_VERSION = 1;
				DYLIB_CURRENT_VERSION = 1;
				DYLIB_INSTALL_NAME_BASE = "@rpath";
				ENABLE_STRICT_OBJC_MSGSEND = YES;
				GCC_NO_COMMON_BLOCKS = YES;
				GCC_PRECOMPILE_PREFIX_HEADER = YES;
				GCC_PREPROCESSOR_DEFINITIONS = "";
				INFOPLIST_FILE = "$(SRCROOT)/Source/Info.plist";
				INSTALL_PATH = "$(LOCAL_LIBRARY_DIR)/Frameworks";
				LD_RUNPATH_SEARCH_PATHS = "$(inherited) @executable_path/Frameworks @loader_path/Frameworks";
				MODULEMAP_FILE = Source/AsyncDisplayKit.modulemap;
				MTL_ENABLE_DEBUG_INFO = NO;
				OTHER_CFLAGS = (
					"-DMINIMAL_ASDK=1",
					"-Wundef",
				);
				PRODUCT_BUNDLE_IDENTIFIER = "com.facebook.$(PRODUCT_NAME:rfc1034identifier)";
				PRODUCT_NAME = AsyncDisplayKit;
				PROVISIONING_PROFILE_SPECIFIER = X834Q8SBVP/;
				SKIP_INSTALL = YES;
				VERSIONING_SYSTEM = "apple-generic";
				VERSION_INFO_PREFIX = "";
			};
			name = ReleaseHockeyappInternal;
		};
		D0924FD21FE52BD8003F693F /* ReleaseHockeyappInternal */ = {
			isa = XCBuildConfiguration;
			buildSettings = {
				PRODUCT_NAME = AsyncDisplayKitTests;
			};
			name = ReleaseHockeyappInternal;
		};
		D0924FD31FE52BD8003F693F /* ReleaseHockeyappInternal */ = {
			isa = XCBuildConfiguration;
			buildSettings = {
				ASSETCATALOG_COMPILER_APPICON_NAME = AppIcon;
				CLANG_WARN_UNREACHABLE_CODE = YES;
				"CODE_SIGN_IDENTITY[sdk=iphoneos*]" = "iPhone Developer";
				COPY_PHASE_STRIP = NO;
				ENABLE_STRICT_OBJC_MSGSEND = YES;
				GCC_INSTRUMENT_PROGRAM_FLOW_ARCS = NO;
				INFOPLIST_FILE = Tests/TestHost/Info.plist;
				LD_RUNPATH_SEARCH_PATHS = "$(inherited) @executable_path/Frameworks";
				MTL_ENABLE_DEBUG_INFO = NO;
				PRODUCT_BUNDLE_IDENTIFIER = "com.facebook.$(PRODUCT_NAME:rfc1034identifier)";
				PRODUCT_NAME = "$(TARGET_NAME)";
			};
			name = ReleaseHockeyappInternal;
		};
		D0ADF91C212B3AB400310BBC /* DebugAppStoreLLC */ = {
			isa = XCBuildConfiguration;
			buildSettings = {
				ALWAYS_SEARCH_USER_PATHS = NO;
				CLANG_CXX_LANGUAGE_STANDARD = "c++0x";
				CLANG_CXX_LIBRARY = "libc++";
				CLANG_ENABLE_MODULES = YES;
				CLANG_ENABLE_OBJC_ARC = YES;
				CLANG_WARN_BLOCK_CAPTURE_AUTORELEASING = YES;
				CLANG_WARN_BOOL_CONVERSION = YES;
				CLANG_WARN_COMMA = YES;
				CLANG_WARN_CONSTANT_CONVERSION = YES;
				CLANG_WARN_DIRECT_OBJC_ISA_USAGE = YES_ERROR;
				CLANG_WARN_EMPTY_BODY = YES;
				CLANG_WARN_ENUM_CONVERSION = YES;
				CLANG_WARN_INFINITE_RECURSION = YES;
				CLANG_WARN_INT_CONVERSION = YES;
				CLANG_WARN_NON_LITERAL_NULL_CONVERSION = YES_ERROR;
				CLANG_WARN_OBJC_LITERAL_CONVERSION = YES_ERROR;
				CLANG_WARN_OBJC_ROOT_CLASS = YES_ERROR;
				CLANG_WARN_RANGE_LOOP_ANALYSIS = YES;
				CLANG_WARN_STRICT_PROTOTYPES = YES;
				CLANG_WARN_SUSPICIOUS_MOVE = YES;
				CLANG_WARN_UNREACHABLE_CODE = YES;
				CLANG_WARN__DUPLICATE_METHOD_MATCH = YES;
				COPY_PHASE_STRIP = NO;
				ENABLE_STRICT_OBJC_MSGSEND = YES;
				ENABLE_TESTABILITY = YES;
				GCC_C_LANGUAGE_STANDARD = gnu99;
				GCC_DYNAMIC_NO_PIC = NO;
				GCC_GENERATE_TEST_COVERAGE_FILES = YES;
				GCC_NO_COMMON_BLOCKS = YES;
				GCC_OPTIMIZATION_LEVEL = 0;
				GCC_PREPROCESSOR_DEFINITIONS = (
					"DEBUG=1",
					"$(inherited)",
				);
				GCC_SYMBOLS_PRIVATE_EXTERN = NO;
				GCC_WARN_64_TO_32_BIT_CONVERSION = YES;
				GCC_WARN_ABOUT_RETURN_TYPE = YES_ERROR;
				GCC_WARN_UNDECLARED_SELECTOR = YES;
				GCC_WARN_UNINITIALIZED_AUTOS = YES_AGGRESSIVE;
				GCC_WARN_UNUSED_FUNCTION = YES;
				GCC_WARN_UNUSED_VARIABLE = YES;
				IPHONEOS_DEPLOYMENT_TARGET = 8.0;
				ONLY_ACTIVE_ARCH = YES;
				SDKROOT = iphoneos;
				TARGETED_DEVICE_FAMILY = "1,2";
			};
			name = DebugAppStoreLLC;
		};
		D0ADF91D212B3AB400310BBC /* DebugAppStoreLLC */ = {
			isa = XCBuildConfiguration;
			buildSettings = {
				APPLICATION_EXTENSION_API_ONLY = YES;
				CLANG_ENABLE_CODE_COVERAGE = NO;
				CLANG_WARN_UNREACHABLE_CODE = YES;
				CURRENT_PROJECT_VERSION = 1;
				DEBUG_INFORMATION_FORMAT = "dwarf-with-dsym";
				DEFINES_MODULE = YES;
				DYLIB_COMPATIBILITY_VERSION = 1;
				DYLIB_CURRENT_VERSION = 1;
				DYLIB_INSTALL_NAME_BASE = "@rpath";
				ENABLE_STRICT_OBJC_MSGSEND = YES;
				GCC_INSTRUMENT_PROGRAM_FLOW_ARCS = YES;
				GCC_NO_COMMON_BLOCKS = YES;
				GCC_PRECOMPILE_PREFIX_HEADER = YES;
				GCC_PREFIX_HEADER = "";
				GCC_PREPROCESSOR_DEFINITIONS = "$(inherited)";
				INFOPLIST_FILE = "$(SRCROOT)/Source/Info.plist";
				INSTALL_PATH = "$(LOCAL_LIBRARY_DIR)/Frameworks";
				LD_RUNPATH_SEARCH_PATHS = "$(inherited) @executable_path/Frameworks @loader_path/Frameworks";
				MODULEMAP_FILE = Source/AsyncDisplayKit.modulemap;
				MTL_ENABLE_DEBUG_INFO = YES;
				OTHER_CFLAGS = (
					"-DMINIMAL_ASDK=1",
					"-Wundef",
				);
				PRODUCT_BUNDLE_IDENTIFIER = "com.facebook.$(PRODUCT_NAME:rfc1034identifier)";
				PRODUCT_NAME = AsyncDisplayKit;
				PROVISIONING_PROFILE_SPECIFIER = X834Q8SBVP/;
				SKIP_INSTALL = YES;
				VERSIONING_SYSTEM = "apple-generic";
				VERSION_INFO_PREFIX = "";
			};
			name = DebugAppStoreLLC;
		};
		D0ADF91E212B3AB400310BBC /* DebugAppStoreLLC */ = {
			isa = XCBuildConfiguration;
			baseConfigurationReference = FB07EABBCF28656C6297BC2D /* Pods-AsyncDisplayKitTests.debug.xcconfig */;
			buildSettings = {
				BUNDLE_LOADER = "$(TEST_HOST)";
				FRAMEWORK_SEARCH_PATHS = (
					"$(inherited)",
					"$(DEVELOPER_FRAMEWORKS_DIR)",
				);
				GCC_PREPROCESSOR_DEFINITIONS = (
					"DEBUG=1",
					"$(inherited)",
					"COCOAPODS=1",
				);
				GCC_TREAT_WARNINGS_AS_ERRORS = YES;
				GCC_WARN_INITIALIZER_NOT_FULLY_BRACKETED = YES;
				INFOPLIST_FILE = "Tests/AsyncDisplayKitTests-Info.plist";
				PRODUCT_BUNDLE_IDENTIFIER = "com.facebook.${PRODUCT_NAME:rfc1034identifier}";
				PRODUCT_NAME = "$(TARGET_NAME)";
				TEST_HOST = "$(BUILT_PRODUCTS_DIR)/AsyncDisplayKitTestHost.app/AsyncDisplayKitTestHost";
				WRAPPER_EXTENSION = xctest;
			};
			name = DebugAppStoreLLC;
		};
		D0ADF91F212B3AB400310BBC /* DebugAppStoreLLC */ = {
			isa = XCBuildConfiguration;
			buildSettings = {
				ASSETCATALOG_COMPILER_APPICON_NAME = AppIcon;
				CLANG_WARN_UNREACHABLE_CODE = YES;
				"CODE_SIGN_IDENTITY[sdk=iphoneos*]" = "iPhone Developer";
				ENABLE_STRICT_OBJC_MSGSEND = YES;
				GCC_INSTRUMENT_PROGRAM_FLOW_ARCS = NO;
				GCC_PREPROCESSOR_DEFINITIONS = (
					"DEBUG=1",
					"$(inherited)",
				);
				INFOPLIST_FILE = Tests/TestHost/Info.plist;
				LD_RUNPATH_SEARCH_PATHS = "$(inherited) @executable_path/Frameworks";
				MTL_ENABLE_DEBUG_INFO = YES;
				PRODUCT_BUNDLE_IDENTIFIER = "com.facebook.$(PRODUCT_NAME:rfc1034identifier)";
				PRODUCT_NAME = "$(TARGET_NAME)";
			};
			name = DebugAppStoreLLC;
		};
		D0CE6EDD213DB54100BCD44B /* ReleaseAppStoreLLC */ = {
			isa = XCBuildConfiguration;
			buildSettings = {
				ALWAYS_SEARCH_USER_PATHS = NO;
				CLANG_CXX_LANGUAGE_STANDARD = "c++0x";
				CLANG_CXX_LIBRARY = "libc++";
				CLANG_ENABLE_MODULES = YES;
				CLANG_ENABLE_OBJC_ARC = YES;
				CLANG_WARN_BLOCK_CAPTURE_AUTORELEASING = YES;
				CLANG_WARN_BOOL_CONVERSION = YES;
				CLANG_WARN_COMMA = YES;
				CLANG_WARN_CONSTANT_CONVERSION = YES;
				CLANG_WARN_DIRECT_OBJC_ISA_USAGE = YES_ERROR;
				CLANG_WARN_EMPTY_BODY = YES;
				CLANG_WARN_ENUM_CONVERSION = YES;
				CLANG_WARN_INFINITE_RECURSION = YES;
				CLANG_WARN_INT_CONVERSION = YES;
				CLANG_WARN_NON_LITERAL_NULL_CONVERSION = YES_ERROR;
				CLANG_WARN_OBJC_LITERAL_CONVERSION = YES_ERROR;
				CLANG_WARN_OBJC_ROOT_CLASS = YES_ERROR;
				CLANG_WARN_RANGE_LOOP_ANALYSIS = YES;
				CLANG_WARN_STRICT_PROTOTYPES = YES;
				CLANG_WARN_SUSPICIOUS_MOVE = YES;
				CLANG_WARN_UNREACHABLE_CODE = YES;
				CLANG_WARN__DUPLICATE_METHOD_MATCH = YES;
				COPY_PHASE_STRIP = YES;
				ENABLE_NS_ASSERTIONS = NO;
				ENABLE_STRICT_OBJC_MSGSEND = YES;
				GCC_C_LANGUAGE_STANDARD = gnu99;
				GCC_GENERATE_TEST_COVERAGE_FILES = YES;
				GCC_NO_COMMON_BLOCKS = YES;
				GCC_WARN_64_TO_32_BIT_CONVERSION = YES;
				GCC_WARN_ABOUT_RETURN_TYPE = YES_ERROR;
				GCC_WARN_UNDECLARED_SELECTOR = YES;
				GCC_WARN_UNINITIALIZED_AUTOS = YES_AGGRESSIVE;
				GCC_WARN_UNUSED_FUNCTION = YES;
				GCC_WARN_UNUSED_VARIABLE = YES;
				IPHONEOS_DEPLOYMENT_TARGET = 8.0;
				SDKROOT = iphoneos;
				TARGETED_DEVICE_FAMILY = "1,2";
				VALIDATE_PRODUCT = YES;
			};
			name = ReleaseAppStoreLLC;
		};
		D0CE6EDE213DB54100BCD44B /* ReleaseAppStoreLLC */ = {
			isa = XCBuildConfiguration;
			buildSettings = {
				APPLICATION_EXTENSION_API_ONLY = YES;
				CLANG_WARN_UNREACHABLE_CODE = YES;
				COPY_PHASE_STRIP = NO;
				CURRENT_PROJECT_VERSION = 1;
				DEBUG_INFORMATION_FORMAT = "dwarf-with-dsym";
				DEFINES_MODULE = YES;
				DYLIB_COMPATIBILITY_VERSION = 1;
				DYLIB_CURRENT_VERSION = 1;
				DYLIB_INSTALL_NAME_BASE = "@rpath";
				ENABLE_STRICT_OBJC_MSGSEND = YES;
				GCC_NO_COMMON_BLOCKS = YES;
				GCC_PRECOMPILE_PREFIX_HEADER = YES;
				INFOPLIST_FILE = "$(SRCROOT)/Source/Info.plist";
				INSTALL_PATH = "$(LOCAL_LIBRARY_DIR)/Frameworks";
				LD_RUNPATH_SEARCH_PATHS = "$(inherited) @executable_path/Frameworks @loader_path/Frameworks";
				MODULEMAP_FILE = Source/AsyncDisplayKit.modulemap;
				MTL_ENABLE_DEBUG_INFO = NO;
				OTHER_CFLAGS = (
					"-DMINIMAL_ASDK=1",
					"-Wundef",
				);
				PRODUCT_BUNDLE_IDENTIFIER = "com.facebook.$(PRODUCT_NAME:rfc1034identifier)";
				PRODUCT_NAME = AsyncDisplayKit;
				PROVISIONING_PROFILE_SPECIFIER = X834Q8SBVP/;
				SKIP_INSTALL = YES;
				VERSIONING_SYSTEM = "apple-generic";
				VERSION_INFO_PREFIX = "";
			};
			name = ReleaseAppStoreLLC;
		};
		D0CE6EDF213DB54100BCD44B /* ReleaseAppStoreLLC */ = {
			isa = XCBuildConfiguration;
			baseConfigurationReference = D3779BCFF841AD3EB56537ED /* Pods-AsyncDisplayKitTests.release.xcconfig */;
			buildSettings = {
				BUNDLE_LOADER = "$(TEST_HOST)";
				FRAMEWORK_SEARCH_PATHS = (
					"$(inherited)",
					"$(DEVELOPER_FRAMEWORKS_DIR)",
				);
				GCC_PREPROCESSOR_DEFINITIONS = (
					"$(inherited)",
					"COCOAPODS=1",
				);
				GCC_TREAT_WARNINGS_AS_ERRORS = YES;
				GCC_WARN_INITIALIZER_NOT_FULLY_BRACKETED = YES;
				INFOPLIST_FILE = "Tests/AsyncDisplayKitTests-Info.plist";
				PRODUCT_BUNDLE_IDENTIFIER = "com.facebook.${PRODUCT_NAME:rfc1034identifier}";
				PRODUCT_NAME = "$(TARGET_NAME)";
				TEST_HOST = "$(BUILT_PRODUCTS_DIR)/AsyncDisplayKitTestHost.app/AsyncDisplayKitTestHost";
				WRAPPER_EXTENSION = xctest;
			};
			name = ReleaseAppStoreLLC;
		};
		D0CE6EE0213DB54100BCD44B /* ReleaseAppStoreLLC */ = {
			isa = XCBuildConfiguration;
			buildSettings = {
				ASSETCATALOG_COMPILER_APPICON_NAME = AppIcon;
				CLANG_WARN_UNREACHABLE_CODE = YES;
				"CODE_SIGN_IDENTITY[sdk=iphoneos*]" = "iPhone Developer";
				COPY_PHASE_STRIP = NO;
				ENABLE_STRICT_OBJC_MSGSEND = YES;
				GCC_INSTRUMENT_PROGRAM_FLOW_ARCS = NO;
				INFOPLIST_FILE = Tests/TestHost/Info.plist;
				LD_RUNPATH_SEARCH_PATHS = "$(inherited) @executable_path/Frameworks";
				MTL_ENABLE_DEBUG_INFO = NO;
				PRODUCT_BUNDLE_IDENTIFIER = "com.facebook.$(PRODUCT_NAME:rfc1034identifier)";
				PRODUCT_NAME = "$(TARGET_NAME)";
			};
			name = ReleaseAppStoreLLC;
		};
/* End XCBuildConfiguration section */

/* Begin XCConfigurationList section */
		057D02E31AC0A66800C7AC3C /* Build configuration list for PBXNativeTarget "AsyncDisplayKitTestHost" */ = {
			isa = XCConfigurationList;
			buildConfigurations = (
				057D02DF1AC0A66800C7AC3C /* DebugHockeyapp */,
				D021D4F3219CB1920064BEBA /* DebugFork */,
				D079FD081F06BD7A0038FADE /* DebugAppStore */,
				D0ADF91F212B3AB400310BBC /* DebugAppStoreLLC */,
				057D02E01AC0A66800C7AC3C /* ReleaseAppStore */,
				D0CE6EE0213DB54100BCD44B /* ReleaseAppStoreLLC */,
				D086A56C1CC0115200F08284 /* ReleaseHockeyapp */,
				D0924FD31FE52BD8003F693F /* ReleaseHockeyappInternal */,
			);
			defaultConfigurationIsVisible = 0;
			defaultConfigurationName = ReleaseAppStore;
		};
		058D09A7195D04C000B7D73C /* Build configuration list for PBXProject "AsyncDisplayKit" */ = {
			isa = XCConfigurationList;
			buildConfigurations = (
				058D09CD195D04C000B7D73C /* DebugHockeyapp */,
				D021D4F0219CB1920064BEBA /* DebugFork */,
				D079FD051F06BD7A0038FADE /* DebugAppStore */,
				D0ADF91C212B3AB400310BBC /* DebugAppStoreLLC */,
				058D09CE195D04C000B7D73C /* ReleaseAppStore */,
				D0CE6EDD213DB54100BCD44B /* ReleaseAppStoreLLC */,
				D086A5691CC0115200F08284 /* ReleaseHockeyapp */,
				D0924FD01FE52BD8003F693F /* ReleaseHockeyappInternal */,
			);
			defaultConfigurationIsVisible = 0;
			defaultConfigurationName = ReleaseAppStore;
		};
		058D09D2195D04C000B7D73C /* Build configuration list for PBXNativeTarget "AsyncDisplayKitTests" */ = {
			isa = XCConfigurationList;
			buildConfigurations = (
				058D09D3195D04C000B7D73C /* DebugHockeyapp */,
				D021D4F2219CB1920064BEBA /* DebugFork */,
				D079FD071F06BD7A0038FADE /* DebugAppStore */,
				D0ADF91E212B3AB400310BBC /* DebugAppStoreLLC */,
				058D09D4195D04C000B7D73C /* ReleaseAppStore */,
				D0CE6EDF213DB54100BCD44B /* ReleaseAppStoreLLC */,
				D063755A1E67124400F00C9A /* ReleaseHockeyapp */,
				D0924FD21FE52BD8003F693F /* ReleaseHockeyappInternal */,
			);
			defaultConfigurationIsVisible = 0;
			defaultConfigurationName = ReleaseAppStore;
		};
		B35061ED1B010EDF0018CF92 /* Build configuration list for PBXNativeTarget "AsyncDisplayKit" */ = {
			isa = XCConfigurationList;
			buildConfigurations = (
				B35061EE1B010EDF0018CF92 /* DebugHockeyapp */,
				D021D4F1219CB1920064BEBA /* DebugFork */,
				D079FD061F06BD7A0038FADE /* DebugAppStore */,
				D0ADF91D212B3AB400310BBC /* DebugAppStoreLLC */,
				B35061EF1B010EDF0018CF92 /* ReleaseAppStore */,
				D0CE6EDE213DB54100BCD44B /* ReleaseAppStoreLLC */,
				D086A56D1CC0115200F08284 /* ReleaseHockeyapp */,
				D0924FD11FE52BD8003F693F /* ReleaseHockeyappInternal */,
			);
			defaultConfigurationIsVisible = 0;
			defaultConfigurationName = ReleaseAppStore;
		};
/* End XCConfigurationList section */
	};
	rootObject = 058D09A4195D04C000B7D73C /* Project object */;
}<|MERGE_RESOLUTION|>--- conflicted
+++ resolved
@@ -2638,13 +2638,6 @@
 				GCC_PREPROCESSOR_DEFINITIONS = (
 					"DEBUG=1",
 					"$(inherited)",
-<<<<<<< HEAD
-=======
-					"AS_USE_ASSETS_LIBRARY=1",
-					"AS_USE_MAPKIT=1",
-					"AS_USE_PHOTOS=1",
-					"AS_USE_VIDEO=1",
->>>>>>> e7627247
 				);
 				GCC_SYMBOLS_PRIVATE_EXTERN = NO;
 				GCC_WARN_64_TO_32_BIT_CONVERSION = YES;
