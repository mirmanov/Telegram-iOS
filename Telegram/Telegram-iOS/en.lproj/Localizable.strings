// Notifications
"PUSH_MESSAGE_TEXT" = "%1$@|%2$@";
"PUSH_MESSAGE_NOTEXT" = "%1$@|sent you a message";
"PUSH_MESSAGE_PHOTO" = "%1$@|sent you a photo";
"PUSH_MESSAGE_PHOTO_SECRET" = "%1$@|sent you a self-destructing photo";
"PUSH_MESSAGE_VIDEO" = "%1$@|sent you a video";
"PUSH_MESSAGE_VIDEO_SECRET" = "%1$@|sent you a self-destructing video";
"PUSH_MESSAGE_ROUND" = "%1$@|sent you a video message";
"PUSH_MESSAGE_CONTACT" = "%1$@|shared a contact %2$@ with you";
"PUSH_MESSAGE_GEO" = "%1$@|sent you a map";
"PUSH_MESSAGE_GEOLIVE" = "%1$@|started sharing their live location";
"PUSH_MESSAGE_DOC" = "%1$@|sent you a file";
"PUSH_MESSAGE_AUDIO" = "%1$@|sent you a voice message";
"PUSH_MESSAGE_GIF" = "%1$@|sent you a GIF";
"PUSH_ENCRYPTED_MESSAGE" = "You have a new message%1$@";
"PUSH_LOCKED_MESSAGE" = "You have a new message%1$@";
"PUSH_MESSAGE_SCREENSHOT" = "%1$@|took a screenshot!";
"PUSH_ENCRYPTION_REQUEST" = "New encryption request%1$@";
"PUSH_ENCRYPTION_ACCEPT" = "Your encryption request was accepted%1$@";

"PUSH_MESSAGE_POLL" = "%1$@|sent you a poll %2$@";
"PUSH_CHANNEL_MESSAGE_POLL" = "%1$@|posted a poll %2$@";
"PUSH_PINNED_POLL" = "%1$@|pinned a poll";

"PUSH_MESSAGE_QUIZ" = "%1$@|sent you a quiz %2$@";
"PUSH_CHANNEL_MESSAGE_QUIZ" = "%1$@|posted a quiz %2$@";
"PUSH_PINNED_QUIZ" = "%1$@|pinned a quiz";

"PUSH_CHAT_MESSAGE_TEXT" = "%2$@|%1$@: %3$@";
"PUSH_CHAT_MESSAGE_NOTEXT" = "%2$@|%1$@ sent a message";
"PUSH_CHAT_MESSAGE_PHOTO" = "%2$@|%1$@ sent a photo";
"PUSH_CHAT_MESSAGE_VIDEO" = "%2$@|%1$@ sent a video";
"PUSH_CHAT_MESSAGE_ROUND" = "%2$@|%1$@ sent a video message";
"PUSH_CHAT_MESSAGE_CONTACT" = "%2$@|%1$@ shared a contact %3$@";
"PUSH_CHAT_MESSAGE_GEO" = "%2$@|%1$@ sent a map";
"PUSH_CHAT_MESSAGE_GEOLIVE" = "%2$@|%1$@ started sharing their live location";
"PUSH_CHAT_MESSAGE_DOC" = "%2$@|%1$@ sent a file";
"PUSH_CHAT_MESSAGE_AUDIO" = "%2$@|%1$@ sent a voice message";
"PUSH_CHAT_MESSAGE_GIF" = "%2$@|%1$@ sent a GIF";
"PUSH_CHAT_CREATED" = "%2$@|%1$@ invited you to the group";
"PUSH_CHAT_TITLE_EDITED" = "%2$@|%1$@ edited the group's name";
"PUSH_CHAT_PHOTO_EDITED" = "%2$@|%1$@ edited the group's photo";
"PUSH_CHAT_ADD_MEMBER" = "%2$@|%1$@ invited %3$@ to the group";
"PUSH_CHAT_ADD_YOU" = "%2$@|%1$@ invited you to the group";
"PUSH_CHAT_DELETE_YOU" = "%2$@|%1$@ removed you from the group";
"PUSH_CHAT_DELETE_MEMBER" = "%2$@|%1$@ removed %3$@ from the group";
"PUSH_CHAT_LEFT" = "%2$@|%1$@ left the group";
"PUSH_CHAT_RETURNED" = "%2$@|%1$@ returned to the group";

"PUSH_MESSAGE_STICKER" = "%1$@|sent you a %2$@sticker";
"PUSH_CHAT_MESSAGE_STICKER" = "%2$@|%1$@ sent a %3$@sticker";

"PUSH_CONTACT_JOINED" = "%1$@|joined Telegram!";

"PUSH_CHANNEL_MESSAGE_TEXT" = "%1$@|%2$@";
"PUSH_CHANNEL_MESSAGE_NOTEXT" = "%1$@|posted a message";
"PUSH_CHANNEL_MESSAGE_PHOTO" = "%1$@|posted a photo";
"PUSH_CHANNEL_MESSAGE_VIDEO" = "%1$@|posted a video";
"PUSH_CHANNEL_MESSAGE_ROUND" = "%1$@|posted a video message";
"PUSH_CHANNEL_MESSAGE_DOC" = "%1$@|posted a document";
"PUSH_CHANNEL_MESSAGE_STICKER" = "%1$@|posted a %2$@sticker";
"PUSH_CHANNEL_MESSAGE_AUDIO" = "%1$@|posted a voice message";
"PUSH_CHANNEL_MESSAGE_CONTACT" = "%1$@|posted a %2$@ contact";
"PUSH_CHANNEL_MESSAGE_GEO" = "%1$@|posted a map";
"PUSH_CHANNEL_MESSAGE_GEOLIVE" = "%1$@|posted a live location";
"PUSH_CHANNEL_MESSAGE_GIF" = "%1$@|posted a GIF";

"PUSH_MESSAGE_GAME" = "%1$@|invited you to play %2$@";
"PUSH_CHANNEL_MESSAGE_GAME" = "%1$@|invited you to play %2$@";
"PUSH_CHAT_MESSAGE_GAME" = "%2$@|%1$@ invited the group to play %3$@";

"PUSH_MESSAGE_TEXT" = "%1$@|%2$@";
"PUSH_MESSAGE_NOTEXT" = "%1$@|sent you a message";
"PUSH_MESSAGE_PHOTO" = "%1$@|sent you a photo";
"PUSH_MESSAGE_PHOTO_SECRET" = "%1$@|sent you a self-destructing photo";
"PUSH_MESSAGE_VIDEO" = "%1$@|sent you a video";
"PUSH_MESSAGE_VIDEO_SECRET" = "%1$@|sent you a self-destructing video";
"PUSH_MESSAGE_SCREENSHOT" = "%1$@|took a screenshot";
"PUSH_MESSAGE_ROUND" = "%1$@|sent you a video message";
"PUSH_MESSAGE_DOC" = "%1$@|sent you a file";
"PUSH_MESSAGE_STICKER" = "%1$@|sent you a %2$@sticker";
"PUSH_MESSAGE_AUDIO" = "%1$@|sent you a voice message";
"PUSH_MESSAGE_CONTACT" = "%1$@|shared a contact with you";
"PUSH_MESSAGE_GEO" = "%1$@|sent you a map";
"PUSH_MESSAGE_GEOLIVE" = "%1$@|started sharing their live location";
"PUSH_MESSAGE_POLL" = "%1$@|sent you a poll";
"PUSH_MESSAGE_QUIZ" = "%1$@|sent you a quiz";
"PUSH_MESSAGE_GIF" = "%1$@|sent you a GIF";
"PUSH_MESSAGE_GAME" = "%1$@|invited you to play %2$@";
"PUSH_MESSAGE_INVOICE" = "%1$@|sent you an invoice for %2$@";
"PUSH_MESSAGE_FWD" = "%1$@|forwarded you a message";
"PUSH_MESSAGE_FWDS_TEXT_1" = "forwarded you a message";
"PUSH_MESSAGE_FWDS_TEXT_any" = "forwarded you %d messages";
"PUSH_MESSAGE_PHOTO" = "%1$@|sent you a photo";
"PUSH_MESSAGE_PHOTOS_TEXT_1" = "sent you a photo";
"PUSH_MESSAGE_PHOTOS_TEXT_any" = "sent you %d photos";
"PUSH_MESSAGE_VIDEO" = "%1$@|sent you a video";
"PUSH_MESSAGE_VIDEOS_TEXT_1" = "sent you a video";
"PUSH_MESSAGE_VIDEOS_TEXT_any" = "sent you %d videos";
"PUSH_MESSAGE_ROUND" = "%1$@|sent you a video message";
"PUSH_MESSAGE" = "%1$@|sent you a message";
"PUSH_MESSAGES_TEXT_1" = "sent you a message";
"PUSH_MESSAGES_TEXT_any" = "sent you %d messages";
"PUSH_ALBUM" = "%1$@|sent you an album";
"PUSH_MESSAGE_FILES_TEXT_1" = "sent you a file";
"PUSH_MESSAGE_FILES_TEXT_any" = "sent you %d files";
"PUSH_MESSAGE_THEME" = "%1$@|changed chat theme to %2$@";
"PUSH_MESSAGE_NOTHEME" = "%1$@|disabled chat theme";

"PUSH_CHANNEL_MESSAGE_TEXT" = "%1$@|%2$@";
"PUSH_CHANNEL_MESSAGE_NOTEXT" = "%1$@|posted a message";
"PUSH_CHANNEL_MESSAGE_PHOTO" = "%1$@|posted a photo";
"PUSH_CHANNEL_MESSAGE_VIDEO" = "%1$@|posted a video";
"PUSH_CHANNEL_MESSAGE_ROUND" = "%1$@|posted a video message";
"PUSH_CHANNEL_MESSAGE_DOC" = "%1$@|posted a file";
"PUSH_CHANNEL_MESSAGE_STICKER" = "%1$@|posted a %2$@sticker";
"PUSH_CHANNEL_MESSAGE_AUDIO" = "%1$@|posted a voice message";
"PUSH_CHANNEL_MESSAGE_CONTACT" = "%1$@|posted a contact";
"PUSH_CHANNEL_MESSAGE_GEO" = "%1$@|posted a map";
"PUSH_CHANNEL_MESSAGE_GEOLIVE" = "%1$@|posted a live location";
"PUSH_CHANNEL_MESSAGE_POLL" = "%1$@|posted a poll";
"PUSH_CHANNEL_MESSAGE_QUIZ" = "%1$@|posted a quiz";
"PUSH_CHANNEL_MESSAGE_GIF" = "%1$@|posted a GIF";
"PUSH_CHANNEL_MESSAGE_GAME" = "%1$@|invited you to play %2$@";
"PUSH_CHANNEL_MESSAGE_FWD" = "%1$@|posted a forwarded message";
"PUSH_CHANNEL_MESSAGE_PHOTO" = "%1$@|posted a photo";
"PUSH_CHANNEL_MESSAGE_PHOTOS_TEXT_1" = "posted a photo";
"PUSH_CHANNEL_MESSAGE_PHOTOS_TEXT_any" = "posted %d photos";
"PUSH_CHANNEL_MESSAGE_VIDEO" = "%1$@|posted a video";
"PUSH_CHANNEL_MESSAGE_VIDEOS_TEXT_1" = "posted a video";
"PUSH_CHANNEL_MESSAGE_VIDEOS_TEXT_any" = "posted %d videos";
"PUSH_CHANNEL_MESSAGE_ROUND" = "%1$@|posted a video message";
"PUSH_CHANNEL_MESSAGE" = "%1$@|posted a message";
"PUSH_CHANNEL_MESSAGES_TEXT_1" = "posted a message";
"PUSH_CHANNEL_MESSAGES_TEXT_any" = "posted %d messages";
"PUSH_CHANNEL_ALBUM" = "%1$@|posted an album";
"PUSH_CHANNEL_MESSAGE_DOCS_TEXT_1" = "posted a file";
"PUSH_CHANNEL_MESSAGE_DOCS_TEXT_any" = "posted %d files";

"PUSH_CHAT_MESSAGE_TEXT" = "%2$@|%1$@:%3$@";
"PUSH_CHAT_MESSAGE_NOTEXT" = "%2$@|%1$@ sent a message to the group";
"PUSH_CHAT_MESSAGE_VIDEO" = "%2$@|%1$@ sent a video ";
"PUSH_CHAT_MESSAGE_ROUND" = "%2$@|%1$@ sent a video message";
"PUSH_CHAT_MESSAGE_DOC" = "%2$@|%1$@ sent a file";
"PUSH_CHAT_MESSAGE_STICKER" = "%2$@|%1$@ sent a %3$@sticker";
"PUSH_CHAT_MESSAGE_AUDIO" = "%2$@|%1$@ sent a voice message";
"PUSH_CHAT_MESSAGE_CONTACT" = "%2$@|%1$@ shared a contact";
"PUSH_CHAT_MESSAGE_GEO" = "%2$@|%1$@ sent a map";
"PUSH_CHAT_MESSAGE_GEOLIVE" = "%2$@|%1$@ started sharing their live location";
"PUSH_CHAT_MESSAGE_POLL" = "%2$@|%1$@ sent a poll %3$@ to the group";
"PUSH_CHAT_MESSAGE_QUIZ" = "%2$@|%1$@ sent a quiz %3$@ to the group";
"PUSH_CHAT_MESSAGE_GIF" = "%2$@|%1$@ sent a GIF";
"PUSH_CHAT_MESSAGE_GAME" = "%2$@|%1$@ invited the group to play %3$@";
"PUSH_CHAT_MESSAGE_INVOICE" = "%2$@|%1$@ sent an invoice for %3$@";
"PUSH_CHAT_CREATED" = "%2$@|%1$@ invited you to the group";
"PUSH_CHAT_TITLE_EDITED" = "%2$@|%1$@ edited the group\'s name";
"PUSH_CHAT_PHOTO_EDITED" = "%2$@|%1$@ edited the group\'s photo";
"PUSH_CHAT_ADD_MEMBER" = "%2$@|%1$@ invited %3$@ to the group";
"PUSH_CHAT_ADD_YOU" = "%2$@|%1$@ invited you to the group";
"PUSH_CHAT_DELETE_MEMBER" = "%2$@|%1$@ kicked %3$@ from the group";
"PUSH_CHAT_DELETE_YOU" = "%2$@|%1$@ kicked you from the group ";
"PUSH_CHAT_LEFT" = "%2$@|%1$@ has left the group";
"PUSH_CHAT_RETURNED" = "%2$@|%1$@ has returned to the group";
"PUSH_CHAT_JOINED" = "%2$@|%1$@ has joined the group";
"PUSH_CHAT_MESSAGE_FWD" = "%2$@|%1$@ forwarded a message";
"PUSH_CHAT_MESSAGE_FWDS_TEXT_1" = "{author} forwarded a message";
"PUSH_CHAT_MESSAGE_FWDS_TEXT_any" = "{author} forwarded %d messages";
"PUSH_CHAT_MESSAGE_PHOTO" = "%2$@|%1$@ sent a photo";
"PUSH_CHAT_MESSAGE_PHOTOS_TEXT_1" = "{author} sent a photo";
"PUSH_CHAT_MESSAGE_PHOTOS_TEXT_any" = "{author} sent %d photos";
"PUSH_CHAT_MESSAGE_VIDEO" = "%2$@|%1$@ sent a video";
"PUSH_CHAT_MESSAGE_VIDEOS_TEXT_1" = "{author} sent a video";
"PUSH_CHAT_MESSAGE_VIDEOS_TEXT_any" = "{author} sent %d videos";
"PUSH_CHAT_MESSAGE_ROUND" = "%2$@|%1$@ sent a video message";
"PUSH_CHAT_MESSAGE" = "%2$@|%1$@ sent a message";
"PUSH_CHAT_MESSAGES_TEXT_1" = "{author} sent a message";
"PUSH_CHAT_MESSAGES_TEXT_any" = "{author} sent %d messages";
"PUSH_CHAT_ALBUM" = "%2$@|%1$@ sent an album";
"PUSH_CHAT_MESSAGE_DOCS_TEXT_1" = "{author} sent a file";
"PUSH_CHAT_MESSAGE_DOCS_TEXT_any" = "{author} sent %d files";
"PUSH_CHAT_MESSAGE_THEME" = "%1$@|set theme to %3$@ in the group %2$@";
"PUSH_CHAT_MESSAGE_NOTHEME" = "%1$@|disabled theme in the group %2$@";
"PUSH_CHAT_REQ_JOINED" = "%1$@ was accepted into the group %2$@";

"PUSH_PINNED_TEXT" = "%1$@|pinned \"%2$@\" ";
"PUSH_PINNED_NOTEXT" = "%1$@|pinned a message";
"PUSH_PINNED_PHOTO" = "%1$@|pinned a photo";
"PUSH_PINNED_VIDEO" = "%1$@|pinned a video";
"PUSH_PINNED_ROUND" = "%1$@|pinned a video message";
"PUSH_PINNED_DOC" = "%1$@|pinned a file";
"PUSH_PINNED_STICKER" = "%1$@|pinned a %2$@sticker";
"PUSH_PINNED_AUDIO" = "%1$@|pinned a voice message";
"PUSH_PINNED_CONTACT" = "%1$@|pinned a %2$@ contact";
"PUSH_PINNED_GEO" = "%1$@|pinned a map";
"PUSH_PINNED_GEOLIVE" = "%1$@|pinned a live location";
"PUSH_PINNED_POLL" = "|%1$@|pinned a poll %2$@";
"PUSH_PINNED_QUIZ" = "|%1$@|pinned a quiz %2$@";
"PUSH_PINNED_GAME" = "%1$@|pinned a game";
"PUSH_PINNED_INVOICE" = "%1$@|pinned an invoice";
"PUSH_PINNED_GIF" = "%1$@|pinned a GIF";

"PUSH_CONTACT_JOINED" = "%1$@|joined Telegram!";

"PUSH_AUTH_UNKNOWN" = "New login|from unrecognized device %1$@";
"PUSH_AUTH_REGION" = "New login|from unrecognized device %1$@, location: %2$@";

"PUSH_PHONE_CALL_REQUEST" = "%1$@|is calling you!";
"PUSH_VIDEO_CALL_REQUEST" = "%1$@|is calling you!";
"PUSH_PHONE_CALL_MISSED" = "%1$@|You missed a call";
"PUSH_VIDEO_CALL_MISSED" = "%1$@|You missed a video call";

"PUSH_MESSAGE_GAME_SCORE" = "%1$@ scored %3$@ in game %2$@";
"PUSH_MESSAGE_VIDEOS" = "%1$@ sent you %2$@ videos";
"PUSH_MESSAGE_CHANNEL_MESSAGE_GAME_SCORE" = "%1$@ scored %3$@ in game %2$@";
"PUSH_CHANNEL_MESSAGE_VIDEOS" = "%1$@ posted %2$@ videos";
"PUSH_PINNED_GAME_SCORE" = "%1$@ pinned a game score";
"PUSH_CHAT_MESSAGE_GAME_SCORE" = "%1$@ scored %4$@ in game %3$@ in the group %2$@";
"PUSH_CHAT_MESSAGE_VIDEOS" = "%1$@ sent %3$@ videos to the group %2$@";

"PUSH_REMINDER_TITLE" = "🗓 Reminder";
"PUSH_SENDER_YOU" = "📅 You";

"PUSH_CHAT_REQ_JOINED" = "%2$@|%1$@ was accepted into the group";

"LOCAL_MESSAGE_FWDS" = "%1$@ forwarded you %2$d messages";
"LOCAL_CHANNEL_MESSAGE_FWDS" = "%1$@ posted %2$d forwarded messages";
"LOCAL_CHAT_MESSAGE_FWDS" = "%1$@ forwarded %2$d messages";

// Common
"Common.OK" = "OK";
"Common.Cancel" = "Cancel";
"Common.Edit" = "Edit";
"Common.edit" = "edit";
"Common.Done" = "Done";
"Common.Next" = "Next";
"Common.Delete" = "Delete";
"Common.Create" = "Create";
"Common.Back" = "Back";
"Common.Close" = "Close";
"Common.Yes" = "Yes";
"Common.No" = "No";
"Common.TakePhotoOrVideo" = "Take Photo or Video";
"Common.TakePhoto" = "Take Photo";
"Common.ChoosePhoto" = "Choose Photo";
"Common.of" = "of";
"Common.Search" = "Search";
"Common.More" = "More";
"Common.Select" = "Select";
"Items.NOfM" = "%1$@ of %2$@";

// State
"State.Connecting" = "Connecting...";
"State.connecting" = "connecting...";
"State.ConnectingToProxy" = "Connecting to Proxy...";
"State.ConnectingToProxyInfo" = "tap here for settings";
"State.Updating" = "Updating...";
"State.WaitingForNetwork" = "Waiting for network";

"ChatState.Connecting" = "connecting...";
"ChatState.ConnectingToProxy" = "connecting to proxy...";
"ChatState.Updating" = "updating...";
"ChatState.WaitingForNetwork" = "waiting for network...";

// Presence
"Presence.online" = "online";

// Date
"Month.GenJanuary" = "January";
"Month.GenFebruary" = "February";
"Month.GenMarch" = "March";
"Month.GenApril" = "April";
"Month.GenMay" = "May";
"Month.GenJune" = "June";
"Month.GenJuly" = "July";
"Month.GenAugust" = "August";
"Month.GenSeptember" = "September";
"Month.GenOctober" = "October";
"Month.GenNovember" = "November";
"Month.GenDecember" = "December";
"Month.ShortJanuary" = "Jan";
"Month.ShortFebruary" = "Feb";
"Month.ShortMarch" = "Mar";
"Month.ShortApril" = "Apr";
"Month.ShortMay" = "May";
"Month.ShortJune" = "Jun";
"Month.ShortJuly" = "Jul";
"Month.ShortAugust" = "Aug";
"Month.ShortSeptember" = "Sep";
"Month.ShortOctober" = "Oct";
"Month.ShortNovember" = "Nov";
"Month.ShortDecember" = "Dec";
"Weekday.ShortMonday" = "Mon";
"Weekday.ShortTuesday" = "Tue";
"Weekday.ShortWednesday" = "Wed";
"Weekday.ShortThursday" = "Thu";
"Weekday.ShortFriday" = "Fri";
"Weekday.ShortSaturday" = "Sat";
"Weekday.ShortSunday" = "Sun";
"Weekday.Today" = "Today";
"Weekday.Yesterday" = "Yesterday";

"Calendar.ShortMon" = "M";
"Calendar.ShortTue" = "T";
"Calendar.ShortWed" = "W";
"Calendar.ShortThu" = "T";
"Calendar.ShortFri" = "F";
"Calendar.ShortSat" = "S";
"Calendar.ShortSun" = "S";

"Time.TodayAt" = "today at %@";
"Time.YesterdayAt" = "yesterday at %@";

"LastSeen.JustNow" = "last seen just now";
"LastSeen.MinutesAgo_0" = "last seen %@ minutes ago"; //three to ten
"LastSeen.MinutesAgo_1" = "last seen 1 minute ago"; //one
"LastSeen.MinutesAgo_2" = "last seen 2 minutes ago"; //two
"LastSeen.MinutesAgo_3_10" = "last seen %@ minutes ago"; //three to ten
"LastSeen.MinutesAgo_many" = "last seen %@ minutes ago"; // more than ten
"LastSeen.MinutesAgo_any" = "last seen %@ minutes ago"; // more than ten
"LastSeen.HoursAgo_0" = "last seen %@ hours ago";
"LastSeen.HoursAgo_1" = "last seen 1 hour ago";
"LastSeen.HoursAgo_2" = "last seen 2 hours ago";
"LastSeen.HoursAgo_3_10" = "last seen %@ hours ago";
"LastSeen.HoursAgo_any" = "last seen %@ hours ago";
"LastSeen.HoursAgo_many" = "last seen %@ hours ago";
"LastSeen.HoursAgo_0" = "last seen %@ hours ago";
"LastSeen.YesterdayAt" = "last seen yesterday at %@";
"LastSeen.AtDate" = "last seen %@";
"LastSeen.TodayAt" = "last seen today at %@";
"LastSeen.Lately" = "last seen recently";
"LastSeen.WithinAWeek" = "last seen within a week";
"LastSeen.WithinAMonth" = "last seen within a month";
"LastSeen.ALongTimeAgo" = "last seen a long time ago";
"LastSeen.Offline" = "offline";

"Date.DialogDateFormat" = "{month} {day}";
"Date.ChatDateHeader" = "%1$@ %2$@";
"Date.ChatDateHeaderYear" = "%1$@ %2$@, %3$@";

// Tour
"Tour.Title1" = "Telegram";
"Tour.Text1" = "The world's **fastest** messaging app.\nIt is **free** and **secure**.";

"Tour.Title2" = "Fast";
"Tour.Text2" = "**Telegram** delivers messages\nfaster than any other application.";

"Tour.Title3" = "Powerful";
"Tour.Text3" = "**Telegram** has no limits on\nthe size of your chats and media.";

"Tour.Title4" = "Secure";
"Tour.Text4" = "**Telegram** keeps your messages\nsafe from hacker attacks.";

"Tour.Title5" = "Cloud-Based";
"Tour.Text5" = "**Telegram** lets you access your\nmessages from multiple devices.";

"Tour.Title6" = "Free";
"Tour.Text6" = "**Telegram** is free forever. No ads.\nNo subscription fees.";

"Tour.StartButton" = "Start Messaging";

// Login
"Login.PhoneAndCountryHelp" = "Please confirm your country code and enter your phone number.";
"Login.CodeSentInternal" = "We've sent the code to the **Telegram** app on your other device";
"Login.HaveNotReceivedCodeInternal" = "Haven't received the code?";
"Login.CodeSentSms" = "We have sent you an SMS with the code";
"Login.Code" = "Code";
"Login.WillCallYou" = "You can request a voice call in %@";
"Login.CallRequestState2" = "Requesting a call from Telegram...";
"Login.CallRequestState3" = "Telegram dialed your number\n[Didn't get the code?]";
"Login.EmailNotConfiguredError" = "Please set up an email account.";
"Login.EmailCodeSubject" = "%@, no code";
"Login.EmailCodeBody" = "My phone number is:\n%@\nI can't get an activation code for Telegram.";
"Login.UnknownError" = "An error occurred. Please try again later";
"Login.InvalidCodeError" = "You have entered an invalid code. Please try again.";
"Login.NetworkError" = "Please check your internet connection and try again.";
"Login.CodeExpiredError" = "Code expired. Please try again.";
"Login.CodeFloodError" = "Limit exceeded. Please try again later.";
"Login.InvalidPhoneError" = "Invalid phone number. Please try again.";
"Login.InvalidFirstNameError" = "Invalid first name. Please try again.";
"Login.InvalidLastNameError" = "Invalid last name. Please try again.";

"Login.InvalidPhoneEmailSubject" = "Invalid phone number: %@";
"Login.InvalidPhoneEmailBody" = "I'm trying to use my mobile phone number: %1$@\nBut Telegram says it's invalid. Please help.\n\nApp version: %2$@\nOS version: %3$@\nLocale: %4$@\nMNC: %5$@";

"Login.PhoneBannedEmailSubject" = "Banned phone number: %@";
"Login.PhoneBannedEmailBody" = "I'm trying to use my mobile phone number: %1$@\nBut Telegram says it's banned. Please help.\n\nApp version: %2$@\nOS version: %3$@\nLocale: %4$@\nMNC: %5$@";

"Login.PhoneGenericEmailSubject" = "Telegram iOS error: %@";
"Login.PhoneGenericEmailBody" = "I'm trying to use my mobile phone number: %1$@\nBut Telegram shows an error. Please help.\n\nError: %2$@\nApp version: %3$@\nOS version: %4$@\nLocale: %5$@\nMNC: %6$@";


"Login.PhoneTitle" = "Your Phone";
"Login.PhonePlaceholder" = "Your phone number";
"Login.CountryCode" = "Country Code";
"Login.InvalidCountryCode" = "Invalid Country Code";

"Login.InfoTitle" = "Your Info";
"Login.InfoAvatarAdd" = "add";
"Login.InfoAvatarPhoto" = "photo";
"Login.InfoFirstNamePlaceholder" = "First Name";
"Login.InfoLastNamePlaceholder" = "Last Name";
"Login.InfoDeletePhoto" = "Delete Photo";
"Login.InfoHelp" = "Enter your name and add a profile picture.";

// Login.SelectCountry
"Login.SelectCountry.Title" = "Country";

// Dialog List
"DialogList.TabTitle" = "Chats";
"DialogList.Title" = "Chats";
"DialogList.SearchLabel" = "Search for messages or users";
"DialogList.NoMessagesTitle" = "You have no conversations yet";
"DialogList.NoMessagesText" = "Start messaging by pressing the pencil button in the top right corner or go to the Contacts section.";
"DialogList.SingleTypingSuffix" = "%@ is typing";
"DialogList.SingleRecordingAudioSuffix" = "%@ is recording audio";
"DialogList.SingleUploadingPhotoSuffix" = "%@ is sending photo";
"DialogList.SingleUploadingVideoSuffix" = "%@ is sending video";
"DialogList.SingleRecordingVideoMessageSuffix" = "%@ is recording video";
"DialogList.SingleUploadingFileSuffix" = "%@ is sending file";
"DialogList.MultipleTypingSuffix" = "%d are typing";
"DialogList.Typing" = "typing";
"DialogList.ClearHistoryConfirmation" = "Clear History";
"DialogList.DeleteConversationConfirmation" = "Delete and Exit";
"DialogList.AwaitingEncryption" = "Waiting for %@ to get online...";
"DialogList.EncryptionRejected" = "Secret chat cancelled";
"DialogList.EncryptionProcessing" = "Exchanging encryption keys...";
"DialogList.EncryptedChatStartedOutgoing" = "%@ joined your secret chat.";
"DialogList.EncryptedChatStartedIncoming" = "%@ created a secret chat.";

// Compose
"Compose.TokenListPlaceholder" = "Whom would you like to message?";
"Compose.NewMessage" = "New Message";
"Compose.NewGroup" = "New Group";
"Compose.NewGroupTitle" = "New Group";
"Compose.NewEncryptedChat" = "New Secret Chat";
"Compose.NewEncryptedChatTitle" = "New Secret Chat";
"Compose.Create" = "Create";

// Contacts
"Contacts.TabTitle" = "Contacts";
"Contacts.Title" = "Contacts";
"Contacts.FailedToSendInvitesMessage" = "An error occurred.";
"Contacts.AccessDeniedError" = "Telegram does not have access to your contacts";
"Contacts.AccessDeniedHelpLandscape" = "Please go to your %@ Settings — Privacy — Contacts.\nThen select ON for Telegram.";
"Contacts.AccessDeniedHelpPortrait" = "Please go to your %@ Settings — Privacy — Contacts. Then select ON for Telegram.";
"Contacts.AccessDeniedHelpON" = "ON";
"Contacts.InviteToTelegram" = "Invite to Telegram";
"Contacts.InviteFriends" = "Invite Friends";
"Contacts.SelectAll" = "Select All";

// Conversation
"Conversation.InputTextPlaceholder" = "Message";
"Conversation.typing" = "typing";
"Conversation.MessageDeliveryFailed" = "Your message was not sent. Tap \"Resend\" to send this message.";
"Conversation.MessageDialogEdit" = "Edit";
"Conversation.MessageDialogRetry" = "Resend";
"Conversation.MessageDialogRetryAll" = "Resend %1$d Messages";
"Conversation.MessageDialogDelete" = "Delete";
"Conversation.LinkDialogOpen" = "Open";
"Conversation.LinkDialogCopy" = "Copy";
"Conversation.ForwardTitle" = "Forward";
"Conversation.ForwardChats" = "Chats";
"Conversation.ForwardContacts" = "Contacts";
"Conversation.StatusKickedFromGroup" = "you were removed from the group";
"Conversation.StatusLeftGroup" = "you have left the group";
"Conversation.StatusTyping" = "typing";
"Conversation.Call" = "Call";
"Conversation.Mute" = "Mute";
"ChatList.Mute" = "Mute";
"Conversation.TitleMute" = "Mute";
"Conversation.Unmute" = "Unmute";
"ChatList.Unmute" = "Unmute";
"Conversation.TitleUnmute" = "Unmute";
"Conversation.Edit" = "Edit";
"Conversation.Info" = "Info";
"Conversation.Search" = "Search";
"Conversation.Unblock" = "Unblock";
"Conversation.ClearAll" = "Delete All";
"Conversation.Location" = "Location";
"Conversation.Contact" = "Contact";
"Conversation.BlockUser" = "Block User";
"Conversation.UnblockUser" = "Unblock User";
"Conversation.UnsupportedMedia" = "This message is not supported on your version of Telegram. Update the app to view:\nhttps://telegram.org/update";
"Conversation.EncryptionWaiting" = "Waiting for %@ to get online...";
"Conversation.EncryptionProcessing" = "Exchanging encryption keys...";
"Conversation.EmptyPlaceholder" = "No messages here yet...";
"Conversation.EncryptedPlaceholderTitleIncoming" = "%@ invited you to join a secret chat.";
"Conversation.EncryptedPlaceholderTitleOutgoing" = "You have invited %@ to join a secret chat.";
"Conversation.EncryptedDescriptionTitle" = "Secret chats:";
"Conversation.EncryptedDescription1" = "Use end-to-end encryption";
"Conversation.EncryptedDescription2" = "Leave no trace on our servers";
"Conversation.EncryptedDescription3" = "Have a self-destruct timer";
"Conversation.EncryptedDescription4" = "Do not allow forwarding";
"Conversation.ContextMenuCopy" = "Copy";
"Conversation.ContextMenuDelete" = "Delete";
"Conversation.ContextMenuForward" = "Forward";
"Conversation.ContextMenuMore" = "More...";

"Conversation.StatusMembers_0" = "%@ members";
"Conversation.StatusMembers_1" = "1 member";
"Conversation.StatusMembers_2" = "2 members";
"Conversation.StatusMembers_3_10" = "%@ members";
"Conversation.StatusMembers_many" = "%@ members";
"Conversation.StatusMembers_any" = "%@ members";

"Conversation.StatusOnline_1" = "1 online";
"Conversation.StatusOnline_2" = "2 online";
"Conversation.StatusOnline_3_10" = "%@ online";
"Conversation.StatusOnline_any" = "%@ online";
"Conversation.StatusOnline_many" = "%@ online";
"Conversation.StatusOnline_0" = "%@ online";

"Conversation.UnreadMessages" = "Unread Messages";

// Notification
"Notification.RenamedChat" = "%@ renamed group";
"Notification.RenamedChannel" = "Channel renamed";
"Notification.ChangedGroupPhoto" = "%@ changed group photo";
"Notification.RemovedGroupPhoto" = "%@ removed group photo";
"Notification.JoinedChat" = "%@ joined the group";
"Notification.JoinedChannel" = "%@ joined the channel";
"Notification.Invited" = "%@ invited %@";
"Notification.InvitedMultiple" = "%@ invited %@";
"Notification.LeftChat" = "%@ left the group";
"Notification.LeftChannel" = "%@ left the channel";
"Notification.Kicked" = "%@ removed %@";
"Notification.CreatedChat" = "%@ created a group";
"Notification.CreatedChannel" = "Channel created";
"Notification.CreatedGroup" = "Group created";
"Notification.CreatedChatWithTitle" = "%@ created the group \"%@\" ";
"Notification.Joined" = "%@ joined Telegram";
"Notification.ChangedGroupName" = "%@ changed group name to \"%@\" ";
"Notification.NewAuthDetected" = "%1$@,\nWe detected a login into your account from a new device on %2$@, %3$@ at %4$@\n\nDevice: %5$@\nLocation: %6$@\n\nIf this wasn't you, you can go to Settings — Privacy and Security — Sessions and terminate that session.\n\nIf you think that somebody logged in to your account against your will, you can enable two-step verification in Privacy and Security settings.\n\nSincerely,\nThe Telegram Team";
"Notification.MessageLifetimeChanged" = "%1$@ set the self-destruct timer to %2$@";
"Notification.MessageLifetimeChangedOutgoing" = "You set the self-destruct timer to %1$@";
"Notification.MessageLifetimeRemoved" = "%1$@ disabled the self-destruct timer";
"Notification.MessageLifetimeRemovedOutgoing" = "You disabled the self-destruct timer";
"Notification.MessageLifetime2s" = "2 seconds";
"Notification.MessageLifetime5s" = "5 seconds";
"Notification.MessageLifetime1m" = "1 minute";
"Notification.MessageLifetime1h" = "1 hour";
"Notification.MessageLifetime1d" = "1 day";
"Notification.MessageLifetime1w" = "1 week";

"Notification.Exceptions.AlwaysOn" = "Always On";
"Notification.Exceptions.AlwaysOff" = "Always Off";
"Notification.Exceptions.MutedUntil" = "Muted until %@";

"Notification.Exceptions.AddException" = "Add an Exception";
"Notification.Exceptions.NewException" = "New Exception";
"Notification.Exceptions.NewException.NotificationHeader" = "NOTIFICATIONS";
"Notification.Exceptions.Sound" = "Sound: %@";



// Message
"Message.Photo" = "Photo";
"Message.Video" = "Video";
"Message.Location" = "Location";
"Message.Contact" = "Contact";
"Message.File" = "File";
"Message.Sticker" = "Sticker";
"Message.StickerText" = "Sticker %@";
"Message.Audio" = "Voice Message";
"Message.ForwardedMessage" = "Forwarded Message\nFrom: %@";
"Message.Animation" = "GIF";
"Message.Game" = "Game";

// Conversation Profile
"ConversationProfile.ErrorCreatingConversation" = "An error occurred";
"ConversationProfile.UnknownAddMemberError" = "An unexpected error has occurred. Our wizards have been notified and will fix the problem soon. Sorry.";
"ConversationProfile.UsersTooMuchError" = "Sorry, this group is full. You cannot add any more members here.";

"ConversationProfile.LeaveDeleteAndExit" = "Delete and Exit";
"Group.LeaveGroup" = "Leave Group";
"Group.DeleteGroup" = "Delete Group";

"Conversation.Megabytes" = "%.1f MB";
"Conversation.Kilobytes" = "%d KB";
"Conversation.Bytes" = "%d B";
"Conversation.ShareMyContactInfo" = "Share My Contact Info";
"Conversation.AddContact" = "Add Contact";
"Conversation.SendMessage" = "Send Message";
"Conversation.EncryptionCanceled" = "Secret chat cancelled";
"Conversation.DeleteManyMessages" = "Delete Messages";
"Conversation.SlideToCancel" = "Slide to cancel";
"Conversation.ApplyLocalization" = "Apply Localization";
"Conversation.OpenFile" = "Open File";

// Media Picker
"MediaPicker.Send" = "Send";
"SearchImages.Title" = "Albums";
"MediaPicker.CameraRoll" = "Camera Roll";
"SearchImages.NoImagesFound" = "No images found";

// User Profile
"Profile.CreateEncryptedChatError" = "An error occurred.";
"Profile.CreateEncryptedChatOutdatedError" = "Cannot create a secret chat with %@.\n%@ is using an older version of Telegram and needs to update first.";
"Profile.CreateNewContact" = "Create New Contact";
"Profile.AddToExisting" = "Add to Existing Contact";
"Profile.EncryptionKey" = "Encryption Key";
"Profile.MessageLifetimeForever" = "Off";
"Profile.MessageLifetime2s" = "2s";
"Profile.MessageLifetime5s" = "5s";
"Profile.MessageLifetime1m" = "1m";
"Profile.MessageLifetime1h" = "1h";
"Profile.MessageLifetime1d" = "1d";
"Profile.MessageLifetime1w" = "1w";
"Profile.ShareContactButton" = "Share Contact";

// User Info
"UserInfo.Title" = "Info";
"UserInfo.FirstNamePlaceholder" = "First Name";
"UserInfo.LastNamePlaceholder" = "Last Name";
"UserInfo.GenericPhoneLabel" = "mobile";
"UserInfo.SendMessage" = "Send Message";
"UserInfo.AddContact" = "Add Contact";
"UserInfo.ShareContact" = "Share Contact";
"UserInfo.StartSecretChat" = "Start Secret Chat";
"UserInfo.StartSecretChatConfirmation" = "Are you sure you want to start a secret chat with %@?";
"UserInfo.StartSecretChatStart" = "Start";
"UserInfo.DeleteContact" = "Delete Contact";
"UserInfo.CreateNewContact" = "Create New Contact";
"UserInfo.AddToExisting" = "Add to Existing";
"UserInfo.AddPhone" = "add phone";
"UserInfo.NotificationsEnabled" = "Enabled";
"UserInfo.NotificationsDisabled" = "Disabled";
"UserInfo.NotificationsEnable" = "Enable";
"UserInfo.NotificationsDisable" = "Disable";
"UserInfo.Invite" = "Invite to Telegram";

// New Contact
"NewContact.Title" = "New Contact";

// Phone Label
"PhoneLabel.Title" = "Label";

// Secret Chat
"SecretChat.Title" = "Secret Chat";

// Group Info
"GroupInfo.Title" = "Group Info";
"GroupInfo.GroupNamePlaceholder" = "Group Name";
"GroupInfo.BroadcastListNamePlaceholder" = "List Name";
"GroupInfo.SetGroupPhoto" = "Set Group Photo";
"GroupInfo.SetGroupPhotoStop" = "Stop";
"GroupInfo.SetGroupPhotoDelete" = "Delete Photo";
"GroupInfo.Notifications" = "Notifications";
"GroupInfo.Sound" = "Sound";
"GroupInfo.SetSound" = "Set Sound";
"GroupInfo.SharedMedia" = "Shared Media";
"GroupInfo.SharedMediaNone" = "None";
"GroupInfo.DeleteAndExit" = "Delete and Exit";
"GroupInfo.DeleteAndExitConfirmation" = "You will not be able to join this group again.";
"GroupInfo.ParticipantCount_1" = "1 MEMBER";
"GroupInfo.ParticipantCount_2" = "2 MEMBERS";
"GroupInfo.ParticipantCount_3_10" = "%@ MEMBERS";
"GroupInfo.ParticipantCount_any" = "%@ MEMBERS";
"GroupInfo.ParticipantCount_many" = "%@ MEMBERS";
"GroupInfo.ParticipantCount_0" = "%@ MEMBERS";
"GroupInfo.AddParticipant" = "Add Member";
"GroupInfo.AddParticipantTitle" = "Contacts";
"GroupInfo.AddParticipantConfirmation" = "Add %@ to the group?";
"GroupInfo.LeftStatus" = "You have left the group";

// Encryption Key
"EncryptionKey.Title" = "Encryption Key";
"EncryptionKey.Description" = "This image and text were derived from the encryption key for this secret chat with %1$@.\n\n If they look the same on %2$@'s device, end-to-end encryption is guaranteed.\n\nLearn more at telegram.org";

// Conversation media
"ConversationMedia.Title" = "Media";

// Preview
"Preview.DeletePhoto" = "Delete Photo";
"Preview.SaveToCameraRoll" = "Save to Camera Roll";

// Map
"Map.ChooseLocationTitle" = "Location";
"Map.Map" = "Map";
"Map.Satellite" = "Satellite";
"Map.Hybrid" = "Hybrid";
"Map.GetDirections" = "Get Directions";
"Map.OpenInGoogleMaps" = "Open in Google Maps";

// Web
"Web.Error" = "Couldn't load page";
"Web.OpenExternal" = "Open in Safari";

// Document
"Document.TargetConfirmationFormat" = "Send file ({size}) to {target}?";

// Dialog List
"DialogList.You" = "You";

// Settings
"Settings.SetProfilePhoto" = "Set Profile Photo";
"Settings.Logout" = "Log Out";
"Settings.Title" = "Settings";
"Settings.NotificationsAndSounds" = "Notifications and Sounds";
"Settings.ChatSettings" = "Data and Storage";
"Settings.BlockedUsers" = "Blocked Users";
"Settings.ChatBackground" = "Chat Background";
"Settings.Support" = "Ask a Question";
"Settings.FAQ" = "Telegram FAQ";
"Settings.FAQ_URL" = "https://telegram.org/faq#general";
"Settings.FAQ_Intro" = "Please note that Telegram Support is done by volunteers. We try to respond as quickly as possible, but it may take a while.\n\nPlease take a look at the Telegram FAQ: it has important troubleshooting tips and answers to most questions.";
"Settings.FAQ_Button" = "FAQ";
"Settings.SaveIncomingPhotos" = "Save Incoming Photos";

// Notifications and Sounds
"Notifications.Title" = "Notifications";
"Notifications.MessageNotifications" = "MESSAGE NOTIFICATIONS";
"Notifications.MessageNotificationsAlert" = "Alert";
"Notifications.MessageNotificationsPreview" = "Message Preview";
"Notifications.MessageNotificationsSound" = "Sound";
"Notifications.MessageNotificationsHelp" = "You can set custom notifications for specific users on their Info page.";
"Notifications.MessageNotificationsExceptionsHelp" = "Set custom notifications for specific users.";



"Notifications.GroupNotifications" = "GROUP NOTIFICATIONS";
"Notifications.GroupNotificationsAlert" = "Alert";
"Notifications.GroupNotificationsPreview" = "Message Preview";
"Notifications.GroupNotificationsSound" = "Sound";
"Notifications.GroupNotificationsHelp" = "You can set custom notifications for specific groups on the Group Info page.";
"Notifications.GroupNotificationsExceptionsHelp" = "Set custom notifications for specific groups.";

"Notifications.ChannelNotifications" = "CHANNEL NOTIFICATIONS";
"Notifications.ChannelNotificationsAlert" = "Alert";
"Notifications.ChannelNotificationsPreview" = "Message Preview";
"Notifications.ChannelNotificationsSound" = "Sound";
"Notifications.ChannelNotificationsHelp" = "You can set custom notifications for specific channels on the Channel Info page.";
"Notifications.ChannelNotificationsExceptionsHelp" = "Set custom notifications for specific channels.";

"Notifications.TextTone" = "Text Tone";
"Notifications.AlertTones" = "ALERT TONES";
"Notifications.ClassicTones" = "CLASSIC";

"Notifications.InAppNotifications" = "IN-APP NOTIFICATIONS";
"Notifications.InAppNotificationsSounds" = "In-App Sounds";
"Notifications.InAppNotificationsVibrate" = "In-App Vibrate";
"Notifications.InAppNotificationsPreview" = "In-App Preview";

"Notifications.Reset" = "Reset";
"Notifications.ResetAllNotifications" = "Reset All Notifications";
"Notifications.ResetAllNotificationsHelp" = "Undo all custom notification settings for all your contacts and groups.";

// Chat Settings
"ChatSettings.Title" = "Data and Storage";
"ChatSettings.Appearance" = "APPEARANCE";
"ChatSettings.TextSize" = "Text Size";
"ChatSettings.TextSizeUnits" = "pt";
"ChatSettings.AutomaticPhotoDownload" = "AUTOMATIC PHOTO DOWNLOAD";
"ChatSettings.AutomaticAudioDownload" = "AUTOMATIC AUDIO DOWNLOAD";
"ChatSettings.PrivateChats" = "Private Chats";
"ChatSettings.Groups" = "Groups";
"ChatSettings.Cache" = "Storage Usage";

// Usage
"Cache.Title" = "Storage Usage";
"Cache.ClearCache" = "Clear Cache";
"Cache.KeepMedia" = "Keep Media";
"Cache.Help" = "Photos, videos and other files from cloud chats that you have **not accessed** during this period will be removed from this device to save disk space.\n\nAll media will stay in the Telegram cloud and can be re-downloaded if you need it again.";

// Blocked Users
"BlockedUsers.Title" = "Blocked";
"BlockedUsers.SelectUserTitle" = "Block User";
"BlockedUsers.BlockUser" = "Block User...";
"BlockedUsers.BlockTitle" = "Block";
"BlockedUsers.LeavePrefix" = "Leave ";
"BlockedUsers.Info" = "Blocked users can't send you messages or add you to groups. They will not see your profile pictures, online and last seen status.";
"BlockedUsers.AddNew" = "Add New...";
"BlockedUsers.Unblock" = "Unblock";

// Wallpaper
"Wallpaper.Title" = "Chat Background";
"Wallpaper.PhotoLibrary" = "Photo Library";
"Wallpaper.Set" = "Set";
"Wallpaper.Wallpaper" = "Wallpaper";

"Notification.SecretChatMessageScreenshot" = "%@ took a screenshot!";
"Notification.SecretChatScreenshot" = "Screenshot taken!";

"BroadcastListInfo.AddRecipient" = "Add Recipient";

"Settings.LogoutConfirmationTitle" = "Log out?";
"Settings.LogoutConfirmationText" = "\nNote that you can seamlessly use Telegram on all your devices at once.\n\nRemember, logging out kills all your Secret Chats.";

"Login.PadPhoneHelp" = "\nYou can use your main mobile number to log in to Telegram on all devices.\nDon't use your iPad's SIM number here — we'll need to send you an SMS.\n\nIs this number correct?\n{number}";
"Login.PadPhoneHelpTitle" = "Your Number";

"MessageTimer.Custom" = "Custom";

"MessageTimer.Forever" = "Forever";

"MessageTimer.Seconds_1" = "%@ second";
"MessageTimer.Seconds_2" = "%@ seconds";
"MessageTimer.Seconds_3_10" = "%@ seconds";
"MessageTimer.Seconds_any" = "%@ seconds";
"MessageTimer.Seconds_many" = "%@ seconds";
"MessageTimer.Seconds_0" = "%@ seconds";
"MessageTimer.Minutes_1" = "%@ minute";
"MessageTimer.Minutes_2" = "%@ minutes";
"MessageTimer.Minutes_3_10" = "%@ minutes";
"MessageTimer.Minutes_any" = "%@ minutes";
"MessageTimer.Minutes_many" = "%@ minutes";
"MessageTimer.Minutes_0" = "%@ minutes";
"MessageTimer.Hours_1" = "%@ hour";
"MessageTimer.Hours_2" = "%@ hours";
"MessageTimer.Hours_3_10" = "%@ hours";
"MessageTimer.Hours_any" = "%@ hours";
"MessageTimer.Hours_many" = "%@ hours";
"MessageTimer.Hours_0" = "%@ hours";
"MessageTimer.Days_1" = "%@ day";
"MessageTimer.Days_2" = "%@ days";
"MessageTimer.Days_3_10" = "%@ days";
"MessageTimer.Days_any" = "%@ days";
"MessageTimer.Days_many" = "%@ days";
"MessageTimer.Days_0" = "%@ days";
"MessageTimer.Weeks_1" = "%@ week";
"MessageTimer.Weeks_2" = "%@ weeks";
"MessageTimer.Weeks_3_10" = "%@ weeks";
"MessageTimer.Weeks_any" = "%@ weeks";
"MessageTimer.Weeks_many" = "%@ weeks";
"MessageTimer.Weeks_0" = "%@ weeks";
"MessageTimer.Months_1" = "%@ month";
"MessageTimer.Months_2" = "%@ months";
"MessageTimer.Months_3_10" = "%@ months";
"MessageTimer.Months_any" = "%@ months";
"MessageTimer.Months_many" = "%@ months";
"MessageTimer.Months_0" = "%@ months";
"MessageTimer.Years_1" = "%@ year";
"MessageTimer.Years_2" = "%@ years";
"MessageTimer.Years_3_10" = "%@ years";
"MessageTimer.Years_any" = "%@ years";
"MessageTimer.Months_many" = "%@ years";

"MessageTimer.ShortSeconds_1" = "%@s";
"MessageTimer.ShortSeconds_2" = "%@s";
"MessageTimer.ShortSeconds_3_10" = "%@s";
"MessageTimer.ShortSeconds_any" = "%@s";
"MessageTimer.ShortSeconds_many" = "%@s";
"MessageTimer.ShortSeconds_0" = "%@s";
"MessageTimer.ShortMinutes_1" = "%@m";
"MessageTimer.ShortMinutes_2" = "%@m";
"MessageTimer.ShortMinutes_3_10" = "%@m";
"MessageTimer.ShortMinutes_any" = "%@m";
"MessageTimer.ShortMinutes_many" = "%@m";
"MessageTimer.ShortMinutes_0" = "%@m";
"MessageTimer.ShortHours_1" = "%@h";
"MessageTimer.ShortHours_2" = "%@h";
"MessageTimer.ShortHours_3_10" = "%@h";
"MessageTimer.ShortHours_any" = "%@h";
"MessageTimer.ShortHours_many" = "%@h";
"MessageTimer.ShortHours_0" = "%@h";
"MessageTimer.ShortDays_1" = "%@d";
"MessageTimer.ShortDays_2" = "%@d";
"MessageTimer.ShortDays_3_10" = "%@d";
"MessageTimer.ShortDays_any" = "%@d";
"MessageTimer.ShortDays_many" = "%@d";
"MessageTimer.ShortDays_0" = "%@d";
"MessageTimer.ShortWeeks_1" = "%@w";
"MessageTimer.ShortWeeks_2" = "%@w";
"MessageTimer.ShortWeeks_3_10" = "%@w";
"MessageTimer.ShortWeeks_any" = "%@w";
"MessageTimer.ShortWeeks_many" = "%@w";
"MessageTimer.ShortMonths_1" = "%@mo";
"MessageTimer.ShortMonths_any" = "%@mo";

"Activity.UploadingPhoto" = "sending photo";
"Activity.UploadingVideo" = "sending video";
"Activity.UploadingDocument" = "sending file";
"Activity.RecordingAudio" = "recording audio";
"Activity.RecordingVideoMessage" = "recording video";

"Compatibility.SecretMediaVersionTooLow" = "%@ is using an older version of Telegram, so secret photos will be shown in compatibility mode.\n\nOnce %@ updates Telegram, photos with timers for 1 minute or less will start working in 'Tap and hold to view' mode, and you will be notified whenever the other party takes a screenshot.";

"Contacts.GlobalSearch" = "Global Search";
"Profile.Username" = "username";
"Settings.Username" = "Username";
"Settings.UsernameEmpty" = "Add";

"Username.Title" = "Username";
"Username.Placeholder" = "Your Username";
"Username.Help" = "You can choose a username on **Telegram**. If you do, other people will be able to find you by this username and contact you without knowing your phone number.\n\nYou can use **a-z**, **0-9** and underscores. Minimum length is **5** characters.";
"Username.InvalidTooShort" = "A username must have at least 5 characters.";
"Username.InvalidStartsWithNumber" = "Sorry, a username can't start with a number.";
"Username.InvalidCharacters" = "Sorry, this username is invalid.";
"Username.InvalidTaken" = "Sorry, this username is already taken.";

"Username.CheckingUsername" = "Checking username...";
"Username.UsernameIsAvailable" = "%@ is available.";

"WebSearch.Images" = "Images";
"WebSearch.GIFs" = "GIFs";
"WebSearch.RecentSectionTitle" = "Recent";
"WebSearch.RecentSectionClear" = "Clear";

"Settings.PrivacySettings" = "Privacy and Security";

"UserCount_1" = "1 user";
"UserCount_2" = "2 users";
"UserCount_3_10" = "%@ users";
"UserCount_any" = "%@ users";
"UserCount_many" = "%@ users";
"UserCount_0" = "%@ users";

"PrivacySettings.Title" = "Privacy and Security";

"PrivacySettings.PrivacyTitle" = "PRIVACY";
"PrivacySettings.LastSeen" = "Last Seen";
"PrivacySettings.LastSeenTitle" = "Last Seen";
"PrivacySettings.LastSeenEverybody" = "Everybody";
"PrivacySettings.LastSeenContacts" = "My Contacts";
"PrivacySettings.LastSeenNobody" = "Nobody";

"PrivacySettings.LastSeenEverybodyMinus" = "Everybody (-%@)";
"PrivacySettings.LastSeenContactsPlus" = "My Contacts (+%@)";
"PrivacySettings.LastSeenContactsMinus" = "My Contacts (-%@)";
"PrivacySettings.LastSeenContactsMinusPlus" = "My Contacts (-%@, +%@)";
"PrivacySettings.LastSeenNobodyPlus" = "Nobody (+%@)";

"PrivacySettings.SecurityTitle" = "SECURITY";

"PrivacySettings.DeleteAccountTitle" = "DELETE MY ACCOUNT";
"PrivacySettings.DeleteAccountIfAwayFor" = "If Away For";
"PrivacySettings.DeleteAccountHelp" = "If you do not log in at least once within this period, your account will be deleted along with all groups, messages and contacts.";

"PrivacyLastSeenSettings.Title" = "Last Seen";
"PrivacyLastSeenSettings.CustomHelp" = "Important: you won't be able to see Last Seen times for people with whom you don't share your Last Seen time. Approximate last seen will be shown instead (recently, within a week, within a month).";
"PrivacyLastSeenSettings.AlwaysShareWith" = "Always Share With";
"PrivacyLastSeenSettings.NeverShareWith" = "Never Share With";
"PrivacyLastSeenSettings.CustomShareSettingsHelp" = "These settings will override the values above.";

"PrivacyLastSeenSettings.CustomShareSettings.Delete" = "Delete";
"PrivacyLastSeenSettings.AlwaysShareWith.Title" = "Always Share";
"PrivacyLastSeenSettings.AlwaysShareWith.Placeholder" = "Always share with users...";
"PrivacyLastSeenSettings.NeverShareWith.Title" = "Never Share";
"PrivacyLastSeenSettings.NeverShareWith.Placeholder" = "Never share with users...";
"PrivacyLastSeenSettings.EmpryUsersPlaceholder" = "Add Users";
"PrivacyLastSeenSettings.AddUsers_1" = "Add 1 user to this list?";
"PrivacyLastSeenSettings.AddUsers_2" = "Add 2 users to this list?";
"PrivacyLastSeenSettings.AddUsers_3_10" = "Add %@ users to this list?";
"PrivacyLastSeenSettings.AddUsers_any" = "Add %@ users to this list?";
"PrivacyLastSeenSettings.AddUsers_many" = "Add %@ users to this list?";
"PrivacyLastSeenSettings.AddUsers_0" = "Add %@ users to this list?";

// Photo Editor
"PhotoEditor.DiscardChanges" = "Discard Changes";

"PhotoEditor.Original" = "Original";

"PhotoEditor.CropReset" = "RESET";
"PhotoEditor.CropAuto" = "AUTO";
"PhotoEditor.CropAspectRatioOriginal" = "Original";
"PhotoEditor.CropAspectRatioSquare" = "Square";

"PhotoEditor.EnhanceTool" = "Enhance";
"PhotoEditor.ExposureTool" = "Brightness";
"PhotoEditor.ContrastTool" = "Contrast";
"PhotoEditor.WarmthTool" = "Warmth";
"PhotoEditor.SaturationTool" = "Saturation";
"PhotoEditor.HighlightsTool" = "Highlights";
"PhotoEditor.ShadowsTool" = "Shadows";
"PhotoEditor.VignetteTool" = "Vignette";
"PhotoEditor.GrainTool" = "Grain";
"PhotoEditor.SharpenTool" = "Sharpen";

"PhotoEditor.BlurToolOff" = "Off";
"PhotoEditor.BlurToolRadial" = "Radial";
"PhotoEditor.BlurToolLinear" = "Linear";

"PhotoEditor.Set" = "Set";
"PhotoEditor.Skip" = "Skip";

// Camera
"Camera.PhotoMode" = "PHOTO";
"Camera.VideoMode" = "VIDEO";
"Camera.SquareMode" = "SQUARE";
"Camera.FlashOff" = "Off";
"Camera.FlashOn" = "On";
"Camera.FlashAuto" = "Auto";
"Camera.Retake" = "Retake";

"Settings.PhoneNumber" = "Change Number";

"PhoneNumberHelp.Help" = "You can change your Telegram number here. Your account and all your cloud data — messages, media, contacts, etc. will be moved to the new number.\n\n**Important:** all your Telegram contacts will get your **new number** added to their address book, provided they had your old number and you haven't blocked them in Telegram.";
"PhoneNumberHelp.Alert" = "All your Telegram contacts will get your new number added to their address book, provided they had your old number and you haven't blocked them in Telegram.";
"PhoneNumberHelp.ChangeNumber" = "Change Number";

"ChangePhoneNumberNumber.Title" = "Change Number";
"ChangePhoneNumberNumber.NewNumber" = "NEW NUMBER";
"ChangePhoneNumberNumber.Help" = "We will send an SMS with a confirmation code to your new number.";
"ChangePhoneNumberNumber.NumberPlaceholder" = "Enter your new number";

"ChangePhoneNumberCode.Code" = "YOUR CODE";
"ChangePhoneNumberCode.CodePlaceholder" = "Code";
"ChangePhoneNumberCode.Help" = "We have sent you an SMS with the code";
"ChangePhoneNumberCode.CallTimer" = "Telegram will call you in %@";
"ChangePhoneNumberCode.RequestingACall" = "Requesting a call from Telegram...";
"ChangePhoneNumberCode.Called" = "Telegram dialed your number";

"LoginPassword.Title" = "Your Password";
"LoginPassword.PasswordPlaceholder" = "Password";
"LoginPassword.InvalidPasswordError" = "Invalid password. Please try again.";
"LoginPassword.FloodError" = "Limit exceeded. Please try again later.";
"LoginPassword.ForgotPassword" = "Forgot password?";
"LoginPassword.PasswordHelp" = "Two-Step verification enabled. Your account is protected with an additional password.";
"LoginPassword.ResetAccount" = "Reset Account";

"QuickSend.Photos_1" = "Send 1 Photo";
"QuickSend.Photos_2" = "Send 2 Photos";
"QuickSend.Photos_3_10" = "Send %@ Photos";
"QuickSend.Photos_any" = "Send %@ Photos";
"QuickSend.Photos_many" = "Send %@ Photos";
"QuickSend.Photos_0" = "Send %@ Photos";

"Share.Title" = "Share";
"Forward.ConfirmMultipleFiles_1" = "Send 1 file to {target}?";
"Forward.ConfirmMultipleFiles_2" = "Send 2 files to {target}?";
"Forward.ConfirmMultipleFiles_3_10" = "Send %@ files to {target}?";
"Forward.ConfirmMultipleFiles_any" = "Send %@ files to {target}?";
"Forward.ConfirmMultipleFiles_many" = "Send %@ files to {target}?";
"Forward.ConfirmMultipleFiles_0" = "Send %@ files to {target}?";

"Notification.Reply" = "Reply";
"Notification.Mute1h" = "Mute for 1 hour";
"Notification.Mute1hMin" = "Mute for 1h";
"Conversation.ContextMenuShare" = "Share";
"Conversation.ContextMenuLookUp" = "Look Up";

"SharedMedia.TitleAll" = "Shared Media";

"SharedMedia.Photo_1" = "1 photo";
"SharedMedia.Photo_2" = "2 photos";
"SharedMedia.Photo_3_10" = "%@ photos";
"SharedMedia.Photo_any" = "%@ photos";
"SharedMedia.Photo_many" = "%@ photos";
"SharedMedia.Photo_0" = "%@ photos";

"SharedMedia.Video_1" = "1 video";
"SharedMedia.Video_2" = "2 videos";
"SharedMedia.Video_3_10" = "%@ videos";
"SharedMedia.Video_any" = "%@ videos";
"SharedMedia.Video_many" = "%@ videos";
"SharedMedia.Video_0" = "%@ videos";

"SharedMedia.File_1" = "1 file";
"SharedMedia.File_2" = "2 files";
"SharedMedia.File_3_10" = "%@ files";
"SharedMedia.File_any" = "%@ files";
"SharedMedia.File_many" = "%@ files";
"SharedMedia.File_0" = "%@ files";

"SharedMedia.Generic_1" = "1 media file";
"SharedMedia.Generic_2" = "2 media files";
"SharedMedia.Generic_3_10" = "%@ media files";
"SharedMedia.Generic_any" = "%@ media files";
"SharedMedia.Generic_many" = "%@ media files";
"SharedMedia.Generic_0" = "%@ media files";

"FileSize.B" = "%@ B";
"FileSize.KB" = "%@ KB";
"FileSize.MB" = "%@ MB";
"FileSize.GB" = "%@ GB";

"DownloadingStatus" = "Downloading %@ of %@";

"Time.MonthOfYear_m1" = "January %@";
"Time.MonthOfYear_m2" = "February %@";
"Time.MonthOfYear_m3" = "March %@";
"Time.MonthOfYear_m4" = "April %@";
"Time.MonthOfYear_m5" = "May %@";
"Time.MonthOfYear_m6" = "June %@";
"Time.MonthOfYear_m7" = "July %@";
"Time.MonthOfYear_m8" = "August %@";
"Time.MonthOfYear_m9" = "September %@";
"Time.MonthOfYear_m10" = "October %@";
"Time.MonthOfYear_m11" = "November %@";
"Time.MonthOfYear_m12" = "December %@";

"Time.PreciseDate_m1" = "Jan %1$@, %2$@ at %3$@";
"Time.PreciseDate_m2" = "Feb %1$@, %2$@ at %3$@";
"Time.PreciseDate_m3" = "Mar %1$@, %2$@ at %3$@";
"Time.PreciseDate_m4" = "Apr %1$@, %2$@ at %3$@";
"Time.PreciseDate_m5" = "May %1$@, %2$@ at %3$@";
"Time.PreciseDate_m6" = "Jun %1$@, %2$@ at %3$@";
"Time.PreciseDate_m7" = "Jul %1$@, %2$@ at %3$@";
"Time.PreciseDate_m8" = "Aug %1$@, %2$@ at %3$@";
"Time.PreciseDate_m9" = "Sep %1$@, %2$@ at %3$@";
"Time.PreciseDate_m10" = "Oct %1$@, %2$@ at %3$@";
"Time.PreciseDate_m11" = "Nov %1$@, %2$@ at %3$@";
"Time.PreciseDate_m12" = "Dec %1$@, %2$@ at %3$@";

"Time.MediumDate" = "%1$@ at %2$@";

"MuteFor.Hours_1" = "Mute for 1 hour";
"MuteFor.Hours_2" = "Mute for 2 hours";
"MuteFor.Hours_3_10" = "Mute for %@ hours";
"MuteFor.Hours_any" = "Mute for %@ hours";
"MuteFor.Hours_many" = "Mute for %@ hours";
"MuteFor.Hours_0" = "Mute for %@ hours";

"MuteFor.Days_1" = "Mute for 1 day";
"MuteFor.Days_2" = "Mute for 2 days";
"MuteFor.Days_3_10" = "Mute for %@ days";
"MuteFor.Days_any" = "Mute for %@ days";
"MuteFor.Days_many" = "Mute for %@ days";
"MuteFor.Days_0" = "Mute for %@ days";

"MuteExpires.Minutes_1" = "in 1 minute";
"MuteExpires.Minutes_2" = "in 2 minutes";
"MuteExpires.Minutes_3_10" = "in %@ minutes";
"MuteExpires.Minutes_any" = "in %@ minutes";
"MuteExpires.Minutes_many" = "in %@ minutes";
"MuteExpires.Minutes_0" = "in %@ minutes";

"MuteExpires.Hours_1" = "in 1 hour";
"MuteExpires.Hours_2" = "in 2 hours";
"MuteExpires.Hours_3_10" = "in %@ hours";
"MuteExpires.Hours_any" = "in %@ hours";
"MuteExpires.Hours_many" = "in %@ hours";
"MuteExpires.Hours_0" = "in %@ hours";

"MuteExpires.Days_1" = "in 1 day";
"MuteExpires.Days_2" = "in 2 days";
"MuteExpires.Days_3_10" = "in %@ days";
"MuteExpires.Days_any" = "in %@ days";
"MuteExpires.Days_many" = "in %@ days";
"MuteExpires.Days_0" = "in %@ days";

"SharedMedia.EmptyTitle" = "No media files yet";
"SharedMedia.EmptyText" = "Share photos and videos in this chat\n — or this paperclip stays unhappy.";
"SharedMedia.EmptyFilesText" = "You can send and receive\nfiles of any type up to 1.5 GB each\nand access them anywhere.";

"ShareFileTip.Title" = "Sharing Files";
"ShareFileTip.Text" = "You can share **uncompressed** media files from your Camera Roll here.\n\nTo share files of any other type, open them on your %@ (e.g. in your browser), tap **Open in...** or the action button and choose Telegram.";
"ShareFileTip.CloseTip" = "Close Tip";

"DialogList.SearchSectionDialogs" = "Chats and Contacts";
"DialogList.SearchSectionChats" = "Chats";
"DialogList.SearchSectionGlobal" = "Global Search";
"DialogList.SearchSectionMessages" = "Messages";

"Username.LinkHint" = "This link opens a chat with you in Telegram:[\nhttps://t.me/%@]";
"Username.LinkCopied" = "Copied link to clipboard";

"SharedMedia.DeleteItemsConfirmation_1" = "Delete media file?";
"SharedMedia.DeleteItemsConfirmation_2" = "Delete 2 media files?";
"SharedMedia.DeleteItemsConfirmation_3_10" = "Delete %@ media files?";
"SharedMedia.DeleteItemsConfirmation_any" = "Delete %@ media files?";
"SharedMedia.DeleteItemsConfirmation_many" = "Delete %@ media files?";
"SharedMedia.DeleteItemsConfirmation_0" = "Delete %@ media files?";

"PrivacySettings.Passcode" = "Passcode Lock";
"PasscodeSettings.Title" = "Passcode Lock";
"PasscodeSettings.TurnPasscodeOn" = "Turn Passcode On";
"PasscodeSettings.TurnPasscodeOff" = "Turn Passcode Off";
"PasscodeSettings.ChangePasscode" = "Change Passcode";
"PasscodeSettings.Help" = "When you set up an additional passcode, a lock icon will appear on the chats page. Tap it to lock and unlock the app.\n\nNote: if you forget the passcode, you'll need to delete and reinstall the app. All secret chats will be lost.";
"PasscodeSettings.UnlockWithTouchId" = "Unlock with Touch ID";
"PasscodeSettings.SimplePasscode" = "Simple Passcode";
"PasscodeSettings.SimplePasscodeHelp" = "A simple passcode is a 4 digit number.";
"PasscodeSettings.EncryptData" = "Encrypt Local Database";
"PasscodeSettings.EncryptDataHelp" = "Experimental feature, use with caution. Encrypt your local Telegram data, using a derivative of your passcode as the key.";

"EnterPasscode.EnterTitle" = "Enter your Telegram Passcode";
"EnterPasscode.ChangeTitle" = "Change Passcode";
"EnterPasscode.EnterPasscode" = "Enter your Telegram Passcode";
"EnterPasscode.EnterNewPasscodeNew" = "Enter a passcode";
"EnterPasscode.EnterNewPasscodeChange" = "Enter your new passcode";
"EnterPasscode.RepeatNewPasscode" = "Re-enter your new passcode";
"EnterPasscode.EnterCurrentPasscode" = "Enter your current passcode";
"EnterPasscode.TouchId" = "Unlock Telegram";

"DialogList.PasscodeLockHelp" = "Tap to lock Telegram";

"PasscodeSettings.AutoLock" = "Auto-Lock";
"PasscodeSettings.AutoLock.Disabled" = "Disabled";
"PasscodeSettings.AutoLock.IfAwayFor_1minute" = "If away for 1 min";
"PasscodeSettings.AutoLock.IfAwayFor_5minutes" = "If away for 5 min";
"PasscodeSettings.AutoLock.IfAwayFor_1hour" = "If away for 1 hour";
"PasscodeSettings.AutoLock.IfAwayFor_5hours" = "If away for 5 hours";

"PasscodeSettings.FailedAttempts_1" = "1 Failed Passcode Attempt";
"PasscodeSettings.FailedAttempts_2" = "2 Failed Passcode Attempts";
"PasscodeSettings.FailedAttempts_3_10" = "%@ Failed Passcode Attempts";
"PasscodeSettings.FailedAttempts_any" = "%@ Failed Passcode Attempt";
"PasscodeSettings.FailedAttempts_many" = "%@ Failed Passcode Attempts";
"PasscodeSettings.FailedAttempts_0" = "%@ Failed Passcode Attempts";
"PasscodeSettings.TryAgainIn1Minute" = "Try again in 1 minute";

"AccessDenied.Title" = "Please Allow Access";

"AccessDenied.Contacts" = "Telegram messaging is based on your existing contact list.\n\nPlease go to Settings > Privacy > Contacts and set Telegram to ON.";

"AccessDenied.VoiceMicrophone" = "Telegram needs access to your microphone to send voice messages.\n\nPlease go to Settings > Privacy > Microphone and set Telegram to ON.";

"AccessDenied.VideoMicrophone" = "Telegram needs access to your microphone to record sound in videos recording.\n\nPlease go to Settings > Privacy > Microphone and set Telegram to ON.";

"AccessDenied.MicrophoneRestricted" = "Microphone access is restricted for Telegram.\n\nPlease go to Settings > General > Restrictions > Microphone and set Telegram to ON.";


"AccessDenied.Camera" = "Telegram needs access to your camera to take photos and videos.\n\nPlease go to Settings > Privacy > Camera and set Telegram to ON.";

"AccessDenied.CameraRestricted" = "Camera access is restricted for Telegram.\n\nPlease go to Settings > General > Restrictions > Camera and set Telegram to ON.";

"AccessDenied.CameraDisabled" = "Camera access is globally restricted on your phone.\n\nPlease go to Settings > General > Restrictions and set Camera to ON";

"AccessDenied.PhotosAndVideos" = "Telegram needs access to your photo library to send photos and videos.\n\nPlease go to Settings > Privacy > Photos and set Telegram to ON.";

"AccessDenied.SaveMedia" = "Telegram needs access to your photo library to save photos and videos.\n\nPlease go to Settings > Privacy > Photos and set Telegram to ON.";

"AccessDenied.PhotosRestricted" = "Photo access is restricted for Telegram.\n\nPlease go to Settings > General > Restrictions > Photos and set Telegram to ON.";

"AccessDenied.LocationDenied" = "Telegram needs access to your location so that you can share it with your contacts.\n\nPlease go to Settings > Privacy > Location Services and set Telegram to ON.";

"AccessDenied.LocationDisabled" = "Telegram needs access to your location so that you can share it with your contacts.\n\nPlease go to Settings > Privacy > Location Services and set it to ON.";

"AccessDenied.LocationTracking" = "Telegram needs access to your location to show you on the map.\n\nPlease go to Settings > Privacy > Location Services and set it to ON.";

"AccessDenied.Settings" = "Settings";

"WebSearch.RecentClearConfirmation" = "Are you sure you want to clear recent images?";

"FeatureDisabled.Oops" = "Oops";

"Conversation.ContextMenuReply" = "Reply";

"ForwardedMessages_1" = "Forwarded message";
"ForwardedMessages_2" = "2 forwarded messages";
"ForwardedMessages_3_10" = "%@ forwarded messages";
"ForwardedMessages_any" = "%@ forwarded messages";
"ForwardedMessages_many" = "%@ forwarded messages";
"ForwardedMessages_0" = "%@ forwarded messages";

"ForwardedFiles_1" = "Forwarded file";
"ForwardedFiles_2" = "2 forwarded files";
"ForwardedFiles_3_10" = "%@ forwarded files";
"ForwardedFiles_any" = "%@ forwarded files";
"ForwardedFiles_many" = "%@ forwarded files";
"ForwardedFiles_0" = "%@ forwarded files";

"ForwardedStickers_1" = "Forwarded sticker";
"ForwardedStickers_2" = "2 forwarded stickers";
"ForwardedStickers_3_10" = "%@ forwarded stickers";
"ForwardedStickers_any" = "%@ forwarded stickers";
"ForwardedStickers_many" = "%@ forwarded stickers";
"ForwardedStickers_0" = "%@ forwarded stickers";

"ForwardedPhotos_1" = "Forwarded photo";
"ForwardedPhotos_2" = "2 forwarded photos";
"ForwardedPhotos_3_10" = "%@ forwarded photos";
"ForwardedPhotos_any" = "%@ forwarded photos";
"ForwardedPhotos_many" = "%@ forwarded photos";
"ForwardedPhotos_0" = "%@ forwarded photos";

"ForwardedVideos_1" = "Forwarded video";
"ForwardedVideos_2" = "2 forwarded videos";
"ForwardedVideos_3_10" = "%@ forwarded videos";
"ForwardedVideos_any" = "%@ forwarded videos";
"ForwardedVideos_many" = "%@ forwarded videos";
"ForwardedVideos_0" = "%@ forwarded videos";

"ForwardedAudios_1" = "Forwarded audio";
"ForwardedAudios_2" = "2 forwarded audios";
"ForwardedAudios_3_10" = "%@ forwarded audios";
"ForwardedAudios_any" = "%@ forwarded audios";
"ForwardedAudios_many" = "%@ forwarded audios";
"ForwardedAudios_0" = "%@ forwarded audios";

"ForwardedLocations_1" = "Forwarded location";
"ForwardedLocations_2" = "2 forwarded locations";
"ForwardedLocations_3_10" = "%@ forwarded locations";
"ForwardedLocations_any" = "%@ forwarded locations";
"ForwardedLocations_many" = "%@ forwarded locations";
"ForwardedLocations_0" = "%@ forwarded locations";

"ForwardedGifs_1" = "Forwarded GIF";
"ForwardedGifs_2" = "2 forwarded GIFs";
"ForwardedGifs_3_10" = "%@ forwarded GIFs";
"ForwardedGifs_any" = "%@ forwarded GIFs";
"ForwardedGifs_many" = "%@ forwarded GIFs";
"ForwardedGifs_0" = "%@ forwarded GIFs";

"ForwardedContacts_1" = "Forwarded contact";
"ForwardedContacts_2" = "2 forwarded contacts";
"ForwardedContacts_3_10" = "%@ forwarded contacts";
"ForwardedContacts_any" = "%@ forwarded contacts";
"ForwardedContacts_many" = "%@ forwarded contacts";
"ForwardedContacts_0" = "%@ forwarded contacts";

"ForwardedAuthors2" = "%@, %@";

"PrivacySettings.TwoStepAuth" = "Two-Step Verification";
"TwoStepAuth.Title" = "Two-Step Verification";
"TwoStepAuth.SetPassword" = "Set Additional Password";
"TwoStepAuth.SetPasswordHelp" = "You can set a password that will be required when you log in on a new device in addition to the code you get in the SMS.";
"TwoStepAuth.SetupPasswordTitle" = "Your Password";

"TwoStepAuth.SetupHintTitle" = "Password Hint";
"TwoStepAuth.SetupHint" = "Please create a hint for your password:";

"TwoStepAuth.ChangePassword" = "Change Password";
"TwoStepAuth.RemovePassword" = "Turn Password Off";
"TwoStepAuth.SetupEmail" = "Set Recovery E-Mail";
"TwoStepAuth.ChangeEmail" = "Change Recovery E-Mail";
"TwoStepAuth.PendingEmailHelp" = "Your recovery e-mail %@ is not yet active and pending confirmation.";
"TwoStepAuth.GenericHelp" = "You have enabled Two-Step verification.\nYou'll need the password you set up here to log in to your Telegram account.";

"TwoStepAuth.ConfirmationTitle" = "Two-Step Verification";
"TwoStepAuth.ConfirmationText" = "Please check your e-mail and click on the validation link to complete Two-Step Verification setup. Be sure to check the spam folder as well.";
"TwoStepAuth.ConfirmationAbort" = "Abort Two-Step Verification Setup";

"TwoStepAuth.SetupPasswordEnterPasswordNew" = "Enter a password:";
"TwoStepAuth.SetupPasswordEnterPasswordChange" = "Please enter your new password:";
"TwoStepAuth.SetupPasswordConfirmPassword" = "Please re-enter your password:";
"TwoStepAuth.SetupPasswordConfirmFailed" = "Passwords don't match. Please try again.";

"TwoStepAuth.EnterPasswordTitle" = "Password";
"TwoStepAuth.EnterPasswordPassword" = "Password";
"TwoStepAuth.EnterPasswordHint" = "Hint: %@";
"TwoStepAuth.EnterPasswordHelp" = "You have enabled Two-Step Verification, so your account is protected with an additional password.";
"TwoStepAuth.EnterPasswordInvalid" = "Invalid password. Please try again.";
"TwoStepAuth.EnterPasswordForgot" = "Forgot password?";

"TwoStepAuth.EmailTitle" = "Recovery E-Mail";
"TwoStepAuth.EmailSkip" = "Skip";
"TwoStepAuth.EmailSkipAlert" = "No, seriously.\n\nIf you forget your password, you will lose access to your Telegram account. There will be no way to restore it.";
"TwoStepAuth.Email" = "E-Mail";
"TwoStepAuth.EmailPlaceholder" = "Your E-Mail";
"TwoStepAuth.EmailHelp" = "Please add your valid e-mail. It is the only way to recover a forgotten password.";
"TwoStepAuth.EmailInvalid" = "Invalid e-mail address. Please try again.";
"TwoStepAuth.EmailSent" = "We have sent you an e-mail to confirm your address.";
"TwoStepAuth.PasswordSet" = "Your password for Two-Step Verification is now active.";
"TwoStepAuth.PasswordRemoveConfirmation" = "Are you sure you want to disable your password?";
"TwoStepAuth.EmailCodeExpired" = "This confirmation code has expired. Please try again.";

"TwoStepAuth.RecoveryUnavailable" = "Since you haven't provided a recovery e-mail when setting up your password, your remaining options are either to remember your password or to reset your account.";
"TwoStepAuth.RecoveryFailed" = "Your remaining options are either to remember your password or to reset your account.";
"TwoStepAuth.ResetAccountHelp" = "You will lose all your chats and messages, along with any media and files you've shared, if you proceed with resetting your account.";
"TwoStepAuth.ResetAccountConfirmation" = "You will lose all your chats and messages, along with any media and files you've shared, if you proceed with resetting your account.";

"TwoStepAuth.RecoveryTitle" = "E-Mail Code";
"TwoStepAuth.RecoveryCode" = "Code";
"TwoStepAuth.RecoveryCodeHelp" = "Please check your e-mail and enter the 6-digit code we've sent there to deactivate your cloud password.";
"TwoStepAuth.RecoveryCodeInvalid" = "Invalid code. Please try again.";
"TwoStepAuth.RecoveryCodeExpired" = "We have sent you a new 6-digit code.";
"TwoStepAuth.RecoveryEmailUnavailable" = "Having trouble accessing your e-mail %@?";

"TwoStepAuth.FloodError" = "Limit exceeded. Please try again later.";

"Conversation.FilePhotoOrVideo" = "Photo or Video";
"Conversation.FileICloudDrive" = "iCloud Drive";
"Conversation.FileDropbox" = "Dropbox";

"Conversation.FileOpenIn" = "Open in...";
"Conversation.FileHowToText" = "To share files of any type, open them on your %@ (e.g. in your browser), tap **Open in...** or the action button and choose Telegram.";

"Map.LocationTitle" = "Location";
"Map.OpenInMaps" = "Open in Maps";
"Map.OpenInHereMaps" = "Open in HERE Maps";
"Map.OpenInYandexMaps" = "Open in Yandex Maps";
"Map.OpenInYandexNavigator" = "Open in Yandex Navigator";
"Map.OpenIn" = "Open In";

"Map.SendThisLocation" = "Send This Location";
"Map.SendMyCurrentLocation" = "Send My Current Location";
"Map.Locating" = "Locating...";
"Map.ChooseAPlace" = "Or choose a place";
"Map.AccurateTo" = "Accurate to %@";
"Map.Search" = "Search places nearby";
"Map.ShowPlaces" = "Show places";
"Map.LoadError" = "An error occurred. Please try again.";
"Map.LocatingError" = "Failed to locate";
"Map.Unknown" = "Unknown location";

"Map.DistanceAway" = "%@ away";
"Map.ETAMinutes_0" = "%@ min";
"Map.ETAMinutes_1" = "%@ min";
"Map.ETAMinutes_2" = "%@ min";
"Map.ETAMinutes_3_10" = "%@ min";
"Map.ETAMinutes_any" = "%@ min";
"Map.ETAMinutes_many" = "%@ min";
"Map.ETAMinutes_0" = "%@ min";
"Map.ETAHours_1" = "%@ h";
"Map.ETAHours_2" = "%@ h";
"Map.ETAHours_3_10" = "%@ h";
"Map.ETAHours_any" = "%@ h";
"Map.ETAHours_many" = "%@ h";

"ChangePhone.ErrorOccupied" = "The number %@ is already connected to a Telegram account. Please delete that account before migrating to the new number.";

"AccessDenied.LocationTracking" = "Telegram needs access to your location to show you on the map.\n\nPlease go to Settings > Privacy > Location Services and set it to ON.";

"PrivacySettings.AuthSessions" = "Active Sessions";
"AuthSessions.Title" = "Active Sessions";
"AuthSessions.CurrentSession" = "CURRENT SESSION";
"AuthSessions.TerminateOtherSessions" = "Terminate all other sessions";
"AuthSessions.TerminateOtherSessionsHelp" = "Logs out all devices except for this one.";
"AuthSessions.TerminateSession" = "Terminate session";
"AuthSessions.OtherSessions" = "ACTIVE SESSIONS";
"AuthSessions.EmptyTitle" = "No other sessions";
"AuthSessions.EmptyText" = "You can log in to Telegram from other mobile, tablet and desktop devices, using the same phone number. All your data will be instantly synchronized.";
"AuthSessions.AppUnofficial" = "(ID: %@)";

"WebPreview.GettingLinkInfo" = "Getting Link Info...";

"Preview.OpenInInstagram" = "Open in Instagram";

"MediaPicker.AddCaption" = "Add a caption...";

"GroupInfo.InviteByLink" = "Invite to Group via Link";

"GroupInfo.InviteLink.Title" = "Invite Link";
"GroupInfo.InviteLink.LinkSection" = "LINK";
"GroupInfo.InviteLink.Help" = "Anyone who has Telegram installed will be able to join your group by following this link.";
"GroupInfo.InviteLink.CopyLink" = "Copy Link";
"GroupInfo.InviteLink.RevokeLink" = "Revoke Link";
"GroupInfo.InviteLink.ShareLink" = "Share Link";
"GroupInfo.InviteLink.RevokeAlert.Text" = "Are you sure you want to revoke this link? Once you do, no one will be able to join the group using it.";
"GroupInfo.InviteLink.RevokeAlert.Revoke" = "Revoke";
"GroupInfo.InviteLink.RevokeAlert.Success" = "The previous invite link is now inactive. A new invite link has just been generated.";
"GroupInfo.InviteLink.CopyAlert.Success" = "Link copied to clipboard.";

"UserInfo.ShareMyContactInfo" = "Share My Contact Info";

"GroupInfo.InvitationLinkAcceptChannel" = "Do you want to join the channel \"%@\"?";
"GroupInfo.InvitationLinkDoesNotExist" = "Sorry, this group does not seem to exist.";
"GroupInfo.InvitationLinkGroupFull" = "Sorry, this group is already full.";

"Core.ServiceUserStatus" = "Service Notifications";

"Notification.JoinedGroupByLink" = "%@ joined the group via invite link";

"ChatSettings.Other" = "OTHER";
"ChatSettings.Stickers" = "Stickers";

"StickerPacksSettings.Title" = "Stickers";
"StickerPacksSettings.ShowStickersButton" = "Show Stickers Tab";
"StickerPacksSettings.ShowStickersButtonHelp" = "A sticker icon will appear in the input field.";

"StickerPacksSettings.StickerPacksSection" = "STICKER SETS";
"StickerPacksSettings.ManagingHelp" = "Artists are welcome to add their own sticker sets using our @stickers bot.\n\nTap on a sticker to view and add the whole set.";

"StickerPack.BuiltinPackName" = "Great Minds";
"StickerPack.StickerCount_1" = "1 sticker";
"StickerPack.StickerCount_2" = "2 stickers";
"StickerPack.StickerCount_3_10" = "%@ stickers";
"StickerPack.StickerCount_any" = "%@ stickers";
"StickerPack.StickerCount_many" = "%@ stickers";
"StickerPack.StickerCount_0" = "%@ stickers";

"StickerPack.AddStickerCount_1" = "Add 1 Sticker";
"StickerPack.AddStickerCount_2" = "Add 2 Stickers";
"StickerPack.AddStickerCount_3_10" = "Add %@ Stickers";
"StickerPack.AddStickerCount_any" = "Add %@ Stickers";
"StickerPack.AddStickerCount_many" = "Add %@ Stickers";
"StickerPack.AddStickerCount_0" = "Add %@ Stickers";

"Conversation.ContextMenuStickerPackAdd" = "Add Stickers";
"Conversation.ContextMenuStickerPackInfo" = "Info";

"MediaPicker.Nof" = "%@ of";

"UserInfo.ShareBot" = "Share";
"UserInfo.InviteBotToGroup" = "Add To Group";
"Profile.BotInfo" = "about";

"Target.SelectGroup" = "Choose Group";
"Target.InviteToGroupConfirmation" = "Add the bot to \"%@\"?";
"Target.InviteToGroupErrorAlreadyInvited" = "The bot is already a member of the group.";
"Bot.GenericBotStatus" = "bot";
"Bot.GenericSupportStatus" = "support";
"Bot.DescriptionTitle" = "What can this bot do?";
"Bot.GroupStatusReadsHistory" = "has access to messages";
"Bot.GroupStatusDoesNotReadHistory" = "has no access to messages";
"Bot.Start" = "Start";
"UserInfo.BotSettings" = "Settings";
"UserInfo.BotHelp" = "Help";

"Contacts.SearchLabel" = "Search for contacts or usernames";
"ChatSearch.SearchPlaceholder" = "Search";

"WatchRemote.NotificationText" = "Open this notification on your phone to view the message from your Apple Watch";
"WatchRemote.AlertTitle" = "Message from your Apple Watch";
"WatchRemote.AlertText" = "Open the message here?";
"WatchRemote.AlertOpen" = "Open";

"Conversation.SearchPlaceholder" = "Search this chat";
"Conversation.SearchNoResults" = "No Results";

"GroupInfo.AddUserLeftError" = "Sorry, if a person left a group, only a mutual contact can bring them back (they need to have your phone number, and you need theirs).";

"DialogList.SearchSectionRecent" = "Recent";

"DialogList.DeleteBotConfirmation" = "Delete";
"DialogList.DeleteBotConversationConfirmation" = "Delete and Stop";
"Bot.Stop" = "Stop Bot";
"Bot.Unblock" = "Restart Bot";

"Login.PhoneNumberHelp" = "Help";
"Login.EmailPhoneSubject" = "Invalid number %@";
"Login.EmailPhoneBody" = "I'm trying to use my mobile phone number: %@\nBut Telegram says it's invalid. Please help.\nAdditional Info: %@, %@.";

"SharedMedia.TitleLink" = "Shared Links";
"SharedMedia.EmptyLinksText" = "All links shared in this chat will appear here.";

"SharedMedia.Link_1" = "1 link";
"SharedMedia.Link_2" = "2 links";
"SharedMedia.Link_3_10" = "%@ links";
"SharedMedia.Link_any" = "%@ links";
"SharedMedia.Link_many" = "%@ links";
"SharedMedia.Link_0" = "%@ links";

"Compose.NewChannel" = "New Channel";
"GroupInfo.ChannelListNamePlaceholder" = "Channel Name";

"Channel.MessagePhotoUpdated" = "Channel photo updated";
"Channel.MessagePhotoRemoved" = "Channel photo removed";
"Channel.MessageTitleUpdated" = "Channel renamed to \"%@\" ";
"Channel.TitleInfo" = "Channel Info";

"Channel.UpdatePhotoItem" = "Set Channel Photo";

"Channel.LinkItem" = "share link";
"Channel.Edit.AboutItem" = "Description";
"Channel.Edit.LinkItem" = "Link";

"Channel.Username.Title" = "Link";
"Channel.Username.Help" = "You can choose a channel name on **Telegram**. If you do, other people will be able to find your channel by this name.\n\nYou can use **a-z**, **0-9** and underscores. Minimum length is **5** characters.";
"Channel.Username.LinkHint" = "This link opens your channel in Telegram:[\nhttps://t.me/%@]";
"Channel.Username.InvalidTooShort" = "Channel names must have at least 5 characters.";
"Channel.Username.InvalidStartsWithNumber" = "Channel names can't start with a number.";
"Channel.Username.InvalidCharacters" = "Sorry, this name is invalid.";
"Channel.Username.InvalidTaken" = "Sorry, this name is already taken.";
"Channel.Username.CheckingUsername" = "Checking name...";
"Channel.Username.UsernameIsAvailable" = "%@ is available.";

"Channel.LeaveChannel" = "Leave Channel";

"Channel.About.Title" = "Description";

"Channel.About.Placeholder" = "Description (Optional)";
"Channel.About.Help" = "You can provide an optional description for your channel.";
"Group.About.Help" = "You can provide an optional description for your group.";

"Channel.Status" = "channel";
"Group.Status" = "group";

"Compose.NewChannel.Members" = "MEMBERS";

"ChannelInfo.ConfirmLeave" = "Leave Channel";
"Channel.JoinChannel" = "Join";
"Forward.ChannelReadOnly" = "Sorry, you can't post to this channel.";

"Channel.ErrorAccessDenied" = "Sorry, this channel is private.";
"Group.ErrorAccessDenied" = "Sorry, this group is private.";
"CommentsGroup.ErrorAccessDenied" = "Sorry, you can't access this chat because you were banned by an admin.";
"Conversation.InputTextBroadcastPlaceholder" = "Broadcast";

"Channel.NotificationLoading" = "Loading...";

"Compose.ChannelTokenListPlaceholder" = "Search for contacts or usernames";
"Compose.GroupTokenListPlaceholder" = "Search for contacts or usernames";

"Compose.ChannelMembers" = "Members";

"Channel.Setup.TypeHeader" = "CHANNEL TYPE";
"Channel.Setup.TypePrivate" = "Private";
"Channel.Setup.TypePublic" = "Public";
"Channel.Setup.TypePublicHelp" = "Public channels can be found in search, anyone can join them.";
"Channel.Setup.TypePrivateHelp" = "Private channels can only be joined via an invite link.";

"Channel.Setup.Title" = "Channel";

"Channel.Username.CreatePublicLinkHelp" = "People can share this link with others and find your channel using Telegram search.";
"Channel.Username.CreatePrivateLinkHelp" = "People can join your channel by following this link. You can revoke the link at any time.";

"Channel.Setup.PublicNoLink" = "Please choose a link for your public channel, so that people can find it in search and share with others.\n\nIf you're not interested, we suggest creating a private channel instead.";

"Channel.Edit.PrivatePublicLinkAlert" = "Please note that if you choose a public link for your channel, anyone will be able to find it in search and join.\n\nDo not create this link if you want your channel to stay private.";

"Channel.Info.Description" = "description";

"Channel.Info.Management" = "Admins";
"Channel.Info.Banned" = "Blacklist";
"Channel.Info.Members" = "Members";

"Channel.Members.AddMembers" = "Add Subscribers";
"Channel.Members.AddMembersHelp" = "Only channel admins can see this list.";
"Channel.Members.Title" = "Members";
"Channel.BlackList.Title" = "Blacklist";
"Channel.Management.Title" = "Admins";
"Channel.Management.LabelCreator" = "Creator";
"Channel.Management.LabelEditor" = "Admin";

"Channel.Management.AddModerator" = "Add Admin";
"Channel.Management.AddModeratorHelp" = "You can add admins to help you manage your channel.";

"Channel.Members.InviteLink" = "Invite via Link";

"Channel.Management.ErrorNotMember" = "%@ hasn't joined the channel yet. Do you want to invite them?";

"Channel.Moderator.AccessLevelRevoke" = "Dismiss Admin";

"Channel.Moderator.Title" = "Admin";

"Notification.ChannelInviter" = "%@ invited you to this channel";
"Notification.ChannelInviterSelf" = "You joined this channel";

"Notification.GroupInviter" = "%@ invited you to this group";
"Notification.GroupInviterSelf" = "You joined this group";

"ChannelInfo.DeleteChannel" = "Delete Channel";
"ChannelInfo.DeleteChannelConfirmation" = "Wait! Deleting this channel will remove all members and all messages will be lost. Delete the channel anyway?";

"ChannelInfo.ChannelForbidden" = "Sorry, the channel \"%@\" is no longer accessible.";
"ChannelInfo.AddParticipantConfirmation" = "Add %@ to the channel?";

"PhotoEditor.FadeTool" = "Fade";
"PhotoEditor.TintTool" = "Tint";
"PhotoEditor.ShadowsTint" = "Shadows";
"PhotoEditor.HighlightsTint" = "Highlights";
"PhotoEditor.CurvesTool" = "Curves";
"PhotoEditor.CurvesAll" = "All";
"PhotoEditor.CurvesRed" = "Red";
"PhotoEditor.CurvesGreen" = "Green";
"PhotoEditor.CurvesBlue" = "Blue";

"Channel.ErrorAddBlocked" = "Sorry, you can't add this user to channels.";
"Channel.ErrorAddTooMuch" = "Sorry, you can only add the first 200 members to a channel. Note that an unlimited number of people may join via the channel's link.";

"ChannelIntro.Title" = "What is a Channel?";
"ChannelIntro.Text" = "Channels are a new tool for\nbroadcasting your messages\nto large audiences.";
"ChannelIntro.CreateChannel" = "Create Channel";

"ShareMenu.Send" = "Send";

"Conversation.ReportSpam" = "Report Spam";
"Conversation.ReportSpamAndLeave" = "Report Spam and Leave";
"Conversation.ReportSpamConfirmation" = "Are you sure you want to report spam from this user?";
"Conversation.ReportSpamGroupConfirmation" = "Are you sure you want to report spam from this group?";
"Conversation.ReportSpamChannelConfirmation" = "Are you sure you want to report spam from this channel?";
"SharedMedia.EmptyMusicText" = "All music shared in this chat will appear here.";

"ChatSettings.AutoPlayAnimations" = "Autoplay GIFs";

"GroupInfo.ChatAdmins" = "Add Admins";

"ChatAdmins.Title" = "Chat Admins";
"ChatAdmins.AllMembersAreAdmins" = "All Members Are Admins";
"ChatAdmins.AllMembersAreAdminsOnHelp" = "All members can add new members, edit name and photo of the group.";
"ChatAdmins.AllMembersAreAdminsOffHelp" = "Only admins can add and remove members, edit name and photo of the group.";
"ChatAdmins.AdminLabel" = "admin";

"Group.MessagePhotoUpdated" = "Group photo updated";
"Group.MessagePhotoRemoved" = "Group photo removed";

"Group.UpgradeNoticeHeader" = "MEMBERS LIMIT REACHED";

"Group.UpgradeNoticeText1" = "To go over the limit and get additional features, upgrade to a supergroup:";
"Group.UpgradeNoticeText2" = "•  Supergroups can get up to {supergroup_member_limit} members\n•  New members see the entire chat history\n•  Admins delete messages for everyone\n•  Notifications are muted by default";
"GroupInfo.UpgradeButton" = "Upgrade to supergroup";
"Group.UpgradeConfirmation" = "Warning: this action is irreversible. It is not possible to downgrade a supergroup to a regular group.";

"Notification.GroupActivated" = "Group deactivated";

"GroupInfo.DeactivatedStatus" = "Group Deactivated";

"Notification.RenamedGroup" = "Group renamed";

"Group.ErrorAddTooMuchBots" = "Sorry, you've reached the maximum number of bots for this group.";
"Group.ErrorAddTooMuchAdmins" = "Sorry, you've reached the maximum number of admins for this group.";
"Group.ErrorAddBlocked" = "Sorry, you can't add this user to groups.";
"Group.ErrorNotMutualContact" = "Sorry, you can only add mutual contacts to groups at the moment.";

"Conversation.SendMessageErrorFlood" = "Sorry, you can only send messages to mutual contacts at the moment.";
"Generic.ErrorMoreInfo" = "More Info";

"ChannelInfo.DeleteGroup" = "Delete Group";
"ChannelInfo.DeleteGroupConfirmation" = "Wait! Deleting this group will remove all members and all messages will be lost. Delete the group anyway?";

"ReportPeer.Report" = "Report";

"ReportPeer.ReasonSpam" = "Spam";
"ReportPeer.ReasonViolence" = "Violence";
"ReportPeer.ReasonPornography" = "Pornography";
"ReportPeer.ReasonChildAbuse" = "Child Abuse";
"ReportPeer.ReasonOther" = "Other";

"ReportPeer.AlertSuccess" = "Thank you!\nYour report will be reviewed by our team very soon.";

"Login.TermsOfServiceLabel" = "By signing up,\nyou agree to the [Terms of Service].";
"Login.TermsOfServiceHeader" = "Terms of Service";

"ReportPeer.ReasonOther.Placeholder" = "Description";
"ReportPeer.ReasonOther.Title" = "Report";
"ReportPeer.ReasonOther.Send" = "Send";

"Group.Management.AddModeratorHelp" = "You can add admins to help you manage your group.";

"Watch.AppName" = "Telegram";
"Watch.Compose.AddContact" = "Choose Contact";
"Watch.Compose.CreateMessage" = "Create Message";
"Watch.Compose.CurrentLocation" = "Current Location";
"Watch.Compose.Send" = "Send";
"Watch.Contacts.NoResults" = "No matching\ncontacts found";
"Watch.ChatList.NoConversationsTitle" = "No Conversations";
"Watch.ChatList.NoConversationsText" = "To start messaging,\npress firmly, then tap\nNew Message";
"Watch.ChatList.Compose" = "New Message";

"Watch.Conversation.Reply" = "Reply";
"Watch.Conversation.Unblock" = "Unblock";
"Watch.Conversation.UserInfo" = "Info";
"Watch.Conversation.GroupInfo" = "Group Info";
"Watch.Bot.Restart" = "Restart";

"Watch.UserInfo.Title" = "Info";
"Watch.UserInfo.Service" = "service notifications";

"Watch.UserInfo.Block" = "Block";
"Watch.UserInfo.Unblock" = "Unblock";
"Watch.UserInfo.Mute_1" = "Mute for 1 hour";
"Watch.UserInfo.Mute_2" = "Mute for 2 hours";
"Watch.UserInfo.Mute_3_10" = "Mute for %@ hours";
"Watch.UserInfo.Mute_any" = "Mute for %@ hours";
"Watch.UserInfo.Mute_many" = "Mute for %@ hours";
"Watch.UserInfo.Mute_0" = "Mute for %@ hours";
"Watch.UserInfo.MuteTitle" = "Mute";
"Watch.UserInfo.Unmute" = "Unmute";

"Watch.GroupInfo.Title" = "Group Info";
"Watch.ChannelInfo.Title" = "Channel Info";

"Watch.Message.ForwardedFrom" = "Forwarded from";

"Watch.Notification.Joined" = "Joined Telegram";

"Watch.MessageView.Title" = "Message";
"Watch.MessageView.Forward" = "Forward";
"Watch.MessageView.Reply" = "Reply";
"Watch.MessageView.ViewOnPhone" = "View On Phone";

"Watch.PhotoView.Title" = "Photo";

"Watch.Stickers.Recents" = "Recents";
"Watch.Stickers.RecentPlaceholder" = "Your most frequently used stickers will appear here";
"Watch.Stickers.StickerPacks" = "Sticker Sets";

"Watch.Location.Current" = "Current Location";
"Watch.Location.Access" = "Allow Telegram to access location on your phone";

"Watch.AuthRequired" = "Log in to Telegram on your phone to get started";

"Watch.NoConnection" = "No Connection";
"Watch.ConnectionDescription" = "Your Watch needs to be connected for the app to work";

"Watch.Time.ShortTodayAt" = "Today %@";
"Watch.Time.ShortYesterdayAt" = "Yesterday %@";
"Watch.Time.ShortWeekdayAt" = "%1$@ %2$@";
"Watch.Time.ShortFullAt" = "%1$@ %2$@";

"Watch.LastSeen.JustNow" = "just now";
"Watch.LastSeen.MinutesAgo_1" = "1 minute ago";
"Watch.LastSeen.MinutesAgo_2" = "2 minutes ago";
"Watch.LastSeen.MinutesAgo_3_10" = "%@ minutes ago";
"Watch.LastSeen.MinutesAgo_any" = "%@ minutes ago";
"Watch.LastSeen.MinutesAgo_many" = "%@ minutes ago";
"Watch.LastSeen.MinutesAgo_0" = "%@ minutes ago";
"Watch.LastSeen.HoursAgo_1" = "1 hour ago";
"Watch.LastSeen.HoursAgo_2" = "2 hours ago";
"Watch.LastSeen.HoursAgo_3_10" = "%@ hours ago";
"Watch.LastSeen.HoursAgo_any" = "%@ hours ago";
"Watch.LastSeen.HoursAgo_many" = "%@ hours ago";
"Watch.LastSeen.HoursAgo_0" = "%@ hours ago";
"Watch.LastSeen.YesterdayAt" = "yesterday at %@";
"Watch.LastSeen.AtDate" = "%@";
"Watch.LastSeen.Lately" = "recently";
"Watch.LastSeen.WithinAWeek" = "within a week";
"Watch.LastSeen.WithinAMonth" = "within a month";
"Watch.LastSeen.ALongTimeAgo" = "a long time ago";

"Watch.Suggestion.OK" = "OK";
"Watch.Suggestion.Thanks" = "Thanks!";
"Watch.Suggestion.WhatsUp" = "What's up?";
"Watch.Suggestion.TalkLater" = "Talk later?";
"Watch.Suggestion.CantTalk" = "Can't talk now...";
"Watch.Suggestion.HoldOn" = "Hold on a sec...";
"Watch.Suggestion.BRB" = "BRB";
"Watch.Suggestion.OnMyWay" = "I'm on my way.";
"Cache.Photos" = "Photos";
"Cache.Videos" = "Videos";
"Cache.Music" = "Music";
"Cache.Files" = "Files";
"Cache.Clear" = "Clear (%@)";
"Cache.ClearNone" = "Clear";
"Cache.ClearProgress" = "Please Wait...";
"Cache.ClearEmpty" = "Empty";
"Cache.ByPeerHeader" = "CHATS";
"Cache.Indexing" = "Telegram is calculating current cache size.\nThis can take a few minutes.";

"ExplicitContent.AlertTitle" = "Sorry";
"ExplicitContent.AlertChannel" = "You can't access this channel because it violates App Store rules.";

"StickerSettings.ContextHide" = "Archive";

"Conversation.LinkDialogSave" = "Save";
"Conversation.GifTooltip" = "Tap here to access saved GIFs";

"AttachmentMenu.PhotoOrVideo" = "Photo or Video";
"AttachmentMenu.File" = "File";

"AttachmentMenu.SendPhoto_1" = "Send 1 Photo";
"AttachmentMenu.SendPhoto_2" = "Send 2 Photos";
"AttachmentMenu.SendPhoto_3_10" = "Send %@ Photos";
"AttachmentMenu.SendPhoto_any" = "Send %@ Photos";
"AttachmentMenu.SendPhoto_many" = "Send %@ Photos";
"AttachmentMenu.SendPhoto_0" = "Send %@ Photos";

"AttachmentMenu.SendVideo_1" = "Send 1 Video";
"AttachmentMenu.SendVideo_2" = "Send 2 Videos";
"AttachmentMenu.SendVideo_3_10" = "Send %@ Videos";
"AttachmentMenu.SendVideo_any" = "Send %@ Videos";
"AttachmentMenu.SendVideo_many" = "Send %@ Videos";
"AttachmentMenu.SendVideo_0" = "Send %@ Videos";

"AttachmentMenu.SendGif_1" = "Send 1 GIF";
"AttachmentMenu.SendGif_2" = "Send 2 GIFs";
"AttachmentMenu.SendGif_3_10" = "Send %@ GIFs";
"AttachmentMenu.SendGif_any" = "Send %@ GIFs";
"AttachmentMenu.SendGif_many" = "Send %@ GIFs";
"AttachmentMenu.SendGif_0" = "Send %@ GIFs";

"AttachmentMenu.SendItem_1" = "Send 1 Item";
"AttachmentMenu.SendItem_2" = "Send 2 Items";
"AttachmentMenu.SendItem_3_10" = "Send %@ Items";
"AttachmentMenu.SendItem_any" = "Send %@ Items";
"AttachmentMenu.SendItem_many" = "Send %@ Items";
"AttachmentMenu.SendItem_0" = "Send %@ Items";

"AttachmentMenu.SendAsFile" = "Send as File";
"AttachmentMenu.SendAsFiles" = "Send as Files";

"Conversation.Processing" = "Processing...";

"Conversation.MessageViaUser" = "via %@";

"CreateGroup.SoftUserLimitAlert" = "You will be able to add more users after you finish creating the group and convert it to a supergroup.";

"Privacy.GroupsAndChannels" = "Groups";
"Privacy.GroupsAndChannels.WhoCanAddMe" = "WHO CAN ADD ME TO GROUP CHATS";
"Privacy.GroupsAndChannels.CustomHelp" = "You can restrict who can add you to groups and channels with granular precision.";
"Privacy.GroupsAndChannels.AlwaysAllow" = "Always Allow";
"Privacy.GroupsAndChannels.NeverAllow" = "Never Allow";
"Privacy.GroupsAndChannels.CustomShareHelp" = "These users will or will not be able to add you to groups and channels regardless of the settings above.";

"Privacy.GroupsAndChannels.AlwaysAllow.Title" = "Always Allow";
"Privacy.GroupsAndChannels.AlwaysAllow.Placeholder" = "Always allow...";
"Privacy.GroupsAndChannels.NeverAllow.Title" = "Never Allow";
"Privacy.GroupsAndChannels.NeverAllow.Placeholder" = "Never allow...";

"Privacy.GroupsAndChannels.InviteToGroupError" = "Sorry, you cannot add %@ to groups because of %@'s privacy settings.";
"Privacy.GroupsAndChannels.InviteToChannelError" = "Sorry, you cannot add %@ to channels because of %@'s privacy settings.";
"Privacy.GroupsAndChannels.InviteToChannelMultipleError" = "Sorry, you can't create a group with these users due to their privacy settings.";

"ChannelMembers.WhoCanAddMembers" = "Who can add members";
"ChannelMembers.WhoCanAddMembers.AllMembers" = "All Members";
"ChannelMembers.WhoCanAddMembers.Admins" = "Only Admins";
"ChannelMembers.WhoCanAddMembersAllHelp" = "Everybody can add new members.";
"ChannelMembers.WhoCanAddMembersAdminsHelp" = "Only admins can add new members.";

"ChannelMembers.GroupAdminsTitle" = "GROUP ADMINS";
"ChannelMembers.ChannelAdminsTitle" = "CHANNEL ADMINS";
"MusicPlayer.VoiceNote" = "Voice Message";

"PrivacyLastSeenSettings.WhoCanSeeMyTimestamp" = "WHO CAN SEE MY TIMESTAMP";

"PrivacyLastSeenSettings.GroupsAndChannelsHelp" = "Change who can add you to groups and channels.";
"MusicPlayer.VoiceNote" = "Voice Message";

"Watch.Microphone.Access" = "Allow Telegram to access the microphone on your phone";

"Settings.AppleWatch" = "Apple Watch";
"AppleWatch.Title" = "Apple Watch";
"AppleWatch.ReplyPresets" = "REPLY PRESETS";
"AppleWatch.ReplyPresetsHelp" = "You can select one of these default replies when you compose or reply to a message, or you can change them to anything you like.";

"KeyCommand.FocusOnInputField" = "Write Message";
"KeyCommand.Find" = "Search";
"KeyCommand.ScrollUp" = "Scroll Up";
"KeyCommand.ScrollDown" = "Scroll Down";
"KeyCommand.NewMessage" = "New Message";
"KeyCommand.JumpToPreviousChat" = "Jump to Previous Chat";
"KeyCommand.JumpToNextChat" = "Jump to Next Chat";
"KeyCommand.JumpToPreviousUnreadChat" = "Jump to Previous Unread Chat";
"KeyCommand.JumpToNextUnreadChat" = "Jump to Next Unread Chat";
"KeyCommand.SendMessage" = "Send Message";
"KeyCommand.ChatInfo" = "Chat Info";

"Conversation.SecretLinkPreviewAlert" = "Would you like to enable extended link previews in Secret Chats? Note that link previews are generated on Telegram servers.";
"Conversation.SecretChatContextBotAlert" = "Please note that inline bots are provided by third-party developers. For the bot to work, the symbols you type after the bot's username are sent to the respective developer.";

"Map.OpenInWaze" = "Open in Waze";

"ShareMenu.CopyShareLink" = "Copy Link";

"Channel.SignMessages" = "Sign Messages";
"Channel.SignMessages.Help" = "Add names of the admins to the messages they post.";

"Channel.EditMessageErrorGeneric" = "Sorry, you can't edit this message.";

"Conversation.InputTextSilentBroadcastPlaceholder" = "Silent Broadcast";
"Conversation.SilentBroadcastTooltipOn" = "Members will be notified when you post";
"Conversation.SilentBroadcastTooltipOff" = "Members will not be notified when you post";

"Settings.About" = "Bio";
"GroupInfo.LabelAdmin" = "admin";

"Conversation.Pin" = "Pin";
"Conversation.Unpin" = "Unpin";
"Conversation.Report" = "Report Spam";
"Conversation.PinnedMessage" = "Pinned Message";
"Conversation.PinnedPreviousMessage" = "Previous Message";

"Conversation.Moderate.Delete" = "Delete Message";
"Conversation.Moderate.Ban" = "Ban User";
"Conversation.Moderate.Report" = "Report Spam";
"Conversation.Moderate.DeleteAllMessages" = "Delete All From %@";

"Group.Username.InvalidTooShort" = "Group names must have at least 5 characters.";
"Group.Username.InvalidStartsWithNumber" = "Group names can't start with a number.";

"Notification.PinnedTextMessage" = "%@ pinned \"%@\" ";
"Notification.PinnedPhotoMessage" = "%@ pinned a photo";
"Notification.PinnedVideoMessage" = "%@ pinned a video";
"Notification.PinnedRoundMessage" = "%@ pinned a video message";
"Notification.PinnedAudioMessage" = "%@ pinned a voice message";
"Notification.PinnedDocumentMessage" = "%@ pinned a file";
"Notification.PinnedAnimationMessage" = "%@ pinned a GIF";
"Notification.PinnedStickerMessage" = "%@ pinned a sticker";
"Notification.PinnedLocationMessage" = "%@ pinned a map";
"Notification.PinnedContactMessage" = "%@ pinned a contact";
"Notification.PinnedDeletedMessage" = "%@ pinned deleted message";
"Notification.PinnedPollMessage" = "%@ pinned a poll";
"Notification.PinnedQuizMessage" = "%@ pinned a quiz";

"Message.PinnedTextMessage" = "pinned \"%@\" ";
"Message.PinnedPhotoMessage" = "pinned photo";
"Message.PinnedVideoMessage" = "pinned video";
"Message.PinnedAudioMessage" = "pinned voice message";
"Message.PinnedDocumentMessage" = "pinned file";
"Message.PinnedAnimationMessage" = "pinned GIF";
"Message.PinnedStickerMessage" = "pinned sticker";
"Message.PinnedLocationMessage" = "pinned location";
"Message.PinnedContactMessage" = "pinned contact";
"Message.PinnedGenericMessage" = "%@ pinned a message";

"Notification.PinnedMessage" = "pinned message";

"GroupInfo.ConvertToSupergroup" = "Convert to Supergroup";

"ConvertToSupergroup.Title" = "Supergroup";
"ConvertToSupergroup.HelpTitle" = "**In supergroups:**";
"ConvertToSupergroup.HelpText" = "• New members can see the full message history\n• Deleted messages will disappear for all members\n• Admins can pin important messages\n• Creator can set a public link for the group";

"ConvertToSupergroup.Note" = "**Note**: this action can't be undone.";

"GroupInfo.GroupType" = "Group Type";

"Group.Setup.TypeHeader" = "GROUP TYPE";
"Group.Setup.TypePublicHelp" = "Public groups can be found in search, chat history is available to everyone and anyone can join.";
"Group.Setup.TypePrivateHelp" = "Private groups can only be joined if you were invited or have an invite link.";

"Group.Username.CreatePublicLinkHelp" = "People can share this link with others and find your group using Telegram search.";
"Group.Username.CreatePrivateLinkHelp" = "People can join your group by following this link. You can revoke the link at any time.";

"Conversation.PinMessageAlertGroup" = "Pin this message and notify all members of the group?";
"Conversation.PinMessageAlert.OnlyPin" = "Only Pin";
"Conversation.PinMessageAlert.PinAndNotifyMembers" = "Pin and notify all members";

"Conversation.UnpinMessageAlert" = "Would you like to unpin this message?";

"Settings.About.Title" = "Bio";
"Settings.About.Help" = "Any details such as age, occupation or city.\nExample: 23 y.o. designer from San Francisco.";

"Profile.About" = "bio";

"Conversation.StatusKickedFromChannel" = "you were removed from the channel";

"Generic.OpenHiddenLinkAlert" = "Open %@?";

"Resolve.ErrorNotFound" = "Sorry, this user doesn't seem to exist.";

"StickerPack.Share" = "Share";
"StickerPack.Send" = "Send Sticker";

"StickerPack.RemoveStickerCount_1" = "Remove 1 Sticker";
"StickerPack.RemoveStickerCount_2" = "Remove 2 Stickers";
"StickerPack.RemoveStickerCount_3_10" = "Remove %@ Stickers";
"StickerPack.RemoveStickerCount_any" = "Remove %@ Stickers";
"StickerPack.RemoveStickerCount_many" = "Remove %@ Stickers";
"StickerPack.RemoveStickerCount_0" = "Remove %@ Stickers";

"StickerPack.HideStickers" = "Hide Stickers";
"StickerPack.ShowStickers" = "Show Stickers";

"ShareMenu.ShareTo" = "Share to";
"ShareMenu.SelectChats" = "Select chats";
"ShareMenu.Comment" = "Add a comment...";

"MediaPicker.Videos" = "Videos";

"Coub.TapForSound" = "Tap for sound";

"Preview.SaveGif" = "Save GIF";
"Preview.DeleteGif" = "Delete GIF";
"Preview.CopyAddress" = "Copy Address";

"Conversation.ShareBotLocationConfirmationTitle" = "Share Your Location?";
"Conversation.ShareBotLocationConfirmation" = "This will send your current location to the bot.";

"Conversation.ShareBotContactConfirmationTitle" = "Share Your Phone Number?";
"Conversation.ShareBotContactConfirmation" = "The bot will know your phone number. This can be useful for integration with other services.";

"Conversation.ShareInlineBotLocationConfirmation" = "This bot would like to know your location each time you send it a request. This can be used to provide location-specific results.";

"StickerPack.ErrorNotFound" = "Sorry, this sticker set doesn't seem to exist.";

"Camera.TapAndHoldForVideo" = "Tap and hold for video";

"DialogList.RecentTitlePeople" = "People";

"Conversation.MessageEditedLabel" = "edited";
"Conversation.EditingMessagePanelTitle" = "Edit Message";

"DialogList.Draft" = "Draft";
"Embed.PlayingInPIP" = "This video is playing in Picture in Picture";

"StickerPacksSettings.FeaturedPacks" = "Trending Stickers";
"FeaturedStickerPacks.Title" = "Trending Stickers";

"Invitation.JoinGroup" = "Join Group";
"Invitation.Members_1" = "1 member:";
"Invitation.Members_2" = "2 members:";
"Invitation.Members_3_10" = "%@ members:";
"Invitation.Members_any" = "%@ members:";
"Invitation.Members_many" = "%@ members:";
"Invitation.Members_0" = "%@ members:";

"StickerPacksSettings.ArchivedPacks" = "Archived Stickers";
"StickerPacksSettings.ArchivedPacks.Info" = "You can have up to 200 sticker sets installed.\nUnused stickers are archived when you add more.";

"Conversation.CloudStorageInfo.Title" = "Your Cloud Storage";
"Conversation.ClousStorageInfo.Description1" = "• Forward messages here to save them";
"Conversation.ClousStorageInfo.Description2" = "• Send media and files to store them";
"Conversation.ClousStorageInfo.Description3" = "• Access this chat from any device";
"Conversation.ClousStorageInfo.Description4" = "• Use search to quickly find things";

"Conversation.CloudStorage.ChatStatus" = "chat with yourself";

"ArchivedPacksAlert.Title" = "Some of your older sticker sets have been archived. You can reactivate them in the Sticker Settings.";

"StickerSettings.ContextInfo" = "If you archive a sticker set, you can quickly restore it later from the Archived Stickers section.";

"Contacts.TopSection" = "CONTACTS";

"Login.ResetAccountProtected.Title" = "Reset Account";
"Login.ResetAccountProtected.Text" = "Since the account %@ is active and protected by a password, we will delete it in 1 week for security purposes.\n\nYou can cancel this process at any time.";
"Login.ResetAccountProtected.TimerTitle" = "You'll be able to reset your account in:";
"Login.ResetAccountProtected.Reset" = "Reset";
"Login.ResetAccountProtected.LimitExceeded" = "Your recent attempts to reset this account have been cancelled by its active user. Please try again in 7 days.";

"Login.CodeSentCall" = "We are calling your phone to dictate a code.";

"Login.WillSendSms" = "You can request an SMS in %@";
"Login.SmsRequestState2" = "Requesting an SMS from Telegram...";
"Login.SmsRequestState3" = "Telegram sent you an SMS\n[Didn't get the code?]";

"CancelResetAccount.Title" = "Cancel Account Reset";
"CancelResetAccount.TextSMS" = "Somebody with access to your phone number %@ has requested to delete your Telegram account and reset your 2-Step Verification password.\n\nIf it wasn't you, please enter the code we've just sent you via SMS to your number.";

"CancelResetAccount.Success" = "The deletion process was cancelled for your account %@.";
"MediaPicker.MomentsDateRangeSameMonthYearFormat" = "{month} {day1} – {day2}, {year}";

"Paint.Clear" = "Clear All";
"Paint.ClearConfirm" = "Clear Painting";
"Paint.Delete" = "Delete";
"Paint.Edit" = "Edit";
"Paint.Duplicate" = "Duplicate";
"Paint.Stickers" = "Stickers";
"Paint.RecentStickers" = "Recent";
"Paint.Masks" = "Masks";

"Paint.Outlined" = "Outlined";
"Paint.Regular" = "Regular";

"MediaPicker.VideoMuteDescription" = "Sound is now muted, so the video will autoplay and loop like a GIF.";


"Group.Username.RemoveExistingUsernamesInfo" = "Sorry, you have reserved too many public usernames. You can revoke the link from one of your older groups or channels, or create a private entity instead.";

"ServiceMessage.GameScoreExtended_1" = "{name} scored %@ in {game}";
"ServiceMessage.GameScoreExtended_2" = "{name} scored %@ in {game}";
"ServiceMessage.GameScoreExtended_3_10" = "{name} scored %@ in {game}";
"ServiceMessage.GameScoreExtended_any" = "{name} scored %@ in {game}";
"ServiceMessage.GameScoreExtended_many" = "{name} scored %@ in {game}";
"ServiceMessage.GameScoreExtended_0" = "{name} scored %@ in {game}";

"ServiceMessage.GameScoreSelfExtended_1" = "You scored %@ in {game}";
"ServiceMessage.GameScoreSelfExtended_2" = "You scored %@ in {game}";
"ServiceMessage.GameScoreSelfExtended_3_10" = "You scored %@ in {game}";
"ServiceMessage.GameScoreSelfExtended_any" = "You scored %@ in {game}";
"ServiceMessage.GameScoreSelfExtended_many" = "You scored %@ in {game}";
"ServiceMessage.GameScoreSelfExtended_0" = "You scored %@ in {game}";

"ServiceMessage.GameScoreSimple_1" = "{name} scored %@";
"ServiceMessage.GameScoreSimple_2" = "{name} scored %@";
"ServiceMessage.GameScoreSimple_3_10" = "{name} scored %@";
"ServiceMessage.GameScoreSimple_any" = "{name} scored %@";
"ServiceMessage.GameScoreSimple_many" = "{name} scored %@";
"ServiceMessage.GameScoreSimple_0" = "{name} scored %@";

"ServiceMessage.GameScoreSelfSimple_1" = "You scored %@";
"ServiceMessage.GameScoreSelfSimple_2" = "You scored %@";
"ServiceMessage.GameScoreSelfSimple_3_10" = "You scored %@";
"ServiceMessage.GameScoreSelfSimple_any" = "You scored %@";
"ServiceMessage.GameScoreSelfSimple_many" = "You scored %@";
"ServiceMessage.GameScoreSelfSimple_0" = "You scored %@";

"Notification.GameScoreExtended_1" = "scored %@ in {game}";
"Notification.GameScoreExtended_2" = "scored %@ in {game}";
"Notification.GameScoreExtended_3_10" = "scored %@ in {game}";
"Notification.GameScoreExtended_any" = "scored %@ in {game}";
"Notification.GameScoreExtended_many" = "scored %@ in {game}";
"Notification.GameScoreExtended_0" = "scored %@ in {game}";

"Notification.GameScoreSelfExtended_1" = "scored %@ in {game}";
"Notification.GameScoreSelfExtended_2" = "scored %@ in {game}";
"Notification.GameScoreSelfExtended_3_10" = "scored %@ in {game}";
"Notification.GameScoreSelfExtended_any" = "scored %@ in {game}";
"Notification.GameScoreSelfExtended_many" = "scored %@ in {game}";
"Notification.GameScoreSelfExtended_0" = "scored %@ in {game}";

"Notification.GameScoreSimple_1" = "scored %@";
"Notification.GameScoreSimple_2" = "scored %@";
"Notification.GameScoreSimple_3_10" = "scored %@";
"Notification.GameScoreSimple_any" = "scored %@";
"Notification.GameScoreSimple_many" = "scored %@";
"Notification.GameScoreSimple_0" = "scored %@";

"Notification.GameScoreSelfSimple_1" = "scored %@";
"Notification.GameScoreSelfSimple_2" = "scored %@";
"Notification.GameScoreSelfSimple_3_10" = "scored %@";
"Notification.GameScoreSelfSimple_any" = "scored %@";
"Notification.GameScoreSelfSimple_many" = "scored %@";
"Notification.GameScoreSelfSimple_0" = "scored %@";

"Stickers.Install" = "ADD";
"Stickers.Installed" = "ADDED";

"MaskStickerSettings.Title" = "Masks";
"MaskStickerSettings.Info" = "You can add masks to photos and videos you send. To do this, open the photo editor before sending a photo or video.";

"StickerPack.Add" = "Add";
"StickerPack.AddMaskCount_1" = "Add 1 Mask";
"StickerPack.AddMaskCount_2" = "Add 2 Masks";
"StickerPack.AddMaskCount_3_10" = "Add %@ Masks";
"StickerPack.AddMaskCount_any" = "Add %@ Masks";
"StickerPack.AddMaskCount_many" = "Add %@ Masks";
"StickerPack.AddMaskCount_0" = "Add %@ Masks";

"StickerPack.RemoveMaskCount_1" = "Remove 1 Mask";
"StickerPack.RemoveMaskCount_2" = "Remove 2 Masks";
"StickerPack.RemoveMaskCount_3_10" = "Remove %@ Masks";
"StickerPack.RemoveMaskCount_any" = "Remove %@ Masks";
"StickerPack.RemoveMaskCount_many" = "Remove %@ Masks";
"StickerPack.RemoveMaskCount_0" = "Remove %@ Masks";

"Conversation.BotInteractiveUrlAlert" = "Allow %@ to pass your Telegram name and id (not your phone number) to pages you open with this bot?";
"StickerPacksSettings.ArchivedMasks" = "Archived Masks";
"StickerSettings.MaskContextInfo" = "If you archive a set of masks, you can quickly restore it later from the Archived Masks section.";
"StickerPacksSettings.ArchivedMasks.Info" = "You can have up to 200 sets of masks.
Unused sets are archived when you add more.";

"CloudStorage.Title" = "Cloud Storage";

"Widget.AuthRequired" = "Log in to Telegram";
"Widget.NoUsers" = "Start messaging to see your friends here";
"Widget.GalleryTitle" = "Telegram";
"Widget.GalleryDescription" = "Select chats";

"ShareMenu.CopyShareLinkGame" = "Copy link to game";

"Message.PinnedGame" = "pinned a game";
"Message.AuthorPinnedGame" = "%@ pinned a game";

"Target.ShareGameConfirmationPrivate" = "Share the game with %@?";
"Target.ShareGameConfirmationGroup" = "Share the game with \"%@\"?";

"Activity.PlayingGame" = "playing game";
"Activity.UploadingVideoMessage" = "sending video";

"DialogList.SinglePlayingGameSuffix" = "%@ is playing a game";

"UserInfo.GroupsInCommon" = "Groups In Common";
"Conversation.InstantPagePreview" = "INSTANT VIEW";

"StickerPack.ViewPack" = "View Sticker Set";
"InstantPage.AuthorAndDateTitle" = "By %1$@ • %2$@";
"InstantPage.FeedbackButton" = "Leave feedback about this preview";
"Conversation.JumpToDate" = "Jump To Date";
"Conversation.AddToReadingList" = "Add to Reading List";

"AccessDenied.CallMicrophone" = "Telegram needs access to your microphone for voice calls.\n\nPlease go to Settings > Privacy > Microphone and set Telegram to ON.";

"Call.EncryptionKey.Title" = "Encryption Key";

"Application.Name" = "Telegram";
"DialogList.Pin" = "Pin";
"DialogList.Unpin" = "Unpin";
"DialogList.PinLimitError" = "Sorry, you can pin no more than %@ chats to the top.";
"DialogList.UnknownPinLimitError" = "Sorry, you can't pin any more chats to the top.";

"Conversation.DeleteMessagesForMe" = "Delete for me";
"Conversation.DeleteMessagesFor" = "Delete for me and %@";
"Conversation.DeleteMessagesForEveryone" = "Delete for everyone";

"NetworkUsageSettings.Title" = "Network Usage";
"NetworkUsageSettings.Cellular" = "Cellular";
"NetworkUsageSettings.Wifi" = "Wi-Fi";

"NetworkUsageSettings.GeneralDataSection" = "MESSAGES";
"NetworkUsageSettings.MediaImageDataSection" = "PHOTOS";
"NetworkUsageSettings.MediaVideoDataSection" = "VIDEOS";
"NetworkUsageSettings.MediaAudioDataSection" = "AUDIO";
"NetworkUsageSettings.MediaDocumentDataSection" = "DOCUMENTS";
"NetworkUsageSettings.TotalSection" = "TOTAL BYTES";
"NetworkUsageSettings.BytesSent" = "Bytes Sent";
"NetworkUsageSettings.BytesReceived" = "Bytes Received";

"NetworkUsageSettings.ResetStats" = "Reset Statistics";
"NetworkUsageSettings.ResetStatsConfirmation" = "Do you want to reset your usage statistics?";
"NetworkUsageSettings.CellularUsageSince" = "Cellular usage since %@";
"NetworkUsageSettings.WifiUsageSince" = "Wi-Fi usage since %@";

"Settings.CallSettings" = "Voice Calls";

"Calls.TabTitle" = "Calls";
"Calls.All" = "All";
"Calls.Missed" = "Missed";

"CallSettings.Title" = "Voice Calls";
"CallSettings.RecentCalls" = "Recent Calls";
"CallSettings.TabIcon" = "Show Calls Tab";
"CallSettings.TabIconDescription" = "A call icon will appear in the tab bar.";
"CallSettings.UseLessData" = "Use Less Data";
"CallSettings.Never" = "Never";
"CallSettings.OnMobile" = "On Mobile Network";
"CallSettings.Always" = "Always";
"CallSettings.UseLessDataLongDescription" = "Using less data may improve your experience on bad networks, but will slightly decrease audio quality.";

"Calls.CallTabTitle" = "Calls Tab";
"Calls.CallTabDescription" = "You can add a Calls Tab to the tab bar.";
"Calls.NotNow" = "Not Now";
"Calls.AddTab" = "Add Tab";
"Calls.NewCall" = "New Call";

"Calls.RatingTitle" = "Please rate the quality\nof your Telegram call";
"Calls.SubmitRating" = "Submit";

"Call.Seconds_1" = "%@ second";
"Call.Seconds_2" = "%@ seconds";
"Call.Seconds_3_10" = "%@ seconds";
"Call.Seconds_any" = "%@ seconds";
"Call.Seconds_many" = "%@ seconds";
"Call.Seconds_0" = "%@ seconds";
"Call.Minutes_1" = "%@ minute";
"Call.Minutes_2" = "%@ minutes";
"Call.Minutes_3_10" = "%@ minutes";
"Call.Minutes_any" = "%@ minutes";
"Call.Minutes_many" = "%@ minutes";
"Call.Minutes_0" = "%@ minutes";
"Call.Hours_1" = "%@ hour";
"Call.Hours_2" = "%@ hours";
"Call.Hours_3_10" = "%@ hours";
"Call.Hours_any" = "%@ hours";
"Call.Hours_many" = "%@ hours";
"Call.Hours_0" = "%@ hours";
"Call.Days_1" = "%@ day";
"Call.Days_2" = "%@ days";
"Call.Days_3_10" = "%@ days";
"Call.Days_any" = "%@ days";
"Call.Days_many" = "%@ days";
"Call.Days_0" = "%@ days";


"Call.ShortSeconds_1" = "%@ sec";
"Call.ShortSeconds_2" = "%@ sec";
"Call.ShortSeconds_3_10" = "%@ sec";
"Call.ShortSeconds_any" = "%@ sec";
"Call.ShortSeconds_many" = "%@ sec";
"Call.ShortSeconds_0" = "%@ sec";
"Call.ShortMinutes_1" = "%@ min";
"Call.ShortMinutes_2" = "%@ min";
"Call.ShortMinutes_3_10" = "%@ min";
"Call.ShortMinutes_any" = "%@ min";
"Call.ShortMinutes_many" = "%@ min";
"Call.ShortMinutes_0" = "%@ min";

"Notification.CallTimeFormat" = "%1$@ (%2$@)"; // 1 - type, 2 - duration
"Notification.CallOutgoing" = "Outgoing Call";
"Notification.VideoCallOutgoing" = "Outgoing Video Call";
"Notification.CallIncoming" = "Incoming Call";
"Notification.VideoCallIncoming" = "Incoming Video Call";
"Notification.CallMissed" = "Missed Call";
"Notification.VideoCallMissed" = "Missed Video Call";
"Notification.CallCanceled" = "Cancelled Call";
"Notification.VideoCallCanceled" = "Cancelled Video Call";
"Notification.CallOutgoingShort" = "Outgoing";
"Notification.CallIncomingShort" = "Incoming";
"Notification.CallMissedShort" = "Missed";
"Notification.CallCanceledShort" = "Cancelled";
"Notification.CallFormat" = "%1$@, %2$@"; // 1 - time, 2 - duration

"Call.ConnectionErrorTitle" = "Unable to Call";
"Call.ConnectionErrorMessage" = "Please check your internet connection and try again.";

"Call.CallAgain" = "Call Again";

"Login.PhoneFloodError" = "Sorry, you have deleted and re-created your account too many times recently. Please wait for a few days before signing up again.";

"Checkout.Title" = "Checkout";
"Checkout.TotalAmount" = "Total";
"Checkout.TotalPaidAmount" = "Total Paid";
"Checkout.PaymentMethod" = "Payment Method";
"Checkout.ShippingMethod" = "Shipping Method";
"Checkout.ShippingAddress" = "Shipping Information";
"Checkout.Name" = "Name";
"Checkout.Email" = "E-Mail";
"Checkout.Phone" = "Phone";
"Checkout.PayPrice" = "Pay %@";
"Checkout.PayNone" = "Pay";

"Checkout.PaymentMethod.Title" = "Payment Method";
"Checkout.PaymentMethod.New" = "New Card...";

"Checkout.NewCard.Title" = "New Card";
"Checkout.NewCard.PaymentCard" = "PAYMENT CARD";
"Checkout.NewCard.SaveInfo" = "Save Payment Information";
"Checkout.NewCard.SaveInfoEnableHelp" = "You can save your payment information for future use.\nPlease [turn on Two-Step Verification] to enable this.";
"Checkout.NewCard.SaveInfoHelp" = "You can save your payment information for future use.";
"Checkout.NewCard.CardholderNameTitle" = "CARDHOLDER";
"Checkout.NewCard.CardholderNamePlaceholder" = "Cardholder Name";
"Checkout.NewCard.PostcodeTitle" = "BILLING ADDRESS";
"Checkout.NewCard.PostcodePlaceholder" = "Zip Code";

"Checkout.ShippingOption.Title" = "Shipping Method";

"Checkout.ErrorProviderAccountInvalid" = "This bot can't accept payments at the moment. Please try again later.";
"Checkout.ErrorProviderAccountTimeout" = "This bot can't process payments at the moment. Please try again later.";
"Checkout.ErrorInvoiceAlreadyPaid" = "You have already paid for this item.";

"Checkout.ErrorGeneric" = "An error occurred while processing your payment. Your card has not been billed.";
"Checkout.ErrorPaymentFailed" = "Payment failed. Your card has not been billed.";
"Checkout.ErrorPrecheckoutFailed" = "The bot couldn't process your payment. Your card has not been billed.";

"CheckoutInfo.Title" = "Shipping Information";
"CheckoutInfo.ShippingInfoTitle" = "SHIPPING ADDRESS";
"CheckoutInfo.ShippingInfoAddress1" = "Address 1";
"CheckoutInfo.ShippingInfoAddress1Placeholder" = "Address";
"CheckoutInfo.ShippingInfoAddress2" = "Address 2";
"CheckoutInfo.ShippingInfoAddress2Placeholder" = "Address";
"CheckoutInfo.ShippingInfoState" = "State";
"CheckoutInfo.ShippingInfoStatePlaceholder" = "State";
"CheckoutInfo.ShippingInfoCity" = "City";
"CheckoutInfo.ShippingInfoCityPlaceholder" = "City";
"CheckoutInfo.ShippingInfoCountry" = "Country";
"CheckoutInfo.ShippingInfoCountryPlaceholder" = "Country";
"CheckoutInfo.ShippingInfoPostcode" = "Postcode";
"CheckoutInfo.ShippingInfoPostcodePlaceholder" = "Postcode";
"CheckoutInfo.ReceiverInfoTitle" = "RECEIVER";
"CheckoutInfo.ReceiverInfoName" = "Name";
"CheckoutInfo.ReceiverInfoNamePlaceholder" = "Name Surname";
"CheckoutInfo.ReceiverInfoEmail" = "Email";
"CheckoutInfo.ReceiverInfoEmailPlaceholder" = "Email";
"CheckoutInfo.ReceiverInfoPhone" = "Phone";
"CheckoutInfo.SaveInfo" = "Save Info";
"CheckoutInfo.SaveInfoHelp" = "You can save your shipping information for future use.";
"CheckoutInfo.Pay" = "Pay";

"Checkout.Receipt.Title" = "Receipt";

"Message.ReplyActionButtonShowReceipt" = "Show Receipt";
"Message.InvoiceLabel" = "INVOICE";

"CheckoutInfo.ErrorShippingNotAvailable" = "Shipping to the selected country is not available.";
"CheckoutInfo.ErrorPostcodeInvalid" = "Please enter a valid postcode.";
"CheckoutInfo.ErrorStateInvalid" = "Please enter a valid state.";
"CheckoutInfo.ErrorCityInvalid" = "Please enter a valid city.";
"CheckoutInfo.ErrorNameInvalid" = "Please enter a valid name.";
"CheckoutInfo.ErrorEmailInvalid" = "Please enter a valid e-mail address.";
"CheckoutInfo.ErrorPhoneInvalid" = "Please enter a valid phone number.";

"Checkout.WebConfirmation.Title" = "Complete Payment";
"Checkout.PasswordEntry.Title" = "Payment Confirmation";
"Checkout.PasswordEntry.Pay" = "Pay";
"Checkout.PasswordEntry.Text" = "Your card %@ is on file. To pay with this card, please enter your 2-Step-Verification password.";

"Checkout.SavePasswordTimeout" = "Would you like to save your password for %@?";
"Checkout.SavePasswordTimeoutAndTouchId" = "Would you like to save your password for %@ and use Touch ID instead?";
"Checkout.PayWithTouchId" = "Pay with Touch ID";
"Checkout.EnterPassword" = "Enter Password";

"Your_card_has_expired" = "Your card has expired.";

/* Error when the card was declined by the credit card networks */
"Your_card_was_declined" = "Your card was declined.";

/* Error when the card's expiration month is not valid */
"Your_cards_expiration_month_is_invalid" ="You've entered an invalid expiration month.";

/* Error when the card's expiration year is not valid */
"Your_cards_expiration_year_is_invalid" ="You've entered an invalid expiration year.";

/* Error when the card number is not valid */
"Your_cards_number_is_invalid" = "You've entered an invalid card number.";

/* Error when the card's CVC is not valid */
"Your_cards_security_code_is_invalid" = "You've entered an invalid security code.";

"MESSAGE_INVOICE" = "%1$@ sent you an invoice for %2$@";
"CHAT_MESSAGE_INVOICE" = "%1$@ sent an invoice for %3$@ to the group %2$@";
"PINNED_INVOICE" = "%1$@ pinned an invoice";

"Message.PinnedInvoice" = "pinned an invoice";

"User.DeletedAccount" = "Deleted Account";

"Settings.SaveEditedPhotos" = "Save Edited Photos";

"Message.PaymentSent" = "Payment: %@";
"Notification.PaymentSent" = "You have just successfully transferred {amount} to {name} for {title}";

"Common.NotNow" = "Not Now";

"Calls.RatingFeedback" = "Write a comment...";

"Call.StatusIncoming" = "Telegram Audio...";
"Call.IncomingVoiceCall" = "Incoming Voice Call";
"Call.IncomingVideoCall" = "Incoming Video Call";
"Call.StatusRequesting" = "Contacting...";
"Call.StatusWaiting" = "Waiting...";
"Call.StatusRinging" = "Ringing...";
"Call.StatusConnecting" = "Connecting...";
"Call.StatusOngoing" = "Telegram Audio %@";
"Call.StatusEnded" = "Call Ended";
"Call.StatusFailed" = "Call Failed";
"Call.StatusBusy" = "Busy";
"Call.Accept" = "Accept";
"Call.Decline" = "Decline";

"Call.StatusBar" = "Touch to return to call %@";

"Call.ParticipantVersionOutdatedError" = "%@'s app does not support calls. They need to update their app before you can call them.";
"Call.ParticipantVideoVersionOutdatedError" = "%@'s app does not support video calls. They need to update their app before you can call them.";

"Privacy.Calls" = "Voice Calls";

"Privacy.Calls.WhoCanCallMe" = "WHO CAN CALL ME";
"Privacy.Calls.CustomHelp" = "You can restrict who can call you with granular precision.";
"Privacy.Calls.AlwaysAllow" = "Always Allow";
"Privacy.Calls.NeverAllow" = "Never Allow";
"Privacy.Calls.CustomShareHelp" = "These users will or will not be able to call you regardless of the settings above.";

"Privacy.Calls.AlwaysAllow.Title" = "Always Allow";
"Privacy.Calls.AlwaysAllow.Placeholder" = "Always allow...";
"Privacy.Calls.NeverAllow.Title" = "Never Allow";
"Privacy.Calls.NeverAllow.Placeholder" = "Never allow...";

"PhotoEditor.QualityTool" = "Quality";
"PhotoEditor.QualityVeryLow" = "Very Low";
"PhotoEditor.QualityLow" = "Low";
"PhotoEditor.QualityMedium" = "Medium";
"PhotoEditor.QualityHigh" = "High";
"PhotoEditor.QualityVeryHigh" = "Very High";

"Settings.SaveEditedPhotos" = "Save Edited Photos";

"Calls.NoCallsPlaceholder" = "Your recent calls will appear here";
"Calls.NoMissedCallsPlacehoder" = "You have no missed calls";

"Call.CallInProgressTitle" = "Call in Progress";
"Call.CallInProgressMessage" = "Finish call with %1$@ and start a new one with %2$@?";
"Call.CallInProgressVoiceChatMessage" = "Finish call with %1$@ and start a voice chat with %2$@?";
"Call.CallInProgressLiveStreamMessage" = "Finish call with %1$@ and start a live stream with %2$@?";
"Call.ExternalCallInProgressMessage" = "Please finish the current call first.";

"Call.VoiceChatInProgressTitle" = "Voice Chat in Progress";
"Call.LiveStreamInProgressTitle" = "Live Stream in Progress";
"Call.VoiceChatInProgressMessage" = "Leave voice chat in %1$@ and start a new one with %2$@?";
"Call.LiveStreamInProgressMessage" = "Leave live stream in %1$@ and start a new one with %2$@?";
"Call.VoiceChatInProgressCallMessage" = "Leave voice chat in %1$@ and start a call with %2$@?";
"Call.LiveStreamInProgressCallMessage" = "Leave live stream in %1$@ and start a call with %2$@?";

"Call.Message" = "Message";

"UserInfo.TapToCall" = "Tap to make an end-to-end encrypted call";
"Call.GroupFormat" = "%1$@ (%2$@)";

"NetworkUsageSettings.CallDataSection" = "CALLS";

"Call.PrivacyErrorMessage" = "Sorry, %@ doesn't accept calls.";

"Notification.CallBack" = "Call Back";

"Call.AudioRouteSpeaker" = "Speaker";
"Call.AudioRouteHeadphones" = "Headphones";
"Call.AudioRouteHide" = "Hide";

"Call.PhoneCallInProgressMessage" = "You can’t place a Telegram call if you’re already on a phone call.";
"Call.RecordingDisabledMessage" = "Please end your call before recording a voice message.";

"Call.EmojiDescription" = "If these emoji are the same on %@'s screen, this call is 100%% secure.";

"Message.VideoMessage" = "Video Message";

"Conversation.HoldForAudio" = "Hold to record audio. Tap to switch to video.";
"Conversation.HoldForVideo" = "Hold to record video. Tap to switch to audio.";

"UserInfo.TelegramCall" = "Telegram Call";
"UserInfo.PhoneCall" = "Phone Call";

"SharedMedia.CategoryMedia" = "Media";
"SharedMedia.CategoryDocs" = "Docs";
"SharedMedia.CategoryLinks" = "Links";
"SharedMedia.CategoryOther" = "Audio";

"AccessDenied.VideoMessageCamera" = "Telegram needs access to your camera to send video messages.\n\nPlease go to Settings > Privacy > Camera and set Telegram to ON.";
"AccessDenied.VideoMessageMicrophone" = "Telegram needs access to your microphone to send video messages.\n\nPlease go to Settings > Privacy > Microphone and set Telegram to ON.";

"ChatSettings.AutomaticVideoMessageDownload" = "AUTOMATIC VIDEO MESSAGE DOWNLOAD";

"ForwardedVideoMessages_1" = "Forwarded video message";
"ForwardedVideoMessages_2" = "2 forwarded video messages";
"ForwardedVideoMessages_3_10" = "%@ forwarded video messages";
"ForwardedVideoMessages_any" = "%@ forwarded video messages";
"ForwardedVideoMessages_many" = "%@ forwarded video messages";
"ForwardedVideoMessages_0" = "%@ forwarded video messages";

"Conversation.DiscardVoiceMessageTitle" = "Discard Voice Message";
"Conversation.DiscardVoiceMessageDescription" = "Are you sure you want to stop recording and discard\nyour voice message?";
"Conversation.DiscardVoiceMessageAction" = "Discard";

"Message.ForwardedMessageShort" = "Forwarded From\n%@";

"Checkout.LiabilityAlertTitle" = "Warning";

"Settings.AppLanguage" = "Language";
"Settings.AppLanguage.Unofficial" = "UNOFFICIAL";

"InstantPage.AutoNightTheme" = "Auto-Night Theme";

"Privacy.PaymentsTitle" = "PAYMENTS";
"Privacy.PaymentsClearInfo" = "Clear payment & shipping info";
"Privacy.PaymentsClearInfoHelp" = "You can delete your shipping info and instruct all payment providers to remove your saved credit cards. Note that Telegram never stores your credit card data.";
"Privacy.PaymentsClear.PaymentInfo" = "Payment Info";
"Privacy.PaymentsClear.ShippingInfo" = "Shipping Info";

"Channel.EditAdmin.PermissionsHeader" = "WHAT CAN THIS ADMIN DO?";
"Channel.EditAdmin.PermissionChangeInfo" = "Change Channel Info";
"Group.EditAdmin.PermissionChangeInfo" = "Change Group Info";
"Channel.EditAdmin.PermissionPostMessages" = "Post Messages";
"Channel.EditAdmin.PermissionEditMessages" = "Edit Messages";
"Channel.EditAdmin.PermissionDeleteMessages" = "Delete Messages";
"Channel.EditAdmin.PermissionBanUsers" = "Ban Users";
"Channel.EditAdmin.PermissionInviteSubscribers" = "Add Subscribers";
"Channel.EditAdmin.PermissionInviteMembers" = "Add Members";
"Channel.EditAdmin.PermissionInviteViaLink" = "Invite Users via Link";
"Channel.EditAdmin.PermissionPinMessages" = "Pin Messages";
"Channel.EditAdmin.PermissionAddAdmins" = "Add New Admins";

"Channel.EditAdmin.PermissinAddAdminOn" = "This Admin will be able to add new admins with the same (or more limited) permissions.";
"Channel.EditAdmin.PermissinAddAdminOff" = "This Admin will not be able to add new admins.";

"Login.ContinueWithLocalization" = "Continue with English";
"Localization.LanguageName" = "English";
"Localization.ChooseLanguage" = "Choose Your Language";
"Localization.EnglishLanguageName" = "English";
"Localization.LanguageOther" = "Other";
"Localization.LanguageCustom" = "Custom";

"Channel.BanUser.Title" = "Ban User";
"Channel.BanUser.PermissionsHeader" = "User Restrictions";
"Channel.BanUser.PermissionReadMessages" = "Can Read Messages";
"Channel.BanUser.PermissionSendMessages" = "Can Send Messages";
"Channel.BanUser.PermissionSendMedia" = "Can Send Media";
"Channel.BanUser.PermissionSendStickersAndGifs" = "Can Send Stickers & GIFs";
"Channel.BanUser.PermissionEmbedLinks" = "Can Embed Links";
"Channel.BanUser.PermissionSendPolls" = "Send Polls";
"Channel.BanUser.PermissionChangeGroupInfo" = "Change Group Info";
"Channel.BanUser.PermissionAddMembers" = "Add Members";
"Channel.BanUser.Unban" = "Unban";

"Channel.BanUser.BlockFor" = "Block For";

"Channel.BanList.BlockedTitle" = "BLOCKED";
"Channel.BanList.RestrictedTitle" = "RESTRICTED";

"Group.Info.AdminLog" = "Recent Actions";
"Channel.AdminLog.InfoPanelTitle" = "What Is This?";
"Channel.AdminLog.InfoPanelAlertTitle" = "What is the event log?";
"Channel.AdminLog.InfoPanelAlertText" = "This is a list of all service actions taken by the group's members and admins in the last 48 hours.";
"Channel.AdminLog.InfoPanelChannelAlertText" = "This is a list of all service actions taken by the channel's admins in the last 48 hours.";

"Channel.AdminLog.BanReadMessages" = "Read Messages";
"Channel.AdminLog.BanSendMessages" = "Send Messages";
"Channel.AdminLog.BanSendMedia" = "Send Media";
"Channel.AdminLog.BanSendStickersAndGifs" = "Send Stickers & GIFs";
"Channel.AdminLog.BanEmbedLinks" = "Embed Links";
"Channel.AdminLog.MessageRestricted" = "%@ changed restrictions for %@ (%@)";
"Channel.AdminLog.MessageAdmin" = "%@ changed privileges for %@ (%@)";
"Channel.AdminLog.ChangeInfo" = "Change Info";
"Channel.AdminLog.PinMessages" = "Pin Messages";
"Channel.AdminLog.AddMembers" = "Add Members";
"Channel.AdminLog.SendPolls" = "Send Polls";

"Channel.AdminLog.CanChangeInfo" = "Change Info";
"Channel.AdminLog.CanSendMessages" = "Post Messages";
"Channel.AdminLog.CanDeleteMessages" = "Delete Messages";
"Channel.AdminLog.CanBanUsers" = "Ban Users";
"Channel.AdminLog.CanInviteUsers" = "Add Users";
"Channel.AdminLog.CanPinMessages" = "Pin Messages";
"Channel.AdminLog.CanAddAdmins" = "Add New Admins";
"Channel.AdminLog.CanBeAnonymous" = "Remain Anonymous";
"Channel.AdminLog.CanEditMessages" = "Edit Messages";
"Channel.AdminLog.CanManageCalls" = "Manage Voice Chats";
"Channel.AdminLog.CanManageLiveStreams" = "Manage Live Streams";

"Channel.AdminLog.MessageToggleInvitesOn" = "%@ enabled group invites";
"Channel.AdminLog.MessageToggleInvitesOff" = "%@ disabled group invites";

"Channel.AdminLog.MessageUnpinned" = "%@ unpinned message";

"Channel.AdminLog.MessageToggleSignaturesOn" = "%@ enabled signatures";
"Channel.AdminLog.MessageToggleSignaturesOff" = "%@ disabled signatures";

"Channel.AdminLog.MessageChangedGroupUsername" = "%@ changed group link:";
"Channel.AdminLog.MessageChangedChannelUsername" = "%@ changed channel link:";
"Channel.AdminLog.MessageRemovedGroupUsername" = "%@ removed group link";
"Channel.AdminLog.MessageRemovedChannelUsername" = "%@ removed channel link";

"Channel.AdminLog.MessageChangedGroupAbout" = "%@ edited group description";
"Channel.AdminLog.MessageChangedChannelAbout" = "%@ edited channel description";

"Channel.AdminLog.MessageEdited" = "%@ edited message:";
"Channel.AdminLog.CaptionEdited" = "%@ edited caption:";
"Channel.AdminLog.MessageDeleted" = "%@ deleted message:";
"Channel.AdminLog.MessagePinned" = "%@ pinned message:";
"Channel.AdminLog.MessageUnpinnedExtended" = "%@ unpinned message:";

"Channel.AdminLog.MessageInvitedName" = "invited %1$@";
"Channel.AdminLog.MessageInvitedNameUsername" = "invited %1$@ (%2$@)";
"Channel.AdminLog.MessageKickedName" = "banned %1$@";
"Channel.AdminLog.MessageKickedNameUsername" = "banned %1$@ (%2$@)";
"Channel.AdminLog.MessageUnkickedName" = "unbanned %1$@";
"Channel.AdminLog.MessageUnkickedNameUsername" = "unbanned %1$@ (%2$@)";
"Channel.AdminLog.MessageRestrictedName" = "changed restrictions for %1$@";
"Channel.AdminLog.MessageRestrictedNameUsername" = "changed restrictions for %1$@ (%2$@)";
"Channel.AdminLog.MessagePromotedName" = "changed privileges for %1$@";
"Channel.AdminLog.MessagePromotedNameUsername" = "changed privileges for %1$@ (%2$@)";
"Channel.AdminLog.MessageRestrictedUntil" = "until %@";
"Channel.AdminLog.MessageRestrictedForever" = "indefinitely";
"Channel.AdminLog.MessageRestrictedNewSetting" = "now: %@";

"Channel.AdminLog.MessagePreviousMessage" = "Original message";
"Channel.AdminLog.MessagePreviousCaption" = "Original caption";
"Channel.AdminLog.MessagePreviousLink" = "Previous link";
"Channel.AdminLog.MessagePreviousDescription" = "Previous description";

"Contacts.MemberSearchSectionTitleGroup" = "Group Members";

"Channel.AdminLog.TitleAllEvents" = "All Actions";
"Channel.AdminLog.TitleSelectedEvents" = "Selected Actions";
"Channel.AdminLogFilter.Title" = "Filter";
"Channel.AdminLogFilter.EventsTitle" = "ACTIONS";
"Channel.AdminLogFilter.EventsAll" = "All Actions";
"Channel.AdminLogFilter.EventsRestrictions" = "New Restrictions";
"Channel.AdminLogFilter.EventsAdmins" = "New Admins";
"Channel.AdminLogFilter.EventsNewMembers" = "New Members";
"Channel.AdminLogFilter.EventsInfo" = "Group Info";
"Channel.AdminLogFilter.ChannelEventsInfo" = "Channel Info";
"Channel.AdminLogFilter.EventsDeletedMessages" = "Deleted Messages";
"Channel.AdminLogFilter.EventsEditedMessages" = "Edited Messages";
"Channel.AdminLogFilter.EventsPinned" = "Pinned Messages";
"Channel.AdminLogFilter.EventsLeaving" = "Members Removed";
"Channel.AdminLogFilter.EventsCalls" = "Voice Chats";
"Channel.AdminLogFilter.EventsLiveStreams" = "Live Streams";
"Channel.AdminLogFilter.EventsInviteLinks" = "Invite Links";
"Channel.AdminLogFilter.AdminsTitle" = "ADMINS";
"Channel.AdminLogFilter.AdminsAll" = "All Admins";

"Group.ErrorSendRestrictedStickers" = "Sorry, the admins of this group have restricted you from sending stickers.";
"Group.ErrorSendRestrictedMedia" = "Sorry, the admins of this group have restricted you from sending media.";

"SharedMedia.ViewInChat" = "View in Chat";

"Channel.Info.BlackList" = "Blacklist";

"Channel.Management.PromotedBy" = "Promoted by %@";
"DialogList.LanguageTooltip" = "You can change the language later in Settings";

"Contacts.PhoneNumber" = "Phone Number";
"Contacts.AddPhoneNumber" = "Add %@";
"Contacts.ShareTelegram" = "Share Telegram";

"Conversation.ViewChannel" = "VIEW CHANNEL";
"Conversation.ViewGroup" = "VIEW GROUP";
"Conversation.ViewBot" = "VIEW BOT";

"GroupInfo.ActionPromote" = "Promote";
"GroupInfo.ActionRestrict" = "Restrict";

"Conversation.RestrictedTextTimed" = "The admins of this group have restricted you from writing here until %@.";
"Conversation.RestrictedText" = "The admins of this group have restricted you from writing here.";
"Conversation.DefaultRestrictedText" = "Writing messages isn’t allowed in this group.";

"Conversation.RestrictedInlineTimed" = "The admins of this group have restricted you from posting inline content here until %@.";
"Conversation.RestrictedInline" = "The admins of this group have restricted you from posting inline content here.";
"Conversation.DefaultRestrictedInline" = "Posting inline content isn’t allowed in this group.";

"Conversation.RestrictedMediaTimed" = "The admins of this group have restricted you from posting media content here until %@.";
"Conversation.RestrictedMedia" = "The admins of this group have restricted you from posting media content here.";
"Conversation.DefaultRestrictedMedia" = "Posting media content isn’t allowed in this group.";

"Conversation.RestrictedStickersTimed" = "The admins of this group have restricted you from posting stickers here until %@.";
"Conversation.RestrictedStickers" = "The admins of this group have restricted you from posting stickers here.";
"Conversation.DefaultRestrictedStickers" = "Posting stickers isn’t allowed in this group.";

"ChatSettings.ConnectionType.Title" = "CONNECTION TYPE";
"ChatSettings.ConnectionType.UseProxy" = "Use Proxy";
"ChatSettings.ConnectionType.UseSocks5" = "SOCKS5";

"SocksProxySetup.Title" = "Proxy";

"SocksProxySetup.TypeNone" = "Disabled";
"SocksProxySetup.TypeSocks" = "SOCKS5";

"SocksProxySetup.Connection" = "CONNECTION";
"SocksProxySetup.Hostname" = "Server";
"SocksProxySetup.Port" = "Port";

"SocksProxySetup.Credentials" = "CREDENTIALS (OPTIONAL)";
"SocksProxySetup.Username" = "Username";
"SocksProxySetup.Password" = "Password";

"Channel.AdminLog.EmptyTitle" = "No actions here yet";
"Channel.AdminLog.EmptyText" = "No service actions were taken by the channel members and admins in the last 48 hours.";
"Group.AdminLog.EmptyText" = "No service actions were taken by the group's members and admins in the last 48 hours.";
"Broadcast.AdminLog.EmptyText" = "No service actions were taken by the channel's admins in the last 48 hours.";

"Channel.AdminLog.EmptyFilterTitle" = "No actions found";
"Channel.AdminLog.EmptyFilterQueryText" = "No recent actions that contain '%@' have been found.";
"Channel.AdminLog.EmptyFilterText" = "No recent actions that match your query have been found.";

"Channel.AdminLog.EmptyMessageText" = "Empty";

"Camera.Title" = "Take Photo or Video";

"Channel.Members.AddAdminErrorNotAMember" = "Sorry, you can't add this user as an admin because they are not a member of this group and you are not allowed to invite them.";

"Channel.Members.AddAdminErrorBlacklisted" = "Sorry, you can't add this user as an admin because they are in the blacklist and you can't unban them.";

"Channel.Members.AddBannedErrorAdmin" = "Sorry, you can't ban this user because they are an admin in this group and you are not allowed to demote them.";

"Group.Members.AddMemberBotErrorNotAllowed" = "Sorry, you don't have the necessary permissions to add bots to this group.";

"Privacy.Calls.P2P" = "Peer-to-Peer";
"Privacy.Calls.P2PHelp" = "Disabling peer-to-peer will relay all calls through Telegram servers to avoid revealing your IP address, but will slightly decrease audio quality.";

"Privacy.Calls.Integration" = "iOS Call Integration";
"Privacy.Calls.IntegrationHelp" = "iOS Call Integration shows Telegram calls on the lock screen and in the system's call history. If iCloud sync is enabled, your call history is shared with Apple.";

"Call.ReportPlaceholder" = "What went wrong?";
"Call.ReportIncludeLog" = "Send technical information";
"Call.ReportIncludeLogDescription" = "This won't reveal the contents of your conversation, but will help us fix the issue sooner.";
"Call.ReportSkip" = "Skip";
"Call.ReportSend" = "Send";

"Channel.EditAdmin.CannotEdit" = "You cannot edit the rights of this admin.";
"Call.RateCall" = "Rate This Call";
"Call.ShareStats" = "Share Statistics";

"Settings.ApplyProxyAlert" = "Are you sure you want to enable this proxy?\nServer: %1$@\nPort: %2$@\n\nYou can change your proxy server later it in the Settings (Data and Storage).";
"Settings.ApplyProxyAlertCredentials" = "Are you sure you want to enable this proxy?\nServer: %1$@\nPort: %2$@\nUsername: %3$@\nPassword: %4$@\n\nYou can change your proxy server later it in the Settings (Data and Storage).";
"Settings.ApplyProxyAlertEnable" = "Enable";

"Channel.Management.RestrictedBy" = "Restricted by %@";

"Stickers.FrequentlyUsed" = "Recently Used";

"Contacts.ImportersCount_1" = "1 contact on Telegram";
"Contacts.ImportersCount_2" = "2 contacts on Telegram";
"Contacts.ImportersCount_3_10" = "%@ contacts on Telegram";
"Contacts.ImportersCount_any" = "%@ contacts on Telegram";
"Contacts.ImportersCount_many" = "%@ contacts on Telegram";
"Contacts.ImportersCount_0" = "%@ contacts on Telegram";

"Conversation.ContextMenuBan" = "Restrict";

"SocksProxySetup.UseForCalls" = "Use for calls";
"SocksProxySetup.UseForCallsHelp" = "Proxy servers may degrade the quality of your calls.";

"InviteText.URL" = "https://telegram.org/dl";
"InviteText.SingleContact" = "Hey, I'm using Telegram to chat. Join me! Download it here: %@";
"InviteText.ContactsCountText_1" = "Hey, I'm using Telegram to chat. Join me! Download it here: {url}";
"InviteText.ContactsCountText_2" = "Hey, I'm using Telegram to chat – and so are 2 of our other contacts. Join us! Download it here: {url}";
"InviteText.ContactsCountText_3_10" = "Hey, I'm using Telegram to chat – and so are %@ of our other contacts. Join us! Download it here: {url}";
"InviteText.ContactsCountText_any" = "Hey, I'm using Telegram to chat – and so are %@ of our other contacts. Join us! Download it here: {url}";
"InviteText.ContactsCountText_many" = "Hey, I'm using Telegram to chat – and so are %@ of our other contacts. Join us! Download it here: {url}";
"InviteText.ContactsCountText_0" = "Hey, I'm using Telegram to chat. Join me! Download it here: {url}";

"Invite.LargeRecipientsCountWarning" = "Please note that it may take some time for your device to send all of these invitations";

"Contacts.InviteSearchLabel" = "Search for contacts";

"Message.ImageExpired" = "Photo has expired";
"Message.VideoExpired" = "Video has expired";

"SecretImage.Title" = "Disappearing Photo";
"SecretVideo.Title" = "Disappearing Video";
"SecretGif.Title" = "Disappearing GIF";
"SecretTimer.ImageDescription" = "If you set a timer, the photo will self-destruct after it was viewed.";
"SecretTimer.VideoDescription" = "If you set a timer, the video will self-destruct after it was viewed.";

"PhotoEditor.TiltShift" = "Tilt Shift";

"Notification.SecretChatMessageScreenshotSelf" = "You took a screenshot!";

"Settings.AboutEmpty" = "Add";

"SecretImage.NotViewedYet" = "%@ hasn't opened this photo yet";
"SecretVideo.NotViewedYet" = "%@ hasn't played this video yet";
"SecretGIF.NotViewedYet" = "%@ hasn't played this GIF yet";

"UserInfo.About.Placeholder" = "Bio";

"Call.StatusNoAnswer" = "No Answer";

"Conversation.SearchByName.Prefix" = "from: ";
"Conversation.SearchByName.Placeholder" = "Search Members";

"Login.PhoneBannedError" = "Your phone was banned.";

"Clipboard.SendPhoto" = "Send Photo";

"HashtagSearch.AllChats" = "All Chats";

"Stickers.AddToFavorites" = "Add to Favorites";
"Stickers.RemoveFromFavorites" = "Remove from Favorites";

"Channel.Info.Stickers" = "Group Sticker Set";
"Channel.Stickers.Placeholder" = "stickerset";
"Channel.Stickers.YourStickers" = "CHOOSE FROM YOUR STICKERS";

"Stickers.FavoriteStickers" = "Favorite Stickers";
"Stickers.GroupStickers" = "Group Stickers";
"Stickers.GroupChooseStickerPack" = "CHOOSE STICKER SET";
"Stickers.GroupStickersHelp" = "You can choose a set that will be available to all group members when they are chatting in this group.";

"Channel.AdminLog.MessageChangedGroupStickerPack" = "%@ changed group sticker set";
"Channel.AdminLog.MessageRemovedGroupStickerPack" = "%@ removed group sticker set";

"Conversation.ContextMenuCopyLink" = "Copy Link";

"Channel.Stickers.Searching" = "Searching...";
"Channel.Stickers.NotFound" = "No such sticker set found";
"Channel.Stickers.NotFoundHelp" = "Try again or choose from the list below";
"Channel.Stickers.CreateYourOwn" = "You can create your own custom sticker set using @stickers bot.";

"MediaPicker.TimerTooltip" = "You can now set a self-destruct timer";

"UserInfo.BlockConfirmation" = "Block %@?";

"FastTwoStepSetup.Title" = "Password & Email";
"FastTwoStepSetup.PasswordSection" = "PASSWORD";
"FastTwoStepSetup.PasswordPlaceholder" = "Enter a password";
"FastTwoStepSetup.PasswordConfirmationPlaceholder" = "Re-enter your password";
"FastTwoStepSetup.PasswordHelp" = "Please create a password to protect your payment info. You'll be asked to enter it when you log in.";
"FastTwoStepSetup.EmailSection" = "RECOVERY E-MAIL";
"FastTwoStepSetup.EmailPlaceholder" = "Your E-Mail";
"FastTwoStepSetup.EmailHelp" = "Please add your valid e-mail. It is the only way to recover a forgotten password.";

"Conversation.ViewMessage" = "VIEW MESSAGE";
"Conversation.ViewPost" = "VIEW POST";

"GroupInfo.GroupHistory" = "History For New Members";
"GroupInfo.GroupHistoryVisible" = "Visible";
"GroupInfo.GroupHistoryHidden" = "Hidden";

"Group.Setup.HistoryTitle" = "Chat History Settings";
"Group.Setup.HistoryHeader" = "HISTORY FOR NEW MEMBERS";
"Group.Setup.HistoryVisible" = "Visible";
"Group.Setup.HistoryHidden" = "Hidden";

"Group.Setup.HistoryVisibleHelp" = "New members will see messages that were sent before they joined.";
"Group.Setup.HistoryHiddenHelp" = "New members won't see earlier messages.";
"Group.Setup.BasicHistoryHiddenHelp" = "New members won't see more than 100 previous messages.";


"Channel.AdminLog.MessageGroupPreHistoryVisible" = "%@ made the group history visible for new members";
"Channel.AdminLog.MessageGroupPreHistoryHidden" = "%@ made the group history hidden from new members";

"Map.PullUpForPlaces" = "PULL UP TO SEE PLACES NEARBY";
"Map.ShareLiveLocation" = "Share My Live Location for...";
"Map.ShareLiveLocationHelp" = "Updated in real time as you move";
"Map.StopLiveLocation" = "Stop Sharing Location";
"Map.Directions" = "Directions";
"Map.DirectionsDriveEta" = "%@ drive";
"Map.Location" = "Location";
"Map.YouAreHere" = "you are here";
"Map.LiveLocationShowAll" = "Show All";

"Map.LiveLocationTitle" = "Live Location";
"Map.LiveLocationPrivateDescription" = "Choose for how long %@ will see your accurate location.";
"Map.LiveLocationGroupDescription" = "Choose for how long people in this chat will see your accurate location.";
"Map.LiveLocationFor15Minutes" = "for 15 minutes";
"Map.LiveLocationFor1Hour" = "for 1 hour";
"Map.LiveLocationFor8Hours" = "for 8 hours";
"Map.LiveLocationShortHour" = "%@h";

"Message.LiveLocation" = "Live Location";
"Conversation.LiveLocation" = "Live Location";

"Conversation.LiveLocationYou" = "You";
"Conversation.LiveLocationYouAnd" = "*You* and %@";
"Conversation.LiveLocationMembersCount_1" = "1 member";
"Conversation.LiveLocationMembersCount_2" = "2 members";
"Conversation.LiveLocationMembersCount_3_10" = "%@ members";
"Conversation.LiveLocationMembersCount_any" = "%@ members";
"Conversation.LiveLocationMembersCount_many" = "%@ members";
"Conversation.LiveLocationMembersCount_0" = "%@ members";

"Conversation.Admin" = "admin";

"LiveLocationUpdated.JustNow" = "updated just now";
"LiveLocationUpdated.MinutesAgo_0" = "updated %@ minutes ago"; //three to ten
"LiveLocationUpdated.MinutesAgo_1" = "updated 1 minute ago"; //one
"LiveLocationUpdated.MinutesAgo_2" = "updated 2 minutes ago"; //two
"LiveLocationUpdated.MinutesAgo_3_10" = "updated %@ minutes ago"; //three to ten
"LiveLocationUpdated.MinutesAgo_many" = "updated %@ minutes ago"; // more than ten
"LiveLocationUpdated.MinutesAgo_any" = "updated %@ minutes ago"; // more than ten
"LiveLocationUpdated.TodayAt" = "updated at %@";
"LiveLocationUpdated.YesterdayAt" = "updated yesterday at %@";

"LiveLocation.MenuChatsCount_1" = "You are sharing Live Location with 1 chat.";
"LiveLocation.MenuChatsCount_2" = "You are sharing Live Location with 2 chats.";
"LiveLocation.MenuChatsCount_3_10" = "You are sharing Live Location with %@ chats.";
"LiveLocation.MenuChatsCount_any" = "You are sharing Live Location with %@ chats.";
"LiveLocation.MenuChatsCount_many" = "You are sharing Live Location with %@ chats.";
"LiveLocation.MenuChatsCount_0" = "You are sharing Live Location with %@ chats.";
"LiveLocation.MenuStopAll" = "Stop All";

"DialogList.LiveLocationSharingTo" = "sharing with %@";
"DialogList.LiveLocationChatsCount_1" = "sharing with 1 chat";
"DialogList.LiveLocationChatsCount_2" = "sharing with 2 chats";
"DialogList.LiveLocationChatsCount_3_10" = "sharing with %@ chats";
"DialogList.LiveLocationChatsCount_any" = "sharing with %@ chats";
"DialogList.LiveLocationChatsCount_many" = "sharing with %@ chats";
"DialogList.LiveLocationChatsCount_0" = "sharing with %@ chats";

"Notification.PinnedLiveLocationMessage" = "%@ pinned a live location";
"Message.PinnedLiveLocationMessage" = "pinned live location";

"NotificationSettings.ContactJoined" = "New Contacts";

"AccessDenied.LocationAlwaysDenied" = "If you'd like to share your Live Location with friends, Telegram needs location access when the app is in the background.\n\nPlease go to Settings > Privacy > Location Services and set Telegram to Always.";

"UserInfo.UnblockConfirmation" = "Unblock %@?";

"Login.BannedPhoneSubject" = "Banned phone number: %@";
"Login.BannedPhoneBody" = "I'm trying to use my mobile phone number: %@\nBut Telegram says it's banned. Please help.";

"Conversation.StopLiveLocation" = "Stop Sharing";

"Settings.SavedMessages" = "Saved Messages";
"Conversation.SavedMessages" = "Saved Messages";
"DialogList.SavedMessages" = "Saved Messages";

"MediaPicker.TapToUngroupDescription" = "Tap to send media separately";
"MediaPicker.GroupDescription" = "Group media into one message";
"MediaPicker.UngroupDescription" = "Show media as separate messages";

"EditProfile.Title" = "Edit Profile";
"EditProfile.NameAndPhotoHelp" = "Enter your name and add an optional profile photo.";

"Settings.SetUsername" = "Set Username";

"DialogList.SearchSubtitleFormat" = "%1$@, %2$@";

"Media.ShareThisPhoto" = "This Photo";
"Media.SharePhoto_1" = "%@ Photo";
"Media.SharePhoto_2" = "All %@ Photos";
"Media.SharePhoto_3_10" = "All %@ Photos";
"Media.SharePhoto_any" = "All %@ Photos";
"Media.SharePhoto_many" = "All %@ Photos";
"Media.SharePhoto_0" = "All %@ Photos";

"Media.ShareThisVideo" = "This Video";
"Media.ShareVideo_1" = "%@ Video";
"Media.ShareVideo_2" = "All %@ Videos";
"Media.ShareVideo_3_10" = "All %@ Videos";
"Media.ShareVideo_any" = "All %@ Videos";
"Media.ShareVideo_many" = "All %@ Videos";
"Media.ShareVideo_0" = "All %@ Videos";

"Media.ShareItem_1" = "%@ Item";
"Media.ShareItem_2" = "All %@ Items";
"Media.ShareItem_3_10" = "All %@ Items";
"Media.ShareItem_any" = "All %@ Items";
"Media.ShareItem_many" = "All %@ Items";
"Media.ShareItem_0" = "All %@ Items";

"Settings.ViewPhoto" = "View Photo";

"DialogList.SavedMessagesTooltip" = "You can find your Saved Messages in Settings";

"PasscodeSettings.UnlockWithFaceId" = "Unlock with Face ID";
"Checkout.SavePasswordTimeoutAndFaceId" = "Would you like to save your password for %@ and use Face ID instead?";
"Checkout.PayWithFaceId" = "Pay with Face ID";

"Conversation.StatusSubscribers_0" = "%@ subscribers";
"Conversation.StatusSubscribers_1" = "%@ subscriber";
"Conversation.StatusSubscribers_2" = "%@ subscribers";
"Conversation.StatusSubscribers_3_10" = "%@ subscribers";
"Conversation.StatusSubscribers_many" = "%@ subscribers";
"Conversation.StatusSubscribers_any" = "%@ subscribers";

"DialogList.SavedMessagesHelp" = "Forward messages here for quick access";

"PrivacySettings.PasscodeAndTouchId" = "Passcode & Touch ID";
"PrivacySettings.PasscodeAndFaceId" = "Passcode & Face ID";

"TwoStepAuth.AdditionalPassword" = "Additional Password";

"PasscodeSettings.HelpTop" = "When you set up an additional passcode, a lock icon will appear on the chats page. Tap it to lock and unlock the app.";
"PasscodeSettings.HelpBottom" = "Note: if you forget the passcode, you'll need to delete and reinstall the app. All secret chats will be lost.";

"Channel.Setup.TypePublicHelp" = "Public channels can be found in search, channel history is available to everyone and anyone can join.";
"Channel.Setup.TypePrivateHelp" = "Private channels can only be joined if you were invited or have an invite link.";
"Group.Username.InvalidTooShort" = "Group names must have at least 5 characters.";
"Group.Username.InvalidStartsWithNumber" = "Group names can't start with a number.";
"Group.Username.CreatePublicLinkHelp" = "People can share this link with others and find your group using Telegram search.";
"Channel.TypeSetup.Title" = "Channel Type";

"Group.Setup.TypePrivate" = "Private";
"Group.Setup.TypePublic" = "Public";

"Channel.Info.Subscribers" = "Subscribers";
"Channel.Subscribers.Title" = "Subscribers";
"Conversation.InfoGroup" = "Group";

"Privacy.PaymentsClearInfoDoneHelp" = "Payment & shipping info cleared.";

"InfoPlist.NSContactsUsageDescription" = "Telegram will continuously upload your contacts to its heavily encrypted cloud servers to let you connect with your friends across all your devices.";
"InfoPlist.NSLocationWhenInUseUsageDescription" = "When you send your location to your friends, Telegram needs access to show them a map.";
"InfoPlist.NSCameraUsageDescription" = "We need this so that you can take and share photos and videos, as well as make video calls.";
"InfoPlist.NSPhotoLibraryUsageDescription" = "We need this so that you can share photos and videos from your photo library.";
"InfoPlist.NSPhotoLibraryAddUsageDescription" = "We need this so that you can save photos and videos to your photo library.";
"InfoPlist.NSMicrophoneUsageDescription" = "We need this so that you can record and share voice messages and videos with sound.";
"InfoPlist.NSSiriUsageDescription" = "You can use Siri to send messages.";
"InfoPlist.NSLocationAlwaysAndWhenInUseUsageDescription" = "When you choose to share your Live Location with friends in a chat, Telegram needs background access to your location to keep them updated for the duration of the live sharing.";
"InfoPlist.NSLocationAlwaysUsageDescription" = "When you choose to share your live location with friends in a chat, Telegram needs background access to your location to keep them updated for the duration of the live sharing. You also need this to send locations from an Apple Watch.";
"InfoPlist.NSLocationWhenInUseUsageDescription" = "When you send your location to your friends, Telegram needs access to show them a map.";
"InfoPlist.NSFaceIDUsageDescription" = "You can use Face ID to unlock the app.";

"Privacy.Calls.P2PNever" = "Never";
"Privacy.Calls.P2PContacts" = "My Contacts";
"Privacy.Calls.P2PAlways" = "Always";

"ChatSettings.AutoDownloadTitle" = "AUTO-DOWNLOAD MEDIA";
"ChatSettings.AutoDownloadEnabled" = "Auto-Download Media";
"ChatSettings.AutoDownloadPhotos" = "Photos";
"ChatSettings.AutoDownloadVideos" = "Videos";
"ChatSettings.AutoDownloadDocuments" = "Documents";
"ChatSettings.AutoDownloadVoiceMessages" = "Voice Messages";
"ChatSettings.AutoDownloadVideoMessages" = "Video Messages";
"ChatSettings.AutoDownloadReset" = "Reset Auto-Download Settings";

"AutoDownloadSettings.Title" = "Auto-Download";

"AutoDownloadSettings.PhotosTitle" = "Photos";
"AutoDownloadSettings.VideosTitle" = "Videos";
"AutoDownloadSettings.DocumentsTitle" = "Documents";
"AutoDownloadSettings.VoiceMessagesTitle" = "Voice Messages";
"AutoDownloadSettings.VideoMessagesTitle" = "Video Messages";

"AutoDownloadSettings.Cellular" = "CELLULAR";
"AutoDownloadSettings.WiFi" = "WI-FI";
"AutoDownloadSettings.Contacts" = "Contacts";
"AutoDownloadSettings.PrivateChats" = "Other Private Chats";
"AutoDownloadSettings.GroupChats" = "Group Chats";
"AutoDownloadSettings.Channels" = "Channels";
"AutoDownloadSettings.LimitBySize" = "LIMIT BY SIZE";
"AutoDownloadSettings.UpTo" = "up to %@";
"AutoDownloadSettings.Unlimited" = "unlimited";

"AutoDownloadSettings.Reset" = "Reset";
"AutoDownloadSettings.ResetHelp" = "Undo all custom auto-download settings.";

"SaveIncomingPhotosSettings.Title" = "Save Incoming Photos";
"SaveIncomingPhotosSettings.From" = "SAVE INCOMING PHOTOS FROM";

"Channel.AdminLog.ChannelEmptyText" = "No service actions were taken by the channel's subscribers and admins in the last 48 hours.";
"Channel.AdminLogFilter.EventsNewSubscribers" = "New Subscribers";
"Channel.AdminLogFilter.EventsLeavingSubscribers" = "Subscribers Removed";

"Conversation.ClearPrivateHistory" = "This will delete all messages and media in this chat from your Telegram cloud. Your chat partner will still have them.";
"Conversation.ClearGroupHistory" = "This will delete all messages and media in this chat from your Telegram cloud. Other members of the group will still have them.";
"Conversation.ClearSecretHistory" = "This will delete all messages and media in this chat for both you and your chat partner.";
"Conversation.ClearSelfHistory" = "This will delete all messages and media in this chat from your Telegram cloud.";

"MediaPicker.LivePhotoDescription" = "The live photo will be sent as a GIF.";

"Settings.Appearance" = "Appearance";
"Appearance.Title" = "Appearance";
"Appearance.Preview" = "CHAT PREVIEW";
"Appearance.ColorTheme" = "COLOR THEME";
"Appearance.ThemeDayClassic" = "Day Classic";
"Appearance.ThemeDay" = "Day";
"Appearance.ThemeNight" = "Night";
"Appearance.ThemeNightBlue" = "Night Blue";
"Appearance.PreviewReplyAuthor" = "Lucio";
"Appearance.PreviewReplyText" = "Reinhardt, we need to find you some...";
"Appearance.PreviewIncomingText" = "Ah you kids today with techno music! Enjoy the classics, like Hasselhoff!";
"Appearance.PreviewOutgoingText" = "I can't take you seriously right now. Sorry..";
"Appearance.AccentColor" = "Accent Color";
"Appearance.PickAccentColor" = "Pick an Accent Color";

"Appearance.AutoNightTheme" = "Auto-Night Theme";
"Appearance.AutoNightThemeDisabled" = "Disabled";

"AutoNightTheme.Title" = "Auto-Night Theme";
"AutoNightTheme.Disabled" = "Disabled";
"AutoNightTheme.Scheduled" = "Scheduled";
"AutoNightTheme.Automatic" = "Automatic";

"AutoNightTheme.ScheduleSection" = "SCHEDULE";
"AutoNightTheme.UseSunsetSunrise" = "Use Location Sunset & Sunrise";
"AutoNightTheme.ScheduledFrom" = "From";
"AutoNightTheme.ScheduledTo" = "To";

"AutoNightTheme.UpdateLocation" = "Update Location";
"AutoNightTheme.LocationHelp" = "Calculating sunset & sunrise times requires a one-time check of your approximate location. Note that this location is stored locally on your device only.\n\nSunset: %@\nSunrise: %@";
"AutoNightTheme.NotAvailable" = "N/A";

"AutoNightTheme.AutomaticSection" = "BRIGHTNESS THRESHOLD";
"AutoNightTheme.AutomaticHelp" = "Switch to night theme when brightness is %@%% or less. Auto-brightness should be enabled for this feature to work correctly.";

"AutoNightTheme.PreferredTheme" = "PREFERRED THEME";

"AuthSessions.Sessions" = "Sessions";
"AuthSessions.LoggedIn" = "Websites";
"AuthSessions.LogOutApplications" = "Disconnect All Websites";
"AuthSessions.LogOutApplicationsHelp" = "You can log in on websites that support signing in with Telegram.";
"AuthSessions.LoggedInWithTelegram" = "CONNECTED WEBSITES";
"AuthSessions.LogOut" = "Disconnect";
"AuthSessions.Message" = "You allowed this bot to message you when you logged in on %@.";

"Conversation.ContextMenuReport" = "Report";

"Stickers.Search" = "Search Stickers";
"Stickers.NoStickersFound" = "No Stickers Found";

"Camera.Discard" = "Discard All";

"Stickers.SuggestStickers" = "Suggest Stickers by Emoji";
"Stickers.SuggestAll" = "All Sets";
"Stickers.SuggestAdded" = "My Sets";
"Stickers.SuggestNone" = "None";

"Settings.Proxy" = "Proxy";
"Settings.ProxyDisabled" = "Disabled";
"Settings.ProxyConnecting" = "Connecting...";
"Settings.ProxyConnected" = "Connected";

"SocksProxySetup.UseProxy" = "Use Proxy";
"SocksProxySetup.SavedProxies" = "SAVED PROXIES";
"SocksProxySetup.AddProxy" = "Add Proxy";
"SocksProxySetup.SaveProxy" = "Save Proxy";
"SocksProxySetup.ConnectAndSave" = "Connect Proxy";
"SocksProxySetup.AddProxyTitle" = "Add Proxy";
"SocksProxySetup.ProxyDetailsTitle" = "Proxy Details";
"SocksProxySetup.ProxyStatusChecking" = "checking...";
"SocksProxySetup.ProxyStatusPing" = "%@ ms ping";
"SocksProxySetup.ProxyStatusUnavailable" = "unavailable";
"SocksProxySetup.ProxyStatusConnecting" = "connecting";
"SocksProxySetup.ProxyStatusConnected" = "connected";

"SocksProxySetup.ProxyType" = "TYPE";
"SocksProxySetup.ProxySocks5" = "SOCKS5";
"SocksProxySetup.ProxyTelegram" = "MTProto";
"SocksProxySetup.HostnamePlaceholder" = "Server";
"SocksProxySetup.PortPlaceholder" = "Port";
"SocksProxySetup.UsernamePlaceholder" = "Username";
"SocksProxySetup.PasswordPlaceholder" = "Password";
"SocksProxySetup.Secret" = "Secret";
"SocksProxySetup.SecretPlaceholder" = "Secret";
"SocksProxySetup.RequiredCredentials" = "CREDENTIALS";

"SocksProxySetup.Connecting" = "Connecting...";
"SocksProxySetup.FailedToConnect" = "Failed to connect";

"SocksProxySetup.ProxyEnabled" = "Proxy\nEnabled";

"DialogList.AdLabel" = "Proxy Sponsor";
"DialogList.AdNoticeAlert" = "The proxy you are using displays a sponsored channel in your chat list.";
"SocksProxySetup.AdNoticeHelp" = "This proxy may display a sponsored channel in your chat list. This doesn't reveal your Telegram traffic.";

"SocksProxySetup.ShareProxyList" = "Share Proxy List";

"Privacy.SecretChatsTitle" = "SECRET CHATS";
"Privacy.SecretChatsLinkPreviews" = "Link Previews";
"Privacy.SecretChatsLinkPreviewsHelp" = "Link previews will be generated on Telegram servers. We do not store data about the links you send.";

"Privacy.ContactsTitle" = "CONTACTS";
"Privacy.ContactsSync" = "Sync Contacts";
"Privacy.ContactsSyncHelp" = "Turn on to continuously sync contacts from this device with your account.";
"Privacy.ContactsReset" = "Delete Synced Contacts";
"Privacy.ContactsResetConfirmation" = "This will remove your contacts from the Telegram servers.\nIf 'Sync Contacts' is enabled, contacts will be re-synced.";

"Login.TermsOfServiceDecline" = "Decline";
"Login.TermsOfServiceAgree" = "Agree & Continue";

"Login.TermsOfService.ProceedBot" = "Please agree and proceed to %@.";

"Login.TermsOfServiceSignupDecline" = "We're very sorry, but this means you can't sign up for Telegram.\n\nUnlike others, we don't use your data for ad targeting or other commercial purposes. Telegram only stores the information it needs to function as a feature-rich cloud service. You can adjust how we use your data (e.g., delete synced contacts) in Privacy & Security settings.\n\nBut if you're generally not OK with Telegram's modest needs, it won't be possible for us to provide this service.";

"UserInfo.BotPrivacy" = "Privacy Policy";

"PrivacyPolicy.Title" = "Privacy Policy and Terms of Service";
"PrivacyPolicy.Decline" = "Decline";
"PrivacyPolicy.Accept" = "Agree & Continue";

"PrivacyPolicy.AgeVerificationTitle" = "Age Verification";
"PrivacyPolicy.AgeVerificationMessage" = "Tap Agree to confirm that you are %@ or over.";
"PrivacyPolicy.AgeVerificationAgree" = "Agree";

"PrivacyPolicy.DeclineTitle" = "Decline";
"PrivacyPolicy.DeclineMessage" = "We're very sorry, but this means we must part ways here. Unlike others, we don't use your data for ad targeting or other commercial purposes. Telegram only stores the information it needs to function as a feature-rich cloud service. You can adjust how we use your data (e.g., delete synced contacts) in Privacy & Security settings.\n\nBut if you're generally not OK with Telegram's modest needs, it won't be possible for us to provide this service.";
"PrivacyPolicy.DeclineDeclineAndDelete" = "Decline and Delete";

"PrivacyPolicy.DeclineLastWarning" = "Warning, this will irreversibly delete your Telegram account along with all the data you store in the Telegram cloud.\n\nWe will provide a tool to download your data before June, 23 – so you may want to wait a little before deleting.";
"PrivacyPolicy.DeclineDeleteNow" = "Delete Now";

"Settings.Passport" = "Telegram Passport";

"Passport.Title" = "Passport";

"Passport.RequestHeader" = "%@ requests access to your personal data to sign you up for their services.";

"Passport.InfoTitle" = "What is Telegram Passport?";
"Passport.InfoText" = "With **Telegram Passport** you can easily sign up for websites and services that require identity verification.\n\nYour information, personal data, and documents are protected by end-to-end encryption. Nobody, including Telegram, can access them without your permission.";
"Passport.InfoLearnMore" = "Learn More";
"Passport.InfoFAQ_URL" = "https://telegram.org/faq#passport";

"Passport.PassportInformation" = "PASSPORT INFORMATION";
"Passport.RequestedInformation" = "REQUESTED INFORMATION";
"Passport.FieldIdentity" = "Identity Document";
"Passport.FieldIdentityDetailsHelp" = "Fill in your personal details";
"Passport.FieldIdentityUploadHelp" = "Upload a scan of your passport or other ID";
"Passport.FieldIdentitySelfieHelp" = "Take a selfie with your document";
"Passport.FieldAddress" = "Residential Address";
"Passport.FieldAddressHelp" = "Please provide your address";
"Passport.FieldAddressUploadHelp" = "Upload proof of your address";
"Passport.FieldPhone" = "Phone Number";
"Passport.FieldPhoneHelp" = "Provide your contact phone number";
"Passport.FieldEmail" = "Email Address";
"Passport.FieldEmailHelp" = "Provide your contact email address";
"Passport.PrivacyPolicy" = "You accept the [%1$@ Privacy Policy] and allow their @%2$@ to send you messages.";
"Passport.AcceptHelp" = "You are sending your documents directly to %1$@ and allowing their @%2$@ to send you messages.";
"Passport.Authorize" = "Authorize";

"Passport.DeletePassport" = "Delete Telegram Passport";
"Passport.DeletePassportConfirmation" = "Are you sure you want to delete your Telegram Passport? All details will be lost.";

"Passport.PasswordHelp" = "Please enter your Telegram Password\nto decrypt your data";
"Passport.PasswordPlaceholder" = "Enter your password";
"Passport.InvalidPasswordError" = "Invalid password. Please try again.";
"Passport.FloodError" = "Limit exceeded. Please try again later.";
"Passport.UpdateRequiredError" = "Sorry, your Telegram app is out of date and can’t handle this request. Please update Telegram.";

"Passport.ForgottenPassword" = "Forgotten Password";
"Passport.PasswordReset" = "All documents uploaded to your Telegram Passport will be lost. You will be able to upload new documents.";

"Passport.PasswordDescription" = "Please create a password to secure your personal data with end-to-end encryption.\n\nThis password will also be required whenever you log in to Telegram on a new device.";
"Passport.PasswordCreate" = "Create a Password";
"Passport.PasswordCompleteSetup" = "Complete Password Setup";
"Passport.PasswordNext" = "Next";

"Passport.DeletePersonalDetails" = "Delete Personal Details";
"Passport.DeletePersonalDetailsConfirmation" = "Are you sure you want to delete personal details?";

"Passport.DeleteAddress" = "Delete Address";
"Passport.DeleteAddressConfirmation" = "Are you sure you want to delete address?";

"Passport.DeleteDocument" = "Delete Document";
"Passport.DeleteDocumentConfirmation" = "Are you sure you want to delete this document? All details will be lost.";

"Passport.ScansHeader" = "SCANS";
"Passport.Scans.Upload" = "Upload Scan";
"Passport.Scans.UploadNew" = "Upload Additional Scan";
"Passport.Scans.ScanIndex" = "Scan %@";

"Passport.Identity.TypePersonalDetails" = "Personal Details";
"Passport.Identity.TypePassport" = "Passport";
"Passport.Identity.TypePassportUploadScan" = "Upload a scan of your passport";
"Passport.Identity.TypeInternalPassport" = "Internal Passport";
"Passport.Identity.TypeInternalPassportUploadScan" = "Upload a scan of your internal passport";
"Passport.Identity.TypeIdentityCard" = "Identity Card";
"Passport.Identity.TypeIdentityCardUploadScan" = "Upload a scan of your identity card";
"Passport.Identity.TypeDriversLicense" = "Driver's License";
"Passport.Identity.TypeDriversLicenseUploadScan" = "Upload a scan of your driver's license";

"Passport.Identity.AddPersonalDetails" = "Add Personal Details";
"Passport.Identity.AddPassport" = "Add Passport";
"Passport.Identity.AddInternalPassport" = "Add Internal Passport";
"Passport.Identity.AddIdentityCard" = "Add Identity Card";
"Passport.Identity.AddDriversLicense" = "Add Driver's License";

"Passport.Identity.EditPersonalDetails" = "Edit Personal Details";
"Passport.Identity.EditPassport" = "Edit Passport";
"Passport.Identity.EditInternalPassport" = "Edit Internal Passport";
"Passport.Identity.EditIdentityCard" = "Edit Identity Card";
"Passport.Identity.EditDriversLicense" = "Edit Driver's License";

"Passport.Identity.DocumentDetails" = "DOCUMENT DETAILS";
"Passport.Identity.Name" = "First Name";
"Passport.Identity.NamePlaceholder" = "First Name";
"Passport.Identity.MiddleName" = "Middle Name";
"Passport.Identity.MiddleNamePlaceholder" = "Middle Name";
"Passport.Identity.Surname" = "Last Name";
"Passport.Identity.SurnamePlaceholder" = "Last Name";
"Passport.Identity.DateOfBirth" = "Date of Birth";
"Passport.Identity.DateOfBirthPlaceholder" = "Date of Birth";
"Passport.Identity.Gender" = "Gender";
"Passport.Identity.GenderPlaceholder" = "Gender";
"Passport.Identity.GenderMale" = "Male";
"Passport.Identity.GenderFemale" = "Female";
"Passport.Identity.Country" = "Citizenship";
"Passport.Identity.CountryPlaceholder" = "Citizenship";
"Passport.Identity.ResidenceCountry" = "Residence";
"Passport.Identity.ResidenceCountryPlaceholder" = "Residence";
"Passport.Identity.DocumentNumber" = "Document #";
"Passport.Identity.DocumentNumberPlaceholder" = "Document Number";
"Passport.Identity.IssueDate" = "Issue Date";
"Passport.Identity.IssueDatePlaceholder" = "Issue Date";
"Passport.Identity.ExpiryDate" = "Expiry Date";
"Passport.Identity.ExpiryDatePlaceholder" = "Expiry Date";
"Passport.Identity.ExpiryDateNone" = "None";
"Passport.Identity.DoesNotExpire" = "Does Not Expire";

"Passport.Identity.FilesTitle" = "REQUESTED FILES";
"Passport.Identity.ScansHelp" = "The document must contain your photograph, first and last name, date of birth, document number, country of issue, and expiry date.";
"Passport.Identity.FilesView" = "View";
"Passport.Identity.FilesUploadNew" = "Upload New";
"Passport.Identity.MainPage" = "Main Page";
"Passport.Identity.MainPageHelp" = "Upload a main page photo of the document";
"Passport.Identity.FrontSide" = "Front Side";
"Passport.Identity.FrontSideHelp" = "Upload a front side photo of the document";
"Passport.Identity.ReverseSide" = "Reverse Side";
"Passport.Identity.ReverseSideHelp" = "Upload a reverse side photo of the document";
"Passport.Identity.Selfie" = "Selfie";
"Passport.Identity.SelfieHelp" = "Upload a selfie holding this document";
"Passport.Identity.Translation" = "Translation";
"Passport.Identity.TranslationHelp" = "Upload a translation of this document";

"Passport.Address.TypeResidentialAddress" = "Residential Address";
"Passport.Address.TypePassportRegistration" = "Passport Registration";
"Passport.Address.TypeUtilityBill" = "Utility Bill";
"Passport.Address.TypeBankStatement" = "Bank Statement";
"Passport.Address.TypeRentalAgreement" = "Tenancy Agreement";
"Passport.Address.TypeTemporaryRegistration" = "Temporary Registration";

"Passport.Address.AddResidentialAddress" = "Add Residential Address";
"Passport.Address.AddPassportRegistration" = "Add Passport Registration";
"Passport.Address.AddUtilityBill" = "Add Utility Bill";
"Passport.Address.AddBankStatement" = "Add Bank Statement";
"Passport.Address.AddRentalAgreement" = "Add Tenancy Agreement";
"Passport.Address.AddTemporaryRegistration" = "Add Temporary Registration";

"Passport.Address.EditResidentialAddress" = "Edit Residential Address";
"Passport.Address.EditPassportRegistration" = "Edit Passport Registration";
"Passport.Address.EditUtilityBill" = "Edit Utility Bill";
"Passport.Address.EditBankStatement" = "Edit Bank Statement";
"Passport.Address.EditRentalAgreement" = "Edit Tenancy Agreement";
"Passport.Address.EditTemporaryRegistration" = "Edit Temporary Registration";

"Passport.Address.Address" = "ADDRESS";
"Passport.Address.Street" = "Street";
"Passport.Address.Street1Placeholder" = "Street and number, P.O. box";
"Passport.Address.Street2Placeholder" = "Apt., suite, unit, building, floor";
"Passport.Address.Postcode" = "Postcode";
"Passport.Address.PostcodePlaceholder" = "Postcode";
"Passport.Address.City" = "City";
"Passport.Address.CityPlaceholder" = "City";
"Passport.Address.Region" = "Region";
"Passport.Address.RegionPlaceholder" = "State / Province / Region";
"Passport.Address.Country" = "Country";
"Passport.Address.CountryPlaceholder" = "Country";

"Passport.Address.ScansHelp" = "The document must contain your first and last name, your residential address, a stamp / barcode / QR code / logo, and issue date, no more than 3 months ago.";

"Passport.Phone.Title" = "Phone Number";
"Passport.Phone.UseTelegramNumber" = "Use %@";
"Passport.Phone.UseTelegramNumberHelp" = "Use the same phone number as on Telegram.";
"Passport.Phone.EnterOtherNumber" = "OR ENTER NEW PHONE NUMBER";
"Passport.Phone.Help" = "Note: You will receive a confirmation code on the phone number you provide.";
"Passport.Phone.Delete" = "Delete Phone Number";

"Passport.Email.Title" = "Email";
"Passport.Email.UseTelegramEmail" = "Use %@";
"Passport.Email.UseTelegramEmailHelp" = "Use the same address as on Telegram.";
"Passport.Email.EnterOtherEmail" = "OR ENTER NEW EMAIL ADDRESS";
"Passport.Email.EmailPlaceholder" = "Enter your email address";
"Passport.Email.Help" = "Note: You will receive a confirmation code to the email address you provide.";
"Passport.Email.Delete" = "Delete Email Address";
"Passport.Email.CodeHelp" = "Please enter the confirmation code we've just sent to %@";

"Notification.PassportValuesSentMessage" = "%1$@ received the following documents: %2$@";
"Notification.PassportValuePersonalDetails" = "personal details";
"Notification.PassportValueProofOfIdentity" = "proof of identity";
"Notification.PassportValueAddress" = "your address";
"Notification.PassportValueProofOfAddress" = "proof of address";
"Notification.PassportValuePhone" = "phone number";
"Notification.PassportValueEmail" = "email address";

"FastTwoStepSetup.HintSection" = "HINT";
"FastTwoStepSetup.HintPlaceholder" = "Enter a hint";
"FastTwoStepSetup.HintHelp" = "Please create an optional hint for your password.";

"Passport.DiscardMessageTitle" = "Discard Changes";
"Passport.DiscardMessageDescription" = "Are you sure you want to discard all changes?";
"Passport.DiscardMessageAction" = "Discard";

"Passport.ScanPassport" = "Scan Your Passport";
"Passport.ScanPassportHelp" = "Scan your passport or identity card with machine-readable zone to fill personal details automatically.";

"TwoStepAuth.PasswordRemovePassportConfirmation" = "Are you sure you want to disable your password?\n\nWarning! All data saved in your Telegram Passport will be lost!";

"Application.Update" = "Update";

"Conversation.EditingMessagePanelMedia" = "Tap to edit media";
"Conversation.EditingMessageMediaChange" = "Change Photo or Video";
"Conversation.EditingMessageMediaEditCurrentPhoto" = "Edit Current Photo";
"Conversation.EditingMessageMediaEditCurrentVideo" = "Edit Current Video";

"Conversation.InputTextCaptionPlaceholder" = "Caption";

"Conversation.ViewContactDetails" = "VIEW CONTACT";

"DialogList.Read" = "Read";
"DialogList.Unread" = "Unread";

"ContactInfo.Title" = "Contact Info";
"ContactInfo.PhoneLabelHome" = "home";
"ContactInfo.PhoneLabelWork" = "work";
"ContactInfo.PhoneLabelMobile" = "mobile";
"ContactInfo.PhoneLabelMain" = "main";
"ContactInfo.PhoneLabelHomeFax" = "home fax";
"ContactInfo.PhoneLabelWorkFax" = "work fax";
"ContactInfo.PhoneLabelPager" = "pager";
"ContactInfo.PhoneLabelOther" = "other";
"ContactInfo.URLLabelHomepage" = "homepage";
"ContactInfo.BirthdayLabel" = "birthday";
"ContactInfo.Job" = "job";

"UserInfo.NotificationsDefault" = "Default";
"UserInfo.NotificationsDefaultSound" = "Default (%@)";

"DialogList.ProxyConnectionIssuesTooltip" = "Can’t connect to your preferred proxy.\nTap to change settings.";

"Conversation.TapAndHoldToRecord" = "Tap and hold to record";

"Privacy.TopPeers" = "Suggest Frequent Contacts";
"Privacy.TopPeersHelp" = "Display people you message frequently at the top of the search section for quick access.";
"Privacy.TopPeersWarning" = "This will delete all data about the people you message frequently as well the inline bots you are likely to use.";
"Privacy.TopPeersDelete" = "Delete";

"Conversation.EditingCaptionPanelTitle" = "Edit Caption";

"Passport.CorrectErrors" = "Tap to correct errors";

"Passport.NotLoggedInMessage" = "Please log in to your account to use Telegram Passport";

"Update.Title" = "Telegram Update";
"Update.AppVersion" = "Telegram %@";
"Update.UpdateApp" = "Update Telegram";
"Update.Skip" = "Skip";

"ReportPeer.ReasonCopyright" = "Copyright";

"PrivacySettings.DataSettings" = "Data Settings";
"PrivacySettings.DataSettingsHelp" = "Control which of your data is stored in the cloud and used by Telegram to enable advanced features.";

"PrivateDataSettings.Title" = "Data Settings";
"Privacy.ChatsTitle" = "CHATS";
"Privacy.DeleteDrafts" = "Delete All Cloud Drafts";

"UserInfo.NotificationsDefaultEnabled" = "Default (Enabled)";
"UserInfo.NotificationsDefaultDisabled" = "Default (Disabled)";

"Notifications.MessageNotificationsExceptions" = "Exceptions";
"Notifications.GroupNotificationsExceptions" = "Exceptions";

"Notifications.ExceptionsNone" = "None";
"Notifications.Exceptions_1" = "%@ chat";
"Notifications.Exceptions_2" = "%@ chats";
"Notifications.Exceptions_3_10" = "%@ chats";
"Notifications.Exceptions_any" = "%@ chats";
"Notifications.Exceptions_many" = "%@ chats";
"Notifications.Exceptions_0" = "%@ chats";

"Notifications.ExceptionMuteExpires.Minutes_1" = "In 1 minute";
"Notifications.ExceptionMuteExpires.Minutes_2" = "In 2 minutes";
"Notifications.ExceptionMuteExpires.Minutes_3_10" = "In %@ minutes";
"Notifications.ExceptionMuteExpires.Minutes_any" = "In %@ minutes";
"Notifications.ExceptionMuteExpires.Minutes_many" = "In %@ minutes";
"Notifications.ExceptionMuteExpires.Minutes_0" = "In %@ minutes";

"Notifications.ExceptionMuteExpires.Hours_1" = "In 1 hour";
"Notifications.ExceptionMuteExpires.Hours_2" = "In 2 hours";
"Notifications.ExceptionMuteExpires.Hours_3_10" = "In %@ hours";
"Notifications.ExceptionMuteExpires.Hours_any" = "In %@ hours";
"Notifications.ExceptionMuteExpires.Hours_many" = "In %@ hours";
"Notifications.ExceptionMuteExpires.Hours_0" = "In %@ hours";

"Notifications.ExceptionMuteExpires.Days_1" = "In 1 day";
"Notifications.ExceptionMuteExpires.Days_2" = "In 2 days";
"Notifications.ExceptionMuteExpires.Days_3_10" = "In %@ days";
"Notifications.ExceptionMuteExpires.Days_any" = "In %@ days";
"Notifications.ExceptionMuteExpires.Days_many" = "In %@ days";
"Notifications.ExceptionMuteExpires.Days_0" = "In %@ days";

"Notifications.ExceptionsTitle" = "Exceptions";
"Notifications.ExceptionsChangeSound" = "Change Sound (%@)";
"Notifications.ExceptionsDefaultSound" = "Default";
"Notifications.ExceptionsMuted" = "Muted";
"Notifications.ExceptionsUnmuted" = "Unmuted";
"Notifications.AddExceptionTitle" = "Add Exception";

"Notifications.ExceptionsMessagePlaceholder" = "This section will list all private chats with non-default notification settings.";
"Notifications.ExceptionsGroupPlaceholder" = "This section will list all groups and channels with non-default notification settings.";

"Passport.Identity.LatinNameHelp" = "Enter your name using the Latin alphabet";
"Passport.Identity.NativeNameTitle" = "YOUR NAME IN %@";
"Passport.Identity.NativeNameGenericTitle" = "NAME IN DOCUMENT LANGUAGE";
"Passport.Identity.NativeNameHelp" = "Your name in the language of the country that issued the document.";
"Passport.Identity.NativeNameGenericHelp" = "Your name in the language of the country (%@) that issued the document.";

"Passport.Identity.Translations" = "TRANSLATION";
"Passport.Identity.TranslationsHelp" = "Upload scans of verified translation of the document.";
"Passport.FieldIdentityTranslationHelp" = "Upload a translation of your document";
"Passport.FieldAddressTranslationHelp" = "Upload a translation of your document";

"Passport.FieldOneOf.Or" = "%1$@ or %2$@";
"Passport.Identity.UploadOneOfScan" = "Upload a scan of your %@";
"Passport.Address.UploadOneOfScan" = "Upload a scan of your %@";

"Passport.Address.TypeUtilityBillUploadScan" = "Upload a scan of your utiliity bill";
"Passport.Address.TypeBankStatementUploadScan" = "Upload a scan of your bank statement";
"Passport.Address.TypeRentalAgreementUploadScan" = "Upload a scan of your tenancy agreement";
"Passport.Address.TypePassportRegistrationUploadScan" = "Upload a scan of your passport registration";
"Passport.Address.TypeTemporaryRegistrationUploadScan" = "Upload a scan of your temporary registration";

"Passport.Identity.OneOfTypePassport" = "passport";
"Passport.Identity.OneOfTypeInternalPassport" = "internal passport";
"Passport.Identity.OneOfTypeIdentityCard" = "identity card";
"Passport.Identity.OneOfTypeDriversLicense" = "driver's license";

"Passport.Address.OneOfTypePassportRegistration" = "passport registration";
"Passport.Address.OneOfTypeUtilityBill" = "utility bill";
"Passport.Address.OneOfTypeBankStatement" = "bank statement";
"Passport.Address.OneOfTypeRentalAgreement" = "tenancy agreement";
"Passport.Address.OneOfTypeTemporaryRegistration" = "temporary registration";

"Passport.FieldOneOf.Delimeter" = ", ";
"Passport.FieldOneOf.FinalDelimeter" = " or ";

"Passport.Scans_1" = "%@ scan";
"Passport.Scans_2" = "%@ scans";
"Passport.Scans_3_10" = "%@ scans";
"Passport.Scans_any" = "%@ scans";
"Passport.Scans_many" = "%@ scans";
"Passport.Scans_0" = "%@ scans";

"NotificationsSound.None" = "None";
"NotificationsSound.Note" = "Note";
"NotificationsSound.Aurora" = "Aurora";
"NotificationsSound.Bamboo" = "Bamboo";
"NotificationsSound.Chord" = "Chord";
"NotificationsSound.Circles" = "Circles";
"NotificationsSound.Complete" = "Complete";
"NotificationsSound.Hello" = "Hello";
"NotificationsSound.Input" = "Input";
"NotificationsSound.Keys" = "Keys";
"NotificationsSound.Popcorn" = "Popcorn";
"NotificationsSound.Pulse" = "Pulse";
"NotificationsSound.Synth" = "Synth";

"NotificationsSound.Tritone" = "Tri-tone";
"NotificationsSound.Tremolo" = "Tremolo";
"NotificationsSound.Alert" = "Alert";
"NotificationsSound.Bell" = "Bell";
"NotificationsSound.Calypso" = "Calypso";
"NotificationsSound.Chime" = "Chime";
"NotificationsSound.Glass" = "Glass";
"NotificationsSound.Telegraph" = "Telegraph";

"Settings.CopyPhoneNumber" = "Copy Phone Number";
"Settings.CopyUsername" = "Copy Username";

"Passport.Language.ar" = "Arabic";
"Passport.Language.az" = "Azerbaijani";
"Passport.Language.bg" = "Bulgarian";
"Passport.Language.bn" = "Bangla";
"Passport.Language.cs" = "Czech";
"Passport.Language.da" = "Danish";
"Passport.Language.de" = "German";
"Passport.Language.dv" = "Divehi";
"Passport.Language.dz" = "Dzongkha";
"Passport.Language.el" = "Greek";
"Passport.Language.en" = "English";
"Passport.Language.es" = "Spanish";
"Passport.Language.et" = "Estonian";
"Passport.Language.fa" = "Persian";
"Passport.Language.fr" = "French";
"Passport.Language.he" = "Hebrew";
"Passport.Language.hr" = "Croatian";
"Passport.Language.hu" = "Hungarian";
"Passport.Language.hy" = "Armenian";
"Passport.Language.id" = "Indonesian";
"Passport.Language.is" = "Icelandic";
"Passport.Language.it" = "Italian";
"Passport.Language.ja" = "Japanese";
"Passport.Language.ka" = "Georgian";
"Passport.Language.km" = "Khmer";
"Passport.Language.ko" = "Korean";
"Passport.Language.lo" = "Lao";
"Passport.Language.lt" = "Lithuanian";
"Passport.Language.lv" = "Latvian";
"Passport.Language.mk" = "Macedonian";
"Passport.Language.mn" = "Mongolian";
"Passport.Language.ms" = "Malay";
"Passport.Language.my" = "Burmese";
"Passport.Language.ne" = "Nepali";
"Passport.Language.nl" = "Dutch";
"Passport.Language.pl" = "Polish";
"Passport.Language.pt" = "Portuguese";
"Passport.Language.ro" = "Romanian";
"Passport.Language.ru" = "Russian";
"Passport.Language.sk" = "Slovak";
"Passport.Language.sl" = "Slovenian";
"Passport.Language.th" = "Thai";
"Passport.Language.tk" = "Turkmen";
"Passport.Language.tr" = "Turkish";
"Passport.Language.uk" = "Ukrainian";
"Passport.Language.uz" = "Uzbek";
"Passport.Language.vi" = "Vietnamese";

"Conversation.EmptyGifPanelPlaceholder" = "You have no saved GIFs yet.\nEnter @gif to search.";
"DialogList.MultipleTyping" = "%@ and %@";
"Contacts.NotRegisteredSection" = "Phonebook";

"SocksProxySetup.PasteFromClipboard" = "Paste From Clipboard";

"Share.AuthTitle" = "Log in to Telegram";
"Share.AuthDescription" = "Open Telegram and log in to share.";

"Notifications.DisplayNamesOnLockScreen" = "Names on lock-screen";
"Notifications.DisplayNamesOnLockScreenInfoWithLink" = "Display names in notifications when the device is locked. To disable, make sure that \"Show Previews\" is also set to \"When Unlocked\" or \"Never\" in [iOS Settings]";

"Notifications.Badge" = "BADGE COUNTER";
"Notifications.Badge.IncludeMutedChats" = "Include Muted Chats";
"Notifications.Badge.IncludePublicGroups" = "Include Public Groups";
"Notifications.Badge.IncludeChannels" = "Include Channels";
"Notifications.Badge.CountUnreadMessages" = "Count Unread Messages";
"Notifications.Badge.CountUnreadMessages.InfoOff" = "Switch on to show the number of unread messages instead of chats.";
"Notifications.Badge.CountUnreadMessages.InfoOn" = "Switch off to show the number of unread chats instead of messages.";

"Appearance.ReduceMotion" = "Reduce Motion";
"Appearance.ReduceMotionInfo" = "Disable animations in message bubbles and in the chats list.";

"Appearance.Animations" = "ANIMATIONS";

"Weekday.Monday" = "Monday";
"Weekday.Tuesday" = "Tuesday";
"Weekday.Wednesday" = "Wednesday";
"Weekday.Thursday" = "Thursday";
"Weekday.Friday" = "Friday";
"Weekday.Saturday" = "Saturday";
"Weekday.Sunday" = "Sunday";

"Watch.Message.Call" = "Call";
"Watch.Message.Game" = "Game";
"Watch.Message.Invoice" = "Invoice";
"Watch.Message.Poll" = "Poll";
"Watch.Message.Unsupported" = "Unsupported Message";

"Notifications.ExceptionsResetToDefaults" = "Reset to Defaults";

"AuthSessions.IncompleteAttempts" = "INCOMPLETE LOGIN ATTEMPTS";
"AuthSessions.IncompleteAttemptsInfo" = "These devices have no access to your account. The code was entered correctly, but no correct password was given.";

"AuthSessions.Terminate" = "Terminate";

"ApplyLanguage.ChangeLanguageAlreadyActive" = "The language %1$@ is already active.";
"ApplyLanguage.ChangeLanguageTitle" = "Change Language?";
"ApplyLanguage.ChangeLanguageUnofficialText" = "You are about to apply a custom language pack **%1$@** that is %2$@% complete.\n\nThis will translate the entire interface. You can suggest corrections in the [translation panel]().\n\nYou can change your language back at any time in Settings.";
"ApplyLanguage.ChangeLanguageOfficialText" = "You are about to apply a language pack **%1$@**.\n\nThis will translate the entire interface. You can suggest corrections in the [translation panel]().\n\nYou can change your language back at any time in Settings.";
"ApplyLanguage.ChangeLanguageAction" = "Change";
"ApplyLanguage.ApplyLanguageAction" = "Change";
"ApplyLanguage.UnsufficientDataTitle" = "Insufficient Data";
"ApplyLanguage.UnsufficientDataText" = "Unfortunately, this custom language pack (%1$@) doesn't contain data for Telegram iOS. You can contribute to this language pack using the [translations platform]()";
"ApplyLanguage.LanguageNotSupportedError" = "Sorry, this language doesn't seem to exist.";
"ApplyLanguage.ApplySuccess" = "Language changed";

"TextFormat.Bold" = "Bold";
"TextFormat.Italic" = "Italic";
"TextFormat.Monospace" = "Monospace";

"TwoStepAuth.SetupPasswordTitle" = "Create a Password";
"TwoStepAuth.SetupPasswordDescription" = "Please create a password which will be used to protect your data.";
"TwoStepAuth.ChangePassword" = "Change Password";
"TwoStepAuth.ChangePasswordDescription" = "Please enter a new password which will be used to protect your data.";
"TwoStepAuth.ReEnterPasswordTitle" = "Re-enter your Password";
"TwoStepAuth.ReEnterPasswordDescription" = "Please confirm your password.";
"TwoStepAuth.AddHintTitle" = "Add a Hint";
"TwoStepAuth.AddHintDescription" = "You can create an optional hint for your password.";
"TwoStepAuth.HintPlaceholder" = "Hint";
"TwoStepAuth.RecoveryEmailTitle" = "Recovery Email";
"TwoStepAuth.RecoveryEmailAddDescription" = "Please add your valid e-mail. It is the only way to recover a forgotten password.";
"TwoStepAuth.RecoveryEmailChangeDescription" = "Please enter your new recovery email. It is the only way to recover a forgotten password.";
"TwoStepAuth.ChangeEmail" = "Change Email";
"TwoStepAuth.ConfirmEmailDescription" = "Please enter the code we've just emailed at %1$@.";
"TwoStepAuth.ConfirmEmailCodePlaceholder" = "Code";
"TwoStepAuth.ConfirmEmailResendCode" = "Resend Code";

"TwoStepAuth.SetupPendingEmail" = "Your recovery email %@ needs to be confirmed and is not yet active.\n\nPlease check your email and enter the confirmation code to complete Two-Step Verification setup. Be sure to check the spam folder as well.";
"TwoStepAuth.SetupResendEmailCode" = "Resend Code";
"TwoStepAuth.SetupResendEmailCodeAlert" = "The code has been sent. Please check your e-mail. Be sure to check the spam folder as well.";
"TwoStepAuth.EnterEmailCode" = "Enter Code";

"TwoStepAuth.EnabledSuccess" = "Two-Step verification\nis enabled.";
"TwoStepAuth.DisableSuccess" = "Two-Step verification\nis disabled.";
"TwoStepAuth.PasswordChangeSuccess" = "Your password\nhas been changed.";
"TwoStepAuth.EmailAddSuccess" = "Your recovery e-mail\nhas been added.";
"TwoStepAuth.EmailChangeSuccess" = "Your recovery e-mail\nhas been changed.";

"Conversation.SendMessageErrorGroupRestricted" = "Sorry, you are currently restricted from posting to public groups.";

"InstantPage.TapToOpenLink" = "Tap to open the link:";
"InstantPage.RelatedArticleAuthorAndDateTitle" = "%1$@ • %2$@";

"AuthCode.Alert" = "Your login code is %@. Enter it in the Telegram app where you are trying to log in.\n\nDo not give this code to anyone.";
"Login.CheckOtherSessionMessages" = "Check your Telegram messages";
"Login.SendCodeViaSms" = "Get the code via SMS";
"Login.SendCodeViaCall" = "Call me to dictate the code";
"Login.SendCodeViaFlashCall" = "Get the code via phone call";
"Login.CancelPhoneVerification" = "Do you want to stop the phone number verification process?";
"Login.CancelPhoneVerificationStop" = "Stop";
"Login.CancelPhoneVerificationContinue" = "Continue";
"Login.CodeExpired" = "Code expired, please login again.";
"Login.CancelSignUpConfirmation" = "Do you want to stop the registration process?";

"Passcode.AppLockedAlert" = "Telegram\nLocked";

"ChatList.ReadAll" = "Read All";
"ChatList.Read" = "Read";
"ChatList.DeleteConfirmation_1" = "Delete";
"ChatList.DeleteConfirmation_2" = "Delete 2 Chats";
"ChatList.DeleteConfirmation_3_10" = "Delete %@ Chats";
"ChatList.DeleteConfirmation_any" = "Delete %@ Chats";
"ChatList.DeleteConfirmation_many" = "Delete %@ Chats";
"ChatList.DeleteConfirmation_0" = "Delete %@ Chats";

"Username.TooManyPublicUsernamesError" = "Sorry, you have reserved too many public usernames.";
"Group.Username.RevokeExistingUsernamesInfo" = "You can revoke the link from one of your older groups or channels, or create a private group instead.";
"Channel.Username.RevokeExistingUsernamesInfo" = "You can revoke the link from one of your older groups or channels, or create a private channel instead.";

"InstantPage.Reference" = "Reference";

"Permissions.Skip" = "Skip";

"Permissions.ContactsTitle.v0" = "Sync Your Contacts";
"Permissions.ContactsText.v0" = "See who's on Telegram and switch seamlessly, without having to \"add\" your friends.";
"Permissions.ContactsAllow.v0" = "Allow Access";
"Permissions.ContactsAllowInSettings.v0" = "Allow in Settings";

"Permissions.NotificationsTitle.v0" = "Turn ON Notifications";
"Permissions.NotificationsText.v0" = "Don't miss important messages from your friends and coworkers.";
"Permissions.NotificationsUnreachableText.v0" = "Please note that you partly disabled message notifications in your Settings.";
"Permissions.NotificationsAllow.v0" = "Turn Notifications ON";
"Permissions.NotificationsAllowInSettings.v0" = "Turn ON in Settings";

"Permissions.CellularDataTitle.v0" = "Enable Cellular Data";
"Permissions.CellularDataText.v0" = "Don't worry, Telegram keeps network usage to a minimum. You can further control this in Settings > Data and Storage.";
"Permissions.CellularDataAllowInSettings.v0" = "Turn ON in Settings";

"Permissions.SiriTitle.v0" = "Turn ON Siri";
"Permissions.SiriText.v0" = "Use Siri to send messages and make calls.";
"Permissions.SiriAllow.v0" = "Turn Siri ON";
"Permissions.SiriAllowInSettings.v0" = "Turn ON in Settings";

"Permissions.PrivacyPolicy" = "Privacy Policy";

"Contacts.PermissionsTitle" = "Access to Contacts";
"Contacts.PermissionsText" = "Please allow Telegram access to your phonebook to seamlessly find all your friends.";
"Contacts.PermissionsAllow" = "Allow Access";
"Contacts.PermissionsAllowInSettings" = "Allow in Settings";
"Contacts.PermissionsSuppressWarningTitle" = "Keep contacts disabled?";
"Contacts.PermissionsSuppressWarningText" = "You won't know when your friends join Telegram and become available to chat. We recommend enabling access to contacts in Settings.";
"Contacts.PermissionsKeepDisabled" = "Keep Disabled";
"Contacts.PermissionsEnable" = "Enable";

"Notifications.PermissionsTitle" = "Turn ON Notifications";
"Notifications.PermissionsText" = "Don't miss important messages from your friends and coworkers.";
"Notifications.PermissionsUnreachableTitle" = "Check Notification Settings";
"Notifications.PermissionsUnreachableText" = "Please note that you partly disabled message notifications in your Settings.";
"Notifications.PermissionsAllow" = "Turn Notifications ON";
"Notifications.PermissionsAllowInSettings" = "Turn ON in Settings";
"Notifications.PermissionsOpenSettings" = "Open Settings";
"Notifications.PermissionsSuppressWarningTitle" = "Keep notifications disabled?";
"Notifications.PermissionsSuppressWarningText" = "You may miss important messages on Telegram due to your current settings.\n\nFor better results, enable alerts or banners and try muting certain chats or chat types in Telegram settings.";
"Notifications.PermissionsKeepDisabled" = "Keep Disabled";
"Notifications.PermissionsEnable" = "Enable";

"ChatSettings.DownloadInBackground" = "Background Download";
"ChatSettings.DownloadInBackgroundInfo" = "The app will continue downloading media files for a limited time.";

"Cache.ServiceFiles" = "Service Files";

"SharedMedia.SearchNoResults" = "No Results";
"SharedMedia.SearchNoResultsDescription" = "There were no results for \"%@\".\nTry a new search.";

"MessagePoll.LabelAnonymous" = "Anonymous Poll";
"MessagePoll.LabelClosed" = "Final Results";
"MessagePoll.NoVotes" = "No votes";
"MessagePoll.VotedCount_0" = "%@ votes";
"MessagePoll.VotedCount_1" = "1 vote";
"MessagePoll.VotedCount_2" = "2 votes";
"MessagePoll.VotedCount_3_10" = "%@ votes";
"MessagePoll.VotedCount_many" = "%@ votes";
"MessagePoll.VotedCount_any" = "%@ votes";
"AttachmentMenu.Poll" = "Poll";
"Conversation.PinnedPoll" = "Pinned Poll";
"Conversation.PinnedQuiz" = "Pinned Quiz";

"CreatePoll.Title" = "New Poll";
"CreatePoll.Create" = "Send";
"CreatePoll.TextHeader" = "QUESTION";
"CreatePoll.TextPlaceholder" = "Ask a question";
"CreatePoll.OptionsHeader" = "POLL OPTIONS";
"CreatePoll.OptionPlaceholder" = "Option";
"CreatePoll.AddOption" = "Add an Option";

"CreatePoll.AddMoreOptions_0" = "You can add %@ more options.";
"CreatePoll.AddMoreOptions_1" = "You can add 1 more option.";
"CreatePoll.AddMoreOptions_2" = "You can add 2 more options.";
"CreatePoll.AddMoreOptions_3_10" = "You can add %@ more options.";
"CreatePoll.AddMoreOptions_many" = "You can add %@ more options.";
"CreatePoll.AddMoreOptions_any" = "You can add %@ more options.";
"CreatePoll.AllOptionsAdded" = "You have added the maximum number of options.";

"CreatePoll.CancelConfirmation" = "Are you sure you want to discard this poll?";

"ForwardedPolls_1" = "Forwarded poll";
"ForwardedPolls_2" = "2 forwarded polls";
"ForwardedPolls_3_10" = "%@ forwarded polls";
"ForwardedPolls_any" = "%@ forwarded polls";
"ForwardedPolls_many" = "%@ forwarded polls";
"ForwardedPolls_0" = "%@ forwarded polls";

"Conversation.UnvotePoll" = "Retract Vote";
"Conversation.StopPoll" = "Stop Poll";
"Conversation.StopPollConfirmationTitle" = "If you stop this poll now, nobody will be able to vote in it anymore. This action cannot be undone.";
"Conversation.StopPollConfirmation" = "Stop Poll";

"AttachmentMenu.WebSearch" = "Web Search";

"Conversation.UnsupportedMediaPlaceholder" = "This message is not supported on your version of Telegram. Please update to the latest version.";
"Conversation.UpdateTelegram" = "UPDATE TELEGRAM";

"Cache.LowDiskSpaceText" = "Your phone has run out of available storage. Please free some space to download or upload media.";

"Contacts.SortBy" = "Sort by:";
"Contacts.SortByName" = "Name";
"Contacts.SortByPresence" = "Last Seen Time";
"Contacts.SortedByName" = "Sorted by Name";
"Contacts.SortedByPresence" = "Sorted by Last Seen Time";

"NotificationSettings.ContactJoinedInfo" = "Receive push notifications when one of your contacts becomes available on Telegram.";

"GroupInfo.Permissions" = "Permissions";
"GroupInfo.Permissions.Title" = "Permissions";
"GroupInfo.Permissions.SectionTitle" = "WHAT CAN MEMBERS OF THIS GROUP DO?";
"GroupInfo.Permissions.Removed" = "Removed Users";
"GroupInfo.Permissions.Exceptions" = "EXCEPTIONS";
"GroupInfo.Permissions.AddException" = "Add Exception";
"GroupInfo.Permissions.SearchPlaceholder" = "Search Exceptions";

"GroupInfo.Administrators" = "Administrators";
"GroupInfo.Administrators.Title" = "Administrators";

"GroupPermission.NoSendMessages" = "no messages";
"GroupPermission.NoSendMedia" = "no media";
"GroupPermission.NoSendGifs" = "no GIFs";
"GroupPermission.NoSendPolls" = "no polls";
"GroupPermission.NoSendLinks" = "no links";
"GroupPermission.NoChangeInfo" = "no info";
"GroupPermission.NoAddMembers" = "no add";
"GroupPermission.NoPinMessages" = "no pin";

"GroupPermission.Title" = "Exception";
"GroupPermission.NewTitle" = "New Exception";
"GroupPermission.SectionTitle" = "WHAT CAN THIS MEMBER DO?";
"GroupPermission.Duration" = "Duration";
"GroupPermission.AddedInfo" = "Exception added by %1$@ %2$@";
"GroupPermission.Delete" = "Delete Exception";
"GroupPermission.ApplyAlertText" = "You have changed this user's rights in %@.\nApply Changes?";
"GroupPermission.ApplyAlertAction" = "Apply";
"GroupPermission.AddSuccess" = "Exception Added";
"GroupPermission.NotAvailableInPublicGroups" = "This permission is not available in public groups.";
"GroupPermission.AddMembersNotAvailable" = "You don't have persmission to add members.";

"Channel.EditAdmin.PermissionEnabledByDefault" = "This option is permitted for all members in Group Permissions.";

"GroupPermission.EditingDisabled" = "You cannot edit restrictions of this user.";
"GroupPermission.PermissionDisabledByDefault" = "This option is disabled for all members in Group Permissions.";

"Channel.Management.RemovedBy" = "Removed by %@";

"GroupRemoved.Title" = "Removed Users";
"GroupRemoved.Remove" = "Remove User";
"GroupRemoved.RemoveInfo" = "Users removed from the group by admins cannot rejoin it via invite links.";
"ChannelRemoved.RemoveInfo" = "Users removed from the channel by admins cannot rejoin it via invite links.";
"GroupRemoved.UsersSectionTitle" = "REMOVED USERS";
"GroupRemoved.ViewUserInfo" = "View User Info";
"GroupRemoved.AddToGroup" = "Add To Group";
"GroupRemoved.DeleteUser" = "Delete";

"EmptyGroupInfo.Title" = "You have created a group";
"EmptyGroupInfo.Subtitle" = "Groups can have:";
"EmptyGroupInfo.Line1" = "Up to %@ members";
"EmptyGroupInfo.Line2" = "Persistent chat history";
"EmptyGroupInfo.Line3" = "Public links such as t.me/title";
"EmptyGroupInfo.Line4" = "Admins with different rights";

"WallpaperPreview.Title" = "Background Preview";
"WallpaperPreview.PreviewTopText" = "Press Set to apply the background";
"WallpaperPreview.PreviewBottomText" = "Enjoy the view";

"WallpaperPreview.SwipeTopText" = "Swipe left or right to preview more backgrounds";
"WallpaperPreview.SwipeBottomText" = "Backgrounds for the god of backgrounds!";
"WallpaperPreview.SwipeColorsTopText" = "Swipe left or right to see more colors";
"WallpaperPreview.SwipeColorsBottomText" = "Salmon is a fish, not a color";
"WallpaperPreview.CustomColorTopText" = "Use sliders to adjust color";
"WallpaperPreview.CustomColorBottomText" = "Something to match your curtains";
"WallpaperPreview.CropTopText" = "Pinch and pan to adjust background";
"WallpaperPreview.CropBottomText" = "Pinch me, I'm dreaming";
"WallpaperPreview.Motion" = "Motion";
"WallpaperPreview.Blurred" = "Blurred";
"WallpaperPreview.Pattern" = "Pattern";

"Wallpaper.Search" = "Search Backgrounds";
"Wallpaper.SearchShort" = "Search";
"Wallpaper.SetColor" = "Set a Color";
"Wallpaper.SetCustomBackground" = "Choose from Gallery";
"Wallpaper.SetCustomBackgroundInfo" = "You can set a custom background image and share it with your friends.";

"Wallpaper.DeleteConfirmation_1" = "Delete Background";
"Wallpaper.DeleteConfirmation_2" = "Delete 2 Backgrounds";
"Wallpaper.DeleteConfirmation_3_10" = "Delete %@ Backgrounds";
"Wallpaper.DeleteConfirmation_any" = "Delete %@ Backgrounds";
"Wallpaper.DeleteConfirmation_many" = "Delete %@ Backgrounds";
"Wallpaper.DeleteConfirmation_0" = "Delete %@ Backgrounds";

"WallpaperColors.Title" = "Set a Color";
"WallpaperColors.SetCustomColor" = "Set Custom Color";

"WallpaperSearch.ColorTitle" = "SEARCH BY COLOR";
"WallpaperSearch.Recent" = "RECENT";
"WallpaperSearch.ColorPrefix" = "color: ";
"WallpaperSearch.ColorBlue" = "Blue";
"WallpaperSearch.ColorRed" = "Red";
"WallpaperSearch.ColorOrange" = "Orange";
"WallpaperSearch.ColorYellow" = "Yellow";
"WallpaperSearch.ColorGreen" = "Green";
"WallpaperSearch.ColorTeal" = "Teal";
"WallpaperSearch.ColorPurple" = "Purple";
"WallpaperSearch.ColorPink" = "Pink";
"WallpaperSearch.ColorBrown" = "Brown";
"WallpaperSearch.ColorBlack" = "Black";
"WallpaperSearch.ColorGray" = "Gray";
"WallpaperSearch.ColorWhite" = "White";

"Channel.AdminLog.DefaultRestrictionsUpdated" = "changed default permissions";
"Channel.AdminLog.PollStopped" = "%@ stopped poll";

"ChatList.DeleteChat" = "Delete Chat";
"ChatList.DeleteChatConfirmation" = "Are you sure you want to delete chat\nwith %@?";
"ChatList.DeleteSecretChatConfirmation" = "Are you sure you want to delete secret chat\nwith %@?";
"ChatList.LeaveGroupConfirmation" = "Are you sure you want to leave %@?";
"ChatList.DeleteAndLeaveGroupConfirmation" = "Are you sure you want to leave and delete %@?";
"ChatList.DeleteSavedMessagesConfirmation" = "Are you sure you want to delete\nSaved Messages?";

"Undo.Undo" = "Undo";
"Undo.ChatDeleted" = "Chat deleted";
"Undo.ChatCleared" = "Chat cleared";
"Undo.ChatClearedForBothSides" = "Chat cleared for both sides";
"Undo.SecretChatDeleted" = "Secret Chat deleted";
"Undo.LeftChannel" = "Left channel";
"Undo.LeftGroup" = "Left group";
"Undo.DeletedChannel" = "Deleted channel";
"Undo.DeletedGroup" = "Deleted group";

"AccessDenied.Wallpapers" = "Telegram needs access to your photo library to set a custom chat background.\n\nPlease go to Settings > Privacy > Photos and set Telegram to ON.";

"Conversation.ChatBackground" = "Chat Background";
"Conversation.ViewBackground" = "VIEW BACKGROUND";

"SocksProxySetup.ShareQRCodeInfo" = "Your friends can add this proxy by scanning this code with phone or in-app camera.";
"SocksProxySetup.ShareQRCode" = "Share QR Code";
"SocksProxySetup.ShareLink" = "Share Lisnk";

"CallFeedback.Title" = "Call Feedback";
"CallFeedback.WhatWentWrong" = "WHAT WENT WRONG?";
"CallFeedback.ReasonEcho" = "I heard my own voice";
"CallFeedback.ReasonNoise" = "I heard background noise";
"CallFeedback.ReasonInterruption" = "The other side kept disappearing";
"CallFeedback.ReasonDistortedSpeech" = "Speech was distorted";
"CallFeedback.ReasonSilentLocal" = "I couldn't hear the other side";
"CallFeedback.ReasonSilentRemote" = "The other side couldn't hear me";
"CallFeedback.ReasonDropped" = "Call ended unexpectedly";
"CallFeedback.VideoReasonDistorted" = "Video was distorted";
"CallFeedback.VideoReasonLowQuality" = "Video was pixelated";
"CallFeedback.AddComment" = "Add an optional comment";
"CallFeedback.IncludeLogs" = "Include technical information";
"CallFeedback.IncludeLogsInfo" = "This won't reveal the contents of your conversation, but will help us fix the issue sooner.";
"CallFeedback.Send" = "Send";
"CallFeedback.Success" = "Thanks for\nyour feedback";

"Settings.AddAccount" = "Add Account";
"WebSearch.SearchNoResults" = "No Results";
"WebSearch.SearchNoResultsDescription" = "There were no results for \"%@\".\nTry a new search.";

"WallpaperPreview.PatternIntensity" = "Pattern Intensity";

"Message.Wallpaper" = "Chat Background";

"Wallpaper.ResetWallpapers" = "Reset Chat Backgrounds";
"Wallpaper.ResetWallpapersInfo" = "Remove all uploaded chat backgrounds and restore pre-installed backgrounds for all themes.";
"Wallpaper.ResetWallpapersConfirmation" = "Reset Chat Backgrounds";

"Proxy.TooltipUnavailable" = "The proxy may be unavailable. Try selecting another one.";

"SocksProxySetup.Status" = "Status";
"Login.PhoneNumberAlreadyAuthorized" = "This account is already logged in from this app.";

"Login.PhoneNumberAlreadyAuthorizedSwitch" = "Switch";

"Call.AnsweringWithAccount" = "Answering as %@";

"AutoDownloadSettings.CellularTitle" = "Using Cellular";
"AutoDownloadSettings.WifiTitle" = "Using Wi-Fi";
"AutoDownloadSettings.AutoDownload" = "Auto-Download Media";
"AutoDownloadSettings.MediaTypes" = "TYPES OF MEDIA";
"AutoDownloadSettings.Photos" = "Photos";
"AutoDownloadSettings.Videos" = "Videos";
"AutoDownloadSettings.Files" = "Files";
"AutoDownloadSettings.VoiceMessagesInfo" = "Voice messages are tiny and always downloaded automatically.";
"AutoDownloadSettings.ResetSettings" = "Reset Auto-Download Settings";
"AutoDownloadSettings.AutodownloadPhotos" = "AUTO-DOWNLOAD PHOTOS";
"AutoDownloadSettings.AutodownloadVideos" = "AUTO-DOWNLOAD VIDEOS AND GIFS";
"AutoDownloadSettings.AutodownloadFiles" = "AUTO-DOWNLOAD FILES AND MUSIC";
"AutoDownloadSettings.MaxVideoSize" = "MAXIMUM VIDEO SIZE";
"AutoDownloadSettings.MaxFileSize" = "MAXIMUM FILE SIZE";
"AutoDownloadSettings.DataUsage" = "DATA USAGE";
"AutoDownloadSettings.DataUsageLow" = "Low";
"AutoDownloadSettings.DataUsageMedium" = "Medium";
"AutoDownloadSettings.DataUsageHigh" = "High";
"AutoDownloadSettings.DataUsageCustom" = "Custom";
"AutoDownloadSettings.OnForAll" = "On for all chats";
"AutoDownloadSettings.OnFor" = "On for %@";
"AutoDownloadSettings.TypeContacts" = "Contacts";
"AutoDownloadSettings.TypePrivateChats" = "PM";
"AutoDownloadSettings.TypeGroupChats" = "Groups";
"AutoDownloadSettings.TypeChannels" = "Channels";
"AutoDownloadSettings.UpToForAll" = "Up to %@ for all chats";
"AutoDownloadSettings.UpToFor" = "Up to %1$@ for %2$@";
"AutoDownloadSettings.OffForAll" = "Off for all chats";
"AutoDownloadSettings.Delimeter" = ", ";
"AutoDownloadSettings.LastDelimeter" = " and ";
"AutoDownloadSettings.PreloadVideo" = "Preload Larger Videos";
"AutoDownloadSettings.PreloadVideoInfo" = "Preload first seconds of videos larger than %@ for instant playback.";

"ChatSettings.AutoDownloadUsingCellular" = "Using Cellular";
"ChatSettings.AutoDownloadUsingWiFi" = "Using Wi-Fi";
"ChatSettings.AutoPlayTitle" = "AUTO-PLAY MEDIA";
"ChatSettings.AutoPlayGifs" = "GIFs";
"ChatSettings.AutoPlayVideos" = "Videos";

"ChatSettings.AutoDownloadSettings.TypePhoto" = "Photos";
"ChatSettings.AutoDownloadSettings.TypeVideo" = "Videos (%@)";
"ChatSettings.AutoDownloadSettings.TypeMedia" = "Media (%@)";
"ChatSettings.AutoDownloadSettings.TypeFile" = "Files (%@)";
"ChatSettings.AutoDownloadSettings.OffForAll" = "Disabled";
"ChatSettings.AutoDownloadSettings.Delimeter" = ", ";

"LogoutOptions.Title" = "Log out";
"LogoutOptions.AlternativeOptionsSection" = "ALTERNATIVE OPTIONS";
"LogoutOptions.AddAccountTitle" = "Add another account";
"LogoutOptions.AddAccountText" = "Set up multiple phone numbers and easily switch between them.";
"LogoutOptions.SetPasscodeTitle" = "Set a Passcode";
"LogoutOptions.SetPasscodeText" = "Lock the app with a passcode so that others can't open it.";
"LogoutOptions.ClearCacheTitle" = "Clear Cache";
"LogoutOptions.ClearCacheText" = "Free up disk space on your device; your media will stay in the cloud.";
"LogoutOptions.ChangePhoneNumberTitle" = "Change Phone Number";
"LogoutOptions.ChangePhoneNumberText" = "Move your contacts, groups, messages and media to a new number.";
"LogoutOptions.ContactSupportTitle" = "Contact Support";
"LogoutOptions.ContactSupportText" = "Tell us about any issues; logging out doesn't usually help.";
"LogoutOptions.LogOut" = "Log Out";
"LogoutOptions.LogOutInfo" = "Remember, logging out kills all your Secret Chats.";

"GroupPermission.PermissionGloballyDisabled" = "This permission is disabled in this group.";

"ChannelInfo.Stats" = "View Statistics";

"Conversation.PressVolumeButtonForSound" = "Press volume button\nto unmute the video";

"ChatList.SelectedChats_1" = "%@ Chat Selected";
"ChatList.SelectedChats_2" = "%@ Chats Selected";
"ChatList.SelectedChats_3_10" = "%@ Chats Selected";
"ChatList.SelectedChats_any" = "%@ Chats Selected";
"ChatList.SelectedChats_many" = "%@ Chats Selected";
"ChatList.SelectedChats_0" = "%@ Chats Selected";

"NotificationSettings.ShowNotificationsFromAccountsSection" = "SHOW NOTIFICATIONS FROM";
"NotificationSettings.ShowNotificationsAllAccounts" = "All Accounts";
"NotificationSettings.ShowNotificationsAllAccountsInfoOn" = "Turn this off if you want to receive notifications only from your active account.";
"NotificationSettings.ShowNotificationsAllAccountsInfoOff" = "Turn this on if you want to receive notifications from all your accounts.";

"Gif.Search" = "Search GIFs";
"Gif.NoGifsFound" = "No GIFs Found";
"Gif.NoGifsPlaceholder" = "You have no saved GIFs yet.";

"Privacy.ProfilePhoto" = "Profile Photo";
"Privacy.Forwards" = "Forwarded Messages";

"Privacy.ProfilePhoto.WhoCanSeeMyPhoto" = "WHO CAN SEE MY PROFILE PHOTO";
"Privacy.ProfilePhoto.CustomHelp" = "You can restrict who can see your profile photo with granular precision.";
"Privacy.ProfilePhoto.AlwaysShareWith.Title" = "Always Share With";
"Privacy.ProfilePhoto.NeverShareWith.Title" = "Never Share With";

"Privacy.Forwards.WhoCanForward" = "WHO CAN ADD LINK TO MY ACCOUNT WHEN FORWARDING MY MESSAGES";
"Privacy.Forwards.CustomHelp" = "When forwarded to other chats, messages you send will not link back to your account.";
"Privacy.Forwards.AlwaysAllow.Title" = "Always Allow";
"Privacy.Forwards.NeverAllow.Title" = "Never Allow";

"Conversation.ContextMenuCancelSending" = "Cancel Sending";

"Conversation.ForwardAuthorHiddenTooltip" = "The account was hidden by the user";

"Privacy.Forwards.Preview" = "PREVIEW";
"Privacy.Forwards.PreviewMessageText" = "Reinhardt, we need to find you some new music.";
"Privacy.Forwards.AlwaysLink" = "Link to your account";
"Privacy.Forwards.LinkIfAllowed" = "Link if allowed by settings below";
"Privacy.Forwards.NeverLink" = "Not a link to your account";

"Chat.UnsendMyMessagesAlertTitle" = "Unsending will also delete messages you sent on %@'s side.";
"Chat.UnsendMyMessages" = "Unsend My Messages";

"Chat.DeleteMessagesConfirmation_1" = "Delete message";
"Chat.DeleteMessagesConfirmation_any" = "Delete %@ messages";

"Settings.Search" = "Search Settings";

"SettingsSearch.FAQ" = "FAQ";

"SettingsSearch.Synonyms.EditProfile.Title" = " ";
"SettingsSearch.Synonyms.EditProfile.Bio" = " ";
"SettingsSearch.Synonyms.EditProfile.PhoneNumber" = " ";
"SettingsSearch.Synonyms.EditProfile.Username" = " ";
"SettingsSearch.Synonyms.EditProfile.AddAccount" = " ";
"SettingsSearch.Synonyms.EditProfile.Logout" = " ";

"SettingsSearch.Synonyms.Calls.Title" = " ";
"SettingsSearch.Synonyms.Calls.CallTab" = " ";

"SettingsSearch.Synonyms.Stickers.Title" = " ";
"SettingsSearch.Synonyms.Stickers.SuggestStickers" = " ";
"SettingsSearch.Synonyms.Stickers.FeaturedPacks" = " ";
"SettingsSearch.Synonyms.Stickers.ArchivedPacks" = " ";
"SettingsSearch.Synonyms.Stickers.Masks" = " ";

"SettingsSearch.Synonyms.Notifications.Title" = " ";
"SettingsSearch.Synonyms.Notifications.MessageNotificationsAlert" = " ";
"SettingsSearch.Synonyms.Notifications.MessageNotificationsPreview" = " ";
"SettingsSearch.Synonyms.Notifications.MessageNotificationsSound" = " ";
"SettingsSearch.Synonyms.Notifications.MessageNotificationsExceptions" = " ";
"SettingsSearch.Synonyms.Notifications.GroupNotificationsAlert" = " ";
"SettingsSearch.Synonyms.Notifications.GroupNotificationsPreview" = " ";
"SettingsSearch.Synonyms.Notifications.GroupNotificationsSound" = " ";
"SettingsSearch.Synonyms.Notifications.GroupNotificationsExceptions" = " ";
"SettingsSearch.Synonyms.Notifications.ChannelNotificationsAlert" = " ";
"SettingsSearch.Synonyms.Notifications.ChannelNotificationsPreview" = " ";
"SettingsSearch.Synonyms.Notifications.ChannelNotificationsSound" = " ";
"SettingsSearch.Synonyms.Notifications.ChannelNotificationsExceptions" = " ";
"SettingsSearch.Synonyms.Notifications.InAppNotificationsSound" = " ";
"SettingsSearch.Synonyms.Notifications.InAppNotificationsVibrate" = " ";
"SettingsSearch.Synonyms.Notifications.InAppNotificationsPreview" = " ";
"SettingsSearch.Synonyms.Notifications.DisplayNamesOnLockScreen" = " ";
"SettingsSearch.Synonyms.Notifications.BadgeIncludeMutedChats" = " ";
"SettingsSearch.Synonyms.Notifications.BadgeIncludeMutedPublicGroups" = " ";
"SettingsSearch.Synonyms.Notifications.BadgeIncludeMutedChannels" = " ";
"SettingsSearch.Synonyms.Notifications.BadgeCountUnreadMessages" = " ";
"SettingsSearch.Synonyms.Notifications.ContactJoined" = " ";
"SettingsSearch.Synonyms.Notifications.ResetAllNotifications" = " ";

"SettingsSearch.Synonyms.Privacy.Title" = " ";
"SettingsSearch.Synonyms.Privacy.BlockedUsers" = " ";
"SettingsSearch.Synonyms.Privacy.LastSeen" = " ";
"SettingsSearch.Synonyms.Privacy.ProfilePhoto" = " ";
"SettingsSearch.Synonyms.Privacy.Forwards" = " ";
"SettingsSearch.Synonyms.Privacy.Calls" = " ";
"SettingsSearch.Synonyms.Privacy.GroupsAndChannels" = " ";
"SettingsSearch.Synonyms.Privacy.Passcode" = " ";
"SettingsSearch.Synonyms.Privacy.PasscodeAndTouchId" = " ";
"SettingsSearch.Synonyms.Privacy.PasscodeAndFaceId" = " ";
"SettingsSearch.Synonyms.Privacy.TwoStepAuth" = "Password";
"SettingsSearch.Synonyms.Privacy.AuthSessions" = " ";
"SettingsSearch.Synonyms.Privacy.DeleteAccountIfAwayFor" = " ";

"SettingsSearch.Synonyms.Privacy.Data.Title" = " ";
"SettingsSearch.Synonyms.Privacy.Data.ContactsReset" = " ";
"SettingsSearch.Synonyms.Privacy.Data.ContactsSync" = " ";
"SettingsSearch.Synonyms.Privacy.Data.TopPeers" = " ";
"SettingsSearch.Synonyms.Privacy.Data.DeleteDrafts" = " ";
"SettingsSearch.Synonyms.Privacy.Data.ClearPaymentsInfo" = " ";
"SettingsSearch.Synonyms.Privacy.Data.SecretChatLinkPreview" = " ";

"SettingsSearch.Synonyms.Data.Title" = " ";
"SettingsSearch.Synonyms.Data.Storage.Title" = "Cache";
"SettingsSearch.Synonyms.Data.Storage.KeepMedia" = " ";
"SettingsSearch.Synonyms.Data.Storage.ClearCache" = " ";
"SettingsSearch.Synonyms.Data.NetworkUsage" = " ";
"SettingsSearch.Synonyms.Data.AutoDownloadUsingCellular" = " ";
"SettingsSearch.Synonyms.Data.AutoDownloadUsingWifi" = " ";
"SettingsSearch.Synonyms.Data.AutoDownloadReset" = " ";
"SettingsSearch.Synonyms.Data.AutoplayGifs" = " ";
"SettingsSearch.Synonyms.Data.AutoplayVideos" = " ";
"SettingsSearch.Synonyms.Data.CallsUseLessData" = " ";
"SettingsSearch.Synonyms.Data.SaveIncomingPhotos" = " ";
"SettingsSearch.Synonyms.Data.SaveEditedPhotos" = " ";
"SettingsSearch.Synonyms.Data.DownloadInBackground" = " ";

"SettingsSearch.Synonyms.Proxy.Title" = "SOCKS5\nMTProto";
"SettingsSearch.Synonyms.Proxy.AddProxy" = " ";
"SettingsSearch.Synonyms.Proxy.UseForCalls" = " ";

"SettingsSearch.Synonyms.Appearance.Title" = " ";
"SettingsSearch.Synonyms.Appearance.TextSize" = " ";
"SettingsSearch.Synonyms.Appearance.ChatBackground" = "Wallpaper";
"SettingsSearch.Synonyms.Appearance.ChatBackground.SetColor" = " ";
"SettingsSearch.Synonyms.Appearance.ChatBackground.Custom" = " ";
"SettingsSearch.Synonyms.Appearance.AutoNightTheme" = " ";
"SettingsSearch.Synonyms.Appearance.ColorTheme" = " ";
"SettingsSearch.Synonyms.Appearance.LargeEmoji" = " ";
"SettingsSearch.Synonyms.Appearance.Animations" = "Animations";

"SettingsSearch.Synonyms.SavedMessages" = " ";
"SettingsSearch.Synonyms.AppLanguage" = " ";
"SettingsSearch.Synonyms.Passport" = " ";
"SettingsSearch.Synonyms.Watch" = "Apple Watch";
"SettingsSearch.Synonyms.Support" = "Support";
"SettingsSearch.Synonyms.FAQ" = " ";

"ChatList.DeleteForCurrentUser" = "Delete just for me";
"ChatList.DeleteForEveryone" = "Delete for me and %@";
"ChatList.DeleteForEveryoneConfirmationTitle" = "Warning!";
"ChatList.DeleteForEveryoneConfirmationText" = "This will **delete all messages** in this chat for **both participants**.";
"ChatList.DeleteForEveryoneConfirmationAction" = "Delete All";
"ChatList.DeleteForAllMembers" = "Delete for all members";
"ChatList.DeleteForAllSubscribers" = "Delete for all subscribers";
"ChatList.DeleteForAllMembersConfirmationText" = "This will **delete all messages** in this chat for **all participants**.";
"ChatList.DeleteForAllSubscribersConfirmationText" = "This will **delete all messages** in this channel for **all subscribers**.";

"ChatList.DeleteSavedMessagesConfirmationTitle" = "Warning!";
"ChatList.DeleteSavedMessagesConfirmationText" = "This will **delete all messages** in this chat.";
"ChatList.DeleteSavedMessagesConfirmationAction" = "Delete All";

"ChatList.ClearChatConfirmation" = "Are you sure you want to delete all\nmessages in the chat with %@?";

"Settings.CheckPhoneNumberTitle" = "Is %@ still your number?";
"Settings.CheckPhoneNumberText" = "Keep your number up to date to ensure you can always log in to Telegram. [Learn more]()";
"Settings.KeepPhoneNumber" = "Keep %@";
"Settings.ChangePhoneNumber" = "Change Number";
"Settings.CheckPhoneNumberFAQAnchor" = "q-i-have-a-new-phone-number-what-do-i-do";

"Undo.ChatDeletedForBothSides" = "Chat deleted for both sides";

"AppUpgrade.Running" = "Optimizing Telegram...
This may take a while, depending on the size of the database. Please keep the app open until the process is finished.

Sorry for the inconvenience.";

"Call.Mute" = "mute";
"Call.Camera" = "camera";
"Call.Flip" = "flip";
"Call.End" = "end";
"Call.Speaker" = "speaker";

"MemberSearch.BotSection" = "BOTS";

"Conversation.PrivateMessageLinkCopied" = "This link will only work for members of this chat.";
"Conversation.ErrorInaccessibleMessage" = "Unfortunately, you can't access this message. You are not a member of the chat where it was posted.";

"Stickers.ClearRecent" = "Clear Recent Stickers";

"Appearance.Other" = "Other";
"Appearance.LargeEmoji" = "Large Emoji";

"ChatList.ArchiveAction" = "Archive";
"ChatList.UnarchiveAction" = "Unarchive";
"ChatList.HideAction" = "Hide";
"ChatList.UnhideAction" = "Pin";

"ChatList.UndoArchiveTitle" = "Chat archived";
"ChatList.UndoArchiveMultipleTitle" = "Chats archived";
"ChatList.UndoArchiveText1" = "Hide the archive by swiping left on it.";
"ChatList.UndoArchiveHiddenTitle" = "Archive hidden";
"ChatList.UndoArchiveHiddenText" = "Swipe down to see archive.";
"ChatList.UndoArchiveRevealedTitle" = "Archive pinned";
"ChatList.UndoArchiveRevealedText" = "Swipe left on the archive to hide it.";
"ChatList.ArchivedChatsTitle" = "Archived Chats";

"PasscodeSettings.PasscodeOptions" = "Passcode Options";
"PasscodeSettings.DoNotMatch" = "Passcodes don't match. Please try again.";

"Conversation.PrivateChannelTooltip" = "This channel is private";

"PasscodeSettings.PasscodeOptions" = "Passcode Options";
"PasscodeSettings.AlphanumericCode" = "Custom Alphanumeric Code";
"PasscodeSettings.4DigitCode" = "4-Digit Numeric Code";
"PasscodeSettings.6DigitCode" = "6-Digit Numeric Code";

"Conversation.ScamWarning" = "⚠️ Warning: Many users reported this account as a scam. Please be careful, especially if it asks you for money.";

"Conversation.ClearChatConfirmation" = "Warning, this will delete your **entire chat history** with %@.";

"ArchivedChats.IntroTitle1" = "This is your archive";
"ArchivedChats.IntroText1" = "Chats with enabled notifications get unarchived when new notifications arrive.";
"ArchivedChats.IntroTitle2" = "Muted Chats";
"ArchivedChats.IntroText2" = "Muted chats stay archived when new messages arrive.";
"ArchivedChats.IntroTitle3" = "Pinned Chats";
"ArchivedChats.IntroText3" = "You can pin up to 100 archived chats to the top.";

"UserInfo.ScamUserWarning" = "⚠️ Warning: Many users reported this user as a scam. Please be careful, especially if it asks you for money.";
"UserInfo.ScamBotWarning" = "⚠️ Warning: Many users reported this user as a scam. Please be careful, especially if it asks you for money.";
"ChannelInfo.ScamChannelWarning" = "⚠️ Warning: Many users reported this channel as a scam. Please be careful, especially if it asks you for money.";
"GroupInfo.ScamGroupWarning" = "⚠️ Warning: Many users reported this group as a scam. Please be careful, especially if it asks you for money.";

"Privacy.AddNewPeer" = "Add Users or Groups";
"PrivacyPhoneNumberSettings.WhoCanSeeMyPhoneNumber" = "WHO CAN SEE MY PHONE NUMBER";
"PrivacyPhoneNumberSettings.CustomHelp" = "Users who already have your number saved in the contacts will also see it on Telegram.";
"PrivacyPhoneNumberSettings.CustomDisabledHelp" = "Users who add your number to their contacts will see it on Telegram only if they are your contacts.";

"PrivacyPhoneNumberSettings.DiscoveryHeader" = "WHO CAN FIND ME BY MY NUMBER";

"Privacy.PhoneNumber" = "Phone Number";
"PrivacySettings.PhoneNumber" = "Phone Number";
"Contacts.SearchUsersAndGroupsLabel" = "Search for users and groups";

"PrivacySettings.PasscodeOff" = "Off";
"PrivacySettings.PasscodeOn" = "On";

"UserInfo.BlockConfirmationTitle" = "Do you want to block %@ from messaging and calling you on Telegram?";
"UserInfo.BlockActionTitle" = "Block %@";
"ReportSpam.DeleteThisChat" = "Delete this Chat";

"PrivacySettings.BlockedPeersEmpty" = "None";

"Channel.DiscussionGroup" = "Discussion";
"Group.LinkedChannel" = "Linked Channel";
"Channel.DiscussionGroupAdd" = "Add";
"Channel.DiscussionGroupInfo" = "Add group chat for comments.";
"Channel.DiscussionGroup.Header" = "Select a group chat for discussion that will be displayed in your channel.";
"Channel.DiscussionGroup.HeaderSet" = "A link to %@ is shown to all subscribers in the bottom panel.";
"Channel.DiscussionGroup.HeaderGroupSet" = "%@ is linking the group as it's discussion board.";
"Channel.DiscussionGroup.HeaderLabel" = "Discuss";
"Channel.DiscussionGroup.Create" = "Create New Group";
"Channel.DiscussionGroup.PrivateGroup" = "private group";
"Channel.DiscussionGroup.PrivateChannel" = "private channel";
"Channel.DiscussionGroup.Info" = "Everything you post in the channel will be forwarded to this group.";
"Channel.DiscussionGroup.LinkGroup" = "Link Group";
"Channel.DiscussionGroup.UnlinkGroup" = "Unlink Group";
"Channel.DiscussionGroup.UnlinkChannel" = "Unlink Channel";
"Channel.DiscussionGroup.PublicChannelLink" = "Do you want to make %1$@ the discussion board for %2$@?";
"Channel.DiscussionGroup.PrivateChannelLink" = "Do you want to make %1$@ the discussion board for %2$@?\n\nAny member of this group will be able to see messages in the channel.";
"Channel.DiscussionGroup.MakeHistoryPublic" = "Warning: If you set this private group as the disccussion group for your channel, all channel subscribers will be able to access the group. \"Chat history for new members\" will be switched to Visible.";
"Channel.DiscussionGroup.MakeHistoryPublicProceed" = "Proceed";

"Channel.DiscussionGroup.SearchPlaceholder" = "Search";

"Channel.AdminLog.MessageChangedLinkedGroup" = "%1$@ made %2$@ the discussion group for this channel.";
"Channel.AdminLog.MessageChangedLinkedChannel" = "%1$@ linked this group to %2$@";
"Channel.AdminLog.MessageChangedUnlinkedGroup" = "%1$@ removed the discussion group %2$@";
"Channel.AdminLog.MessageChangedUnlinkedChannel" = "%1$@ unlinked this group from %2$@";

"Conversation.OpenBotLinkTitle" = "Open Link";
"Conversation.OpenBotLinkText" = "Do you want to open\n**%@**?";
"Conversation.OpenBotLinkLogin" = "Log in to **%1$@** as %2$@";
"Conversation.OpenBotLinkAllowMessages" = "Allow **%@** to send me messages";
"Conversation.OpenBotLinkOpen" = "Open";

"TextFormat.Link" = "Link";
"TextFormat.Strikethrough" = "Strikethrough";
"TextFormat.Underline" = "Underline";

"TextFormat.AddLinkTitle" = "Add Link";
"TextFormat.AddLinkText" = "The link will be displayed as \"%@\".";
"TextFormat.AddLinkPlaceholder" = "URL";

"Channel.AddBotErrorHaveRights" = "Bots can only be added as administrators.";
"Channel.AddBotAsAdmin" = "Make Admin";
"Channel.AddBotErrorNoRights" = "Sorry, bots can only be added to channels as administrators.";

"Appearance.AppIcon" = "App Icon";
"Appearance.AppIconDefault" = "Default";
"Appearance.AppIconDefaultX" = "Default X";
"Appearance.AppIconClassic" = "Classic";
"Appearance.AppIconClassicX" = "Classic X";
"Appearance.AppIconFilled" = "Filled";
"Appearance.AppIconFilledX" = "Filled X";
"Appearance.AppIconNew1" = "Sunset";
"Appearance.AppIconNew2" = "Aqua";

"Appearance.ThemeCarouselClassic" = "Classic";
"Appearance.ThemeCarouselDay" = "Day";
"Appearance.ThemeCarouselNightBlue" = "Night Blue";
"Appearance.ThemeCarouselNight" = "Monochrome";

"Notification.Exceptions.DeleteAll" = "Delete All";
"Notification.Exceptions.DeleteAllConfirmation" = "Are you sure you want to delete all exceptions?";
"Notification.Exceptions.Add" = "Add";
"Exceptions.AddToExceptions" = "ADD TO EXCEPTIONS";

"Notification.Exceptions.NewException.MessagePreviewHeader" = "MESSAGE PREVIEW";
"Notification.Exceptions.PreviewAlwaysOn" = "Show Preview";
"Notification.Exceptions.PreviewAlwaysOff" = "Hide Preview";
"Notification.Exceptions.RemoveFromExceptions" = "Remove from Exceptions";
"Conversation.Block" = "Block";
"Conversation.BlockUser" = "Block User";
"Conversation.ShareMyPhoneNumber" = "Share My Phone Number";
"Conversation.ShareMyPhoneNumberConfirmation" = "Are you sure you want to share your phone number %1$@ with %2$@?";
"Conversation.AddToContacts" = "Add to Contacts";
"Conversation.AddNameToContacts" = "Add %@ to Contacts";

"AddContact.ContactWillBeSharedAfterMutual" = "Phone number will be visible once %1$@ adds you as a contact.";
"AddContact.SharedContactException" = "Share My Phone Number";
"AddContact.SharedContactExceptionInfo" = "You can make your phone visible to %@.";
"AddContact.StatusSuccess" = "%@ is now in your contacts list.";
"Conversation.ShareMyPhoneNumber.StatusSuccess" = "%@ can now see your phone number.";

"Group.EditAdmin.TransferOwnership" = "Transfer Group Ownership";
"Channel.EditAdmin.TransferOwnership" = "Transfer Channel Ownership";

"OwnershipTransfer.SecurityCheck" = "Security Check";
"OwnershipTransfer.SecurityRequirements" = "Ownership transfers are available if:\n\n• 2-Step verification was enabled for your account more than **7 days** ago.\n\n• You have logged in on this device more than **24 hours** ago.";
"OwnershipTransfer.ComeBackLater" = "\n\nPlease come back later.";
"OwnershipTransfer.SetupTwoStepAuth" = "Enable 2-Step Verification";

"Channel.OwnershipTransfer.Title" = "Transfer Channel Ownership";
"Channel.OwnershipTransfer.DescriptionInfo" = "This will transfer the full **owner rights** for **%1$@** to **%2$@**.\n\nYou will no longer be considered the creator of the channel. The new owner will be free to remove any of your admin privileges or even ban you.";
"Group.OwnershipTransfer.Title" = "Transfer Group Ownership";
"Group.OwnershipTransfer.DescriptionInfo" = "This will transfer the full **owner rights** for **%1$@** to **%2$@**.\n\nYou will no longer be considered the creator of the group. The new owner will be free to remove any of your admin privileges or even ban you.";
"Channel.OwnershipTransfer.ChangeOwner" = "Change Owner";

"Channel.OwnershipTransfer.ErrorPublicChannelsTooMuch" = "Sorry, the target user has too many public groups or channels already. Please ask them to make one of their existing groups or channels private first.";
"Group.OwnershipTransfer.ErrorLocatedGroupsTooMuch" = "Sorry, the target user has too many location-based groups already. Please ask them to delete or transfer one of their existing ones first.";

"Group.OwnershipTransfer.ErrorAdminsTooMuch" = "Sorry, this group has too many admins and the new owner can't be added. Please remove one of the existing admins first.";
"Channel.OwnershipTransfer.ErrorAdminsTooMuch" = "Sorry, this channel has too many admins and the new owner can't be added. Please remove one of the existing admins first.";

"Group.OwnershipTransfer.ErrorPrivacyRestricted" = "Sorry, this user is not a member of this group and their privacy settings prevent you from adding them manually.";
"Channel.OwnershipTransfer.ErrorPrivacyRestricted" = "Sorry, this user is not a member of this channel and their privacy settings prevent you from adding them manually.";

"Channel.OwnershipTransfer.EnterPassword" = "Enter Password";
"Channel.OwnershipTransfer.EnterPasswordText" = "Please enter your 2-Step Verification password to complete the transfer.";
"Channel.OwnershipTransfer.PasswordPlaceholder" = "Password";

"Channel.OwnershipTransfer.TransferCompleted" = "**%1$@** is now the owner of **%2$@**";

"Contacts.AddPeopleNearby" = "Add People Nearby";

"PeopleNearby.Title" = "People Nearby";
"PeopleNearby.Description" = "Ask your friend nearby to open this page to exchange phone numbers.";
"PeopleNearby.Users" = "People Nearby";
"PeopleNearby.UsersEmpty" = "Looking for users around you...";
"PeopleNearby.Groups" = "Groups Nearby";
"PeopleNearby.CreateGroup" = "Create a Group Here";
"PeopleNearby.NoMembers" = "no members";

"Channel.Management.LabelOwner" = "Owner";
"Channel.Management.LabelAdministrator" = "Administrator";
"ContactInfo.PhoneNumberHidden" = "Hidden";

"Common.ActionNotAllowedError" = "Sorry, you are not allowed to do this.";

"Group.Location.Title" = "Location";
"Group.Location.ChangeLocation" = "Change Location";
"Group.Location.Info" = "People can find your group using People Nearby section.";

"Channel.AdminLog.MessageTransferedName" = "transferred ownership to %1$@";
"Channel.AdminLog.MessageTransferedNameUsername" = "transferred ownership to %1$@ (%2$@)";

"Channel.AdminLog.MessageChangedGroupGeoLocation" = "changed group location to \"%@\"";

"Map.SetThisLocation" = "Set This Location";

"Permissions.PeopleNearbyTitle.v0" = "People Nearby";
"Permissions.PeopleNearbyText.v0" = "Use this section to quickly add people near you and discover nearby group chats.\n\nPlease allow location access\nto start using this feature.";
"Permissions.PeopleNearbyAllow.v0" = "Allow Access";
"Permissions.PeopleNearbyAllowInSettings.v0" = "Allow in Settings";

"Conversation.ReportGroupLocation" = "Group unrelated to location?";
"ReportGroupLocation.Title" = "Report Unrelated Group";
"ReportGroupLocation.Text" = "Please tell us if this group is not related to this location.";
"ReportGroupLocation.Report" = "Report";

"LocalGroup.Title" = "Create a Local Group";
"LocalGroup.Text" = "Anyone close to this location (neighbors, co-workers, fellow students, event attendees, visitors of a venue) will see your group in the People Nearby section.";
"LocalGroup.ButtonTitle" = "Start Group";
"LocalGroup.IrrelevantWarning" = "If you start an unrelated group at this location, you may get restricted in creating new location-based groups.";

"GroupInfo.Location" = "Location";
"GroupInfo.PublicLink" = "Public Link";
"GroupInfo.PublicLinkAdd" = "Add";

"Group.PublicLink.Title" = "Public Link";
"Group.PublicLink.Placeholder" = "link";
"Group.PublicLink.Info" = "People can share this link with others and find your group using Telegram search.\n\nYou can use **a-z**, **0-9** and underscores. Minimum length is **5** characters.";

"CreateGroup.ErrorLocatedGroupsTooMuch" = "Sorry, you have too many location-based groups already. Please delete one of your existing ones first.";

"GroupInfo.LabelOwner" = "owner";

"Activity.RemindAboutGroup" = "Send message to %@";
"Activity.RemindAboutUser" = "Send message to %@";
"Activity.RemindAboutChannel" = "Read %@";

"CreateGroup.ChannelsTooMuch" = "Sorry, you are a member of too many groups and channels. Please leave some before creating a new one.";
"Join.ChannelsTooMuch" = "Sorry, you are a member of too many groups and channels. Please leave some before joining one.";
"Invite.ChannelsTooMuch" = "Sorry, the target user is a member of too many groups and channels. Please ask them to leave some first.";

"Appearance.TintAllColors" = "Tint All Colors";

"Contacts.DeselectAll" = "Deselect All";

"Channel.TooMuchBots" = "Sorry, there are already too many bots in this group. Please remove some of the bots you're not using first.";
"Channel.BotDoesntSupportGroups" = "Sorry, this bot is telling us it doesn't want to be added to groups. You can't add this bot unless its developers change their mind.";

"StickerPacksSettings.AnimatedStickers" = "Loop Animated Stickers";
"StickerPacksSettings.AnimatedStickersInfo" = "Animated stickers will play in chat continuously.";
"GroupInfo.Permissions.SlowmodeHeader" = "SLOWMODE";
"GroupInfo.Permissions.SlowmodeInfo" = "Members will be restricted to send one message per this interval.";
"Channel.AdminLog.DisabledSlowmode" = "%@ disabled slowmode";
"Channel.AdminLog.SetSlowmode" = "%1$@ set slowmode to %2$@";

"GroupInfo.Permissions.EditingDisabled" = "You cannot edit this permission.";

"Chat.SlowmodeTooltip" = "Slowmode is enabled. You can send\nyour next message in %@.";
"Chat.SlowmodeTooltipPending" = "Slowmode is enabled. You can't send more than one message at once.";
"Chat.AttachmentLimitReached" = "You can't select more items.";
"Chat.SlowmodeAttachmentLimitReached" = "Slowmode is enabled. You can't select more items.";
"Chat.AttachmentMultipleFilesDisabled" = "Slowmode is enabled. You can't send multiple files at once.";
"Chat.AttachmentMultipleForwardDisabled" = "Slowmode is enabled. You can't forward multiple messages at once.";
"Chat.MultipleTextMessagesDisabled" = "Slowmode is enabled. You can't send multiple messages at once.";
"Share.MultipleMessagesDisabled" = "Slowmode is enabled. You can't send multiple messages at once.";
"Chat.SlowmodeSendError" = "Slowmode is enabled.";
"StickerPacksSettings.AnimatedStickersInfo" = "Animated stickers in a chat will play continuously.";

"Conversation.Owner" = "owner";

"Group.EditAdmin.RankTitle" = "CUSTOM TITLE";
"Group.EditAdmin.RankInfo" = "A title that will be shown instead of '%@'.";
"Group.EditAdmin.RankOwnerPlaceholder" = "owner";
"Group.EditAdmin.RankAdminPlaceholder" = "admin";

"Conversation.SendMessage.SendSilently" = "Send Without Sound";
"Conversation.SendMessage.ScheduleMessage" = "Schedule Message";

"Appearance.ThemeCarouselTintedNight" = "Tinted Night";
"Appearance.ThemeCarouselNewNight" = "Night";

"Channel.AdminLog.MessageRankName" = "changed custom title for %1$@:\n%2$@";
"Channel.AdminLog.MessageRankUsername" = "changed custom title for %1$@ (%2$@):\n%3$@";
"Channel.AdminLog.MessageRank" = "changed custom title:\n%1$@";

"VoiceOver.Editing.ClearText" = "Clear text";
"VoiceOver.Recording.StopAndPreview" = "Stop and preview";
"VoiceOver.Media.PlaybackRate" = "Playback rate";
"VoiceOver.Media.PlaybackRateNormal" = "Normal";
"VoiceOver.Media.PlaybackRateFast" = "Fast";
"VoiceOver.Media.PlaybackRateChange" = "Double tap to change";
"VoiceOver.Media.PlaybackStop" = "Stop playback";
"VoiceOver.Media.PlaybackPlay" = "Play";
"VoiceOver.Media.PlaybackPause" = "Pause";
"VoiceOver.Navigation.Compose" = "Compose";
"VoiceOver.Navigation.Search" = "Search";
"VoiceOver.Navigation.ProxySettings" = "Proxy settings";
"VoiceOver.DiscardPreparedContent" = "Discard";
"VoiceOver.AttachMedia" = "Send media";
"VoiceOver.Chat.RecordPreviewVoiceMessage" = "Preview voice message";
"VoiceOver.Chat.RecordModeVoiceMessage" = "Voice message";
"VoiceOver.Chat.RecordModeVoiceMessageInfo" = "Double tap and hold to record voice message. Slide up to pin recording, slide left to cancel. Double tap to switch to video.";
"VoiceOver.Chat.RecordModeVideoMessage" = "Video message";
"VoiceOver.Chat.RecordModeVideoMessageInfo" = "Double tap and hold to record video message. Slide up to pin recording, slide left to cancel. Double tap to switch to audio.";
"VoiceOver.Chat.Message" = "Message";
"VoiceOver.Chat.YourMessage" = "Your message";
"VoiceOver.Chat.ReplyFrom" = "Reply to message from: %@";
"VoiceOver.Chat.Reply" = "Reply to message";
"VoiceOver.Chat.ReplyToYourMessage" = "Reply to your message";
"VoiceOver.Chat.ForwardedFrom" = "Forwarded from: %@";
"VoiceOver.Chat.ForwardedFromYou" = "Forwarded from you";
"VoiceOver.Chat.PhotoFrom" = "Photo, from: %@";
"VoiceOver.Chat.Photo" = "Photo";
"VoiceOver.Chat.YourPhoto" = "Your photo";
"VoiceOver.Chat.VoiceMessageFrom" = "Voice message, from: %@";
"VoiceOver.Chat.VoiceMessage" = "Voice message";
"VoiceOver.Chat.YourVoiceMessage" = "Your voice message";
"VoiceOver.Chat.MusicFrom" = "Music file, from: %@";
"VoiceOver.Chat.Music" = "Music message";
"VoiceOver.Chat.YourMusic" = "Your music message";
"VoiceOver.Chat.VideoFrom" = "Video, from: %@";
"VoiceOver.Chat.Video" = "Video";
"VoiceOver.Chat.YourVideo" = "Your video";
"VoiceOver.Chat.VideoMessageFrom" = "Video message, from: %@";
"VoiceOver.Chat.VideoMessage" = "Video message";
"VoiceOver.Chat.YourVideoMessage" = "Your video message";
"VoiceOver.Chat.FileFrom" = "File, from: %@";
"VoiceOver.Chat.File" = "File";
"VoiceOver.Chat.YourFile" = "Your file";
"VoiceOver.Chat.StickerFrom" = "Sticker, from: %@";
"VoiceOver.Chat.Sticker" = "Sticker";
"VoiceOver.Chat.YourSticker" = "Your sticker";
"VoiceOver.Chat.AnimatedStickerFrom" = "Animated sticker, from: %@";
"VoiceOver.Chat.AnimatedSticker" = "Animated sticker";
"VoiceOver.Chat.YourAnimatedSticker" = "Your animated sticker";
"VoiceOver.Chat.ContactFrom" = "Shared contact, from: %@";
"VoiceOver.Chat.Contact" = "Shared contact";
"VoiceOver.Chat.ContactPhoneNumberCount_1" = "%@ phone number";
"VoiceOver.Chat.ContactPhoneNumberCount_any" = "%@ phone numbers";
"VoiceOver.Chat.ContactPhoneNumber" = "Phone number";
"VoiceOver.Chat.ContactEmailCount_1" = "%@ email address";
"VoiceOver.Chat.ContactEmailCount_any" = "%@ email addresses";
"VoiceOver.Chat.ContactEmail" = "Email";
"VoiceOver.Chat.ContactOrganization" = "Organization: %@";
"VoiceOver.Chat.YourContact" = "Your shared contact";
"VoiceOver.Chat.AnonymousPollFrom" = "Anonymous poll, from: %@";
"VoiceOver.Chat.AnonymousPoll" = "Anonymous poll";
"VoiceOver.Chat.YourAnonymousPoll" = "Your Anonymous poll";
"VoiceOver.Chat.PollOptionCount_1" = "%@ option:";
"VoiceOver.Chat.PollOptionCount_any" = "%@ options:";
"VoiceOver.Chat.PollVotes_1" = "%@ vote";
"VoiceOver.Chat.PollVotes_any" = "%@ votes";
"VoiceOver.Chat.PollNoVotes" = "No votes";
"VoiceOver.Chat.PollFinalResults" = "Final results";
"VoiceOver.Chat.OptionSelected" = "selected";
"VoiceOver.Chat.PagePreview" = "Page preview";
"VoiceOver.Chat.Title" = "Title: %@";
"VoiceOver.Chat.Caption" = "Caption: %@";
"VoiceOver.Chat.Duration" = "Duration: %@";
"VoiceOver.Chat.Size" = "Size: %@";
"VoiceOver.Chat.MusicTitle" = "%1$@, by %2$@";
"VoiceOver.Chat.PlayHint" = "Double tap to play";
"VoiceOver.Chat.OpenHint" = "Double tap to open";
"VoiceOver.Chat.OpenLinkHint" = "Double tap to open link";
"VoiceOver.Chat.SeenByRecipient" = "Seen by recipient";
"VoiceOver.Chat.SeenByRecipients" = "Seen by recipients";
"VoiceOver.Chat.Selected" = "Selected";
"VoiceOver.MessageContextDelete" = "Delete";
"VoiceOver.MessageContextReport" = "Report";
"VoiceOver.MessageContextForward" = "Forward";
"VoiceOver.MessageContextShare" = "Share";
"VoiceOver.MessageContextSend" = "Send";
"VoiceOver.MessageContextReply" = "Reply";
"VoiceOver.MessageContextOpenMessageMenu" = "Open message menu";

"VoiceOver.Keyboard" = "Keyboard";
"VoiceOver.Stickers" = "Stickers";
"VoiceOver.ScheduledMessages" = "Scheduled Messages";
"VoiceOver.BotCommands" = "Bot Commands";
"VoiceOver.BotKeyboard" = "Bot Keyboard";
"VoiceOver.SilentPostOn" = "Silent Broadcast On";
"VoiceOver.SilentPostOff" = "Silent Broadcast Off";
"VoiceOver.SelfDestructTimerOn" = "Self-destruct Timer: %@";
"VoiceOver.SelfDestructTimerOff" = "Self-destruct Timer Off";

"ProxyServer.VoiceOver.Active" = "Active";

"Conversation.ScheduleMessage.Title" = "Schedule Message";
"Conversation.ScheduleMessage.SendToday" = "Send today at %@";
"Conversation.ScheduleMessage.SendTomorrow" = "Send tomorrow at %@";
"Conversation.ScheduleMessage.SendOn" = "Send on %@ at %@";

"Conversation.SetReminder.Title" = "Set a Reminder";
"Conversation.SetReminder.RemindToday" = "Remind today at %@";
"Conversation.SetReminder.RemindTomorrow" = "Remind tomorrow at %@";
"Conversation.SetReminder.RemindOn" = "Remind on %@ at %@";

"ScheduledMessages.Title" = "Scheduled Messages";
"ScheduledMessages.RemindersTitle" = "Reminders";
"ScheduledMessages.ScheduledDate" = "Scheduled for %@";
"ScheduledMessages.ScheduledToday" = "Scheduled for today";
"ScheduledMessages.SendNow" = "Send Now";
"ScheduledMessages.EditTime" = "Reschedule";
"ScheduledMessages.ClearAll" = "Clear All";
"ScheduledMessages.ClearAllConfirmation" = "Clear Scheduled Messages";
"ScheduledMessages.Delete" = "Delete Scheduled Message";
"ScheduledMessages.DeleteMany" = "Delete Scheduled Messages";
"ScheduledMessages.EmptyPlaceholder" = "No scheduled messages here yet...";
"ScheduledMessages.BotActionUnavailable" = "This action will become available after the message is published.";
"ScheduledMessages.PollUnavailable" = "Voting will become available after the message is published.";
"ScheduledMessages.ReminderNotification" = "📅 Reminder";

"Conversation.SendMessage.SetReminder" = "Set a Reminder";

"Conversation.SelectedMessages_1" = "%@ Selected";
"Conversation.SelectedMessages_2" = "%@ Selected";
"Conversation.SelectedMessages_3_10" = "%@ Selected";
"Conversation.SelectedMessages_any" = "%@ Selected";
"Conversation.SelectedMessages_many" = "%@ Selected";
"Conversation.SelectedMessages_0" = "%@ Selected";

"AccentColor.Title" = "Accent Color";

"Appearance.ThemePreview.ChatList.1.Name" = "Alicia Torreaux";
"Appearance.ThemePreview.ChatList.1.Text" = "Bob says hi. 😊 ❤️ 😱";
"Appearance.ThemePreview.ChatList.2.Name" = "Roberto";
"Appearance.ThemePreview.ChatList.2.Text" = "Say hello to Alice 👋";
"Appearance.ThemePreview.ChatList.3.Name" = "Campus Public Chat";
"Appearance.ThemePreview.ChatList.3.AuthorName" = "Jennie Alpha";
"Appearance.ThemePreview.ChatList.3.Text" = "We just reached 2,500 members! WOO!";
"Appearance.ThemePreview.ChatList.4.Name" = "Veronica";
"Appearance.ThemePreview.ChatList.4.Text" = "Table for four, 2PM. Be there.";
"Appearance.ThemePreview.ChatList.5.Name" = "Animal Videos";
"Appearance.ThemePreview.ChatList.5.Text" = "Vote now! Moar cat videos in this channel?";
"Appearance.ThemePreview.ChatList.6.Name" = "Little Sister";
"Appearance.ThemePreview.ChatList.6.Text" = "Don't tell mom yet, but I got the job! I'm going to ROME!";
"Appearance.ThemePreview.ChatList.7.Name" = "Jennie Alpha";
"Appearance.ThemePreview.ChatList.7.Text" = "🖼 Check these out";

"Appearance.ThemePreview.Chat.1.Text" = "Does he want me to, to turn from the right or turn from the left? 🤔";
"Appearance.ThemePreview.Chat.2.ReplyName" = "Bob Harris";
"Appearance.ThemePreview.Chat.2.Text" = "Right side. And, uh, with intensity.";
"Appearance.ThemePreview.Chat.3.Text" = "Is that everything? It seemed like he said quite a bit more than that. 😯";
"Appearance.ThemePreview.Chat.3.TextWithLink" = "Is that everything? It seemed like he said [quite a bit more] than that. 😯";

"Appearance.ThemePreview.Chat.4.Text" = "For relaxing times, make it Suntory time. 😎";
"Appearance.ThemePreview.Chat.5.Text" = "He wants you to turn, look in camera. O.K.?";
"Appearance.ThemePreview.Chat.6.Text" = "That’s all he said?";
"Appearance.ThemePreview.Chat.7.Text" = "Yes, turn to camera.";

"GroupInfo.Permissions.SlowmodeValue.Off" = "Off";

"Undo.ScheduledMessagesCleared" = "Scheduled messages cleared";

"Appearance.CreateTheme" = "Create New Theme";
"Appearance.EditTheme" = "Edit Theme";
"Appearance.ShareTheme" = "Share";
"Appearance.RemoveTheme" = "Remove";
"Appearance.RemoveThemeConfirmation" = "Remove Theme";

"Conversation.Theme" = "Color Theme";
"Conversation.ViewTheme" = "VIEW THEME";

"Message.Theme" = "Color Theme";

"EditTheme.CreateTitle" = "Create Theme";
"EditTheme.EditTitle" = "Edit Theme";
"EditTheme.Title" = "Theme Name";
"EditTheme.ShortLink" = "link";
"EditTheme.Preview" = "CHAT PREVIEW";
"EditTheme.UploadNewTheme" = "Create from File...";
"EditTheme.UploadEditedTheme" = "Update from File...";
"EditTheme.ThemeTemplateAlertTitle" = "New Theme Added";
"EditTheme.ThemeTemplateAlertText" = "Press and hold on your theme to edit it or get a sharing link. Users who install your theme will get automatic updates each time you change it.\n\nFor advanced editing purposes, you can find a file with your theme in Saved Messages.";
"EditTheme.FileReadError" = "Invalid theme file";

"EditTheme.Create.TopInfo" = "The theme will be based on your currently selected colors and wallpaper.";
"EditTheme.Create.BottomInfo" = "You can also use a manually edited custom theme file.";

"EditTheme.Expand.TopInfo" = "The theme will be based on your currently selected colors and wallpaper.";
"EditTheme.Expand.BottomInfo" = "You can also use a manually edited custom theme file.";

"EditTheme.Edit.TopInfo" = "Your theme will be updated for all users each time you change it. Anyone can install it using this link.\n\nTheme links must be at least **5** characters long and can use **a-z**, **0-9** and underscores.";
"EditTheme.Edit.BottomInfo" = "You can select a new file to update the theme. It will be updated for all users.";

"EditTheme.Create.Preview.IncomingReplyName" = "Bob";
"EditTheme.Create.Preview.IncomingReplyText" = "How does it work?";
"EditTheme.Create.Preview.IncomingText" = "Use your current colors";
"EditTheme.Create.Preview.OutgoingText" = "Or upload a theme file";

"EditTheme.Expand.Preview.IncomingReplyName" = "Bob";
"EditTheme.Expand.Preview.IncomingReplyText" = "How does it work?";
"EditTheme.Expand.Preview.IncomingText" = "Use your current colors";
"EditTheme.Expand.Preview.OutgoingText" = "Or upload a theme file";

"EditTheme.Edit.Preview.IncomingReplyName" = "Bob";
"EditTheme.Edit.Preview.IncomingReplyText" = "How does it work?";
"EditTheme.Edit.Preview.IncomingText" = "Use your current colors";
"EditTheme.Edit.Preview.OutgoingText" = "Or upload a theme file";

"EditTheme.ErrorLinkTaken" = "Sorry, this link is already taken";
"EditTheme.ErrorInvalidCharacters" = "Sorry, this link is invalid.";

"Wallpaper.ErrorNotFound" = "Sorry, this chat background doesn't seem to exist.";
"Theme.ErrorNotFound" = "Sorry, this color theme doesn't seem to exist.";
"Theme.Unsupported" = "Sorry, this color theme doesn't support your device yet.";

"Theme.UsersCount_1" = "%@ person is using this theme";
"Theme.UsersCount_2" = "%@ people are using this theme";
"Theme.UsersCount_3_10" = "%@ people are using this theme";
"Theme.UsersCount_any" = "%@ people are using this theme";
"Theme.UsersCount_many" = "%@ people are using this theme";
"Theme.UsersCount_0" = "%@ people are using this theme";

"Conversation.SendMessageErrorTooMuchScheduled" = "Sorry, you can not schedule more than 100 messages.";

"ChatList.Context.MarkAllAsRead" = "Mark All as Read";
"ChatList.Context.HideArchive" = "Hide Above the List";
"ChatList.Context.UnhideArchive" = "Pin in the list";
"ChatList.Context.RemoveFromRecents" = "Clear from Recents";
"ChatList.Context.AddToContacts" = "Add to Contacts";
"ChatList.Context.MarkAsRead" = "Mark as Read";
"ChatList.Context.MarkAsUnread" = "Mark as Unread";
"ChatList.Context.Archive" = "Archive";
"ChatList.Context.Unarchive" = "Unarchive";
"ChatList.Context.Pin" = "Pin";
"ChatList.Context.Unpin" = "Unpin";
"ChatList.Context.Mute" = "Mute";
"ChatList.Context.Unmute" = "Unmute";
"ChatList.Context.JoinChannel" = "Join Channel";
"ChatList.Context.JoinChat" = "Join Chat";
"ChatList.Context.Delete" = "Delete";

"ContactList.Context.SendMessage" = "Send Message";
"ContactList.Context.StartSecretChat" = "Start Secret Chat";
"ContactList.Context.Call" = "Call";
"ContactList.Context.VideoCall" = "Video Call";

"Theme.Context.Apply" = "Apply";

"Settings.Context.Logout" = "Logout";

"Channel.EditAdmin.PermissionDeleteMessagesOfOthers" = "Delete Messages of Others";
"Channel.AdminLog.CanDeleteMessagesOfOthers" = "Delete Messages of Others";

"ChatSearch.ResultsTooltip" = "Tap to view as a list.";

"Conversation.ClearCache" = "Clear Cache";
"ClearCache.Description" = "Media files will be deleted from your phone, but available for re-downloading when necessary.";
"ClearCache.FreeSpaceDescription" = "If you want to save space on your device, you don't need to delete anything.\n\nYou can use cache settings to remove unnecessary media — and re-download files if you need them again.";
"ClearCache.FreeSpace" = "Free Space";
"ClearCache.Success" = "**%@** freed on your %@!";
"ClearCache.StorageUsage" = "Storage Usage";

"Conversation.ScheduleMessage.SendWhenOnline" = "Send When Online";
"ScheduledMessages.ScheduledOnline" = "Scheduled until online";

"Conversation.SwipeToReplyHintTitle" = "Swipe To Reply";
"Conversation.SwipeToReplyHintText" = "Swipe left on any message to reply to it.";

"TwoFactorSetup.Intro.Title" = "Additional Password";
"TwoFactorSetup.Intro.Text" = "You can set a password that will be\nrequired when you log in on a new device in addition to the code you get via SMS.";
"TwoFactorSetup.Intro.Action" = "Set Additional Password";

"TwoFactorSetup.Password.Title" = "Create Password";
"TwoFactorSetup.Password.PlaceholderPassword" = "Password";
"TwoFactorSetup.Password.PlaceholderConfirmPassword" = "Re-enter Password";
"TwoFactorSetup.Password.Action" = "Create Password";

"TwoFactorSetup.Email.Title" = "Recovery Email";
"TwoFactorSetup.Email.Text" = "You can set a recovery email to be able to reset you password and restore access to your Telegram account.";
"TwoFactorSetup.Email.Placeholder" = "Your email address";
"TwoFactorSetup.Email.Action" = "Continue";
"TwoFactorSetup.Email.SkipAction" = "Skip setting email";
"TwoFactorSetup.Email.SkipConfirmationTitle" = "No, seriously.";
"TwoFactorSetup.Email.SkipConfirmationText" = "If you forget your password, you will lose access to your Telegram account. There will be no way to restore it.";
"TwoFactorSetup.Email.SkipConfirmationSkip" = "Skip";

"TwoFactorSetup.EmailVerification.Title" = "Recovery Email";
"TwoFactorSetup.EmailVerification.Text" = "Please enter code we've just emailed at %@";
"TwoFactorSetup.EmailVerification.Placeholder" = "Code";
"TwoFactorSetup.EmailVerification.Action" = "Continue";
"TwoFactorSetup.EmailVerification.ChangeAction" = "Change Email";
"TwoFactorSetup.EmailVerification.ResendAction" = "Re-send Code";

"TwoFactorSetup.Hint.Title" = "Hint";
"TwoFactorSetup.Hint.Text" = "You can create an optional hint for\nyour password.";
"TwoFactorSetup.Hint.Placeholder" = "Hint (optional)";
"TwoFactorSetup.Hint.Action" = "Continue";
"TwoFactorSetup.Hint.SkipAction" = "Skip setting hint";

"TwoFactorSetup.Done.Title" = "Password Set!";
"TwoFactorSetup.Done.Text" = "This password will be required when you log in on a new device in addition to the code you get via SMS.";
"TwoFactorSetup.Done.Action" = "Return to Settings";

"AutoNightTheme.System" = "System";

"ChatSettings.OpenLinksIn" = "Open Links in";
"SettingsSearch.Synonyms.ChatSettings.OpenLinksIn" = "Browser";

"WebBrowser.Title" = "Web Browser";
"WebBrowser.DefaultBrowser" = "DEFAULT WEB BROWSER";
"WebBrowser.InAppSafari" = "In-App Safari";

"Widget.ApplicationLocked" = "Unlock the app to use the widget";

"Group.ErrorSupergroupConversionNotPossible" = "Sorry, you are a member of too many groups and channels. Please leave some before creating a new one.";

"ClearCache.StorageTitle" = "%@ STORAGE";
"ClearCache.StorageCache" = "Telegram Cache";
"ClearCache.StorageServiceFiles" = "Telegram Service Files";
"ClearCache.StorageOtherApps" = "Other Apps";
"ClearCache.StorageFree" = "Free";
"ClearCache.ClearCache" = "Clear Telegram Cache";
"ClearCache.Clear" = "Clear";
"ClearCache.Forever" = "Forever";

"ChatList.DeletedChats_1" = "Deleted 1 chat";
"ChatList.DeletedChats_any" = "Deleted %@ chats";

"Appearance.ColorThemeNight" = "COLOR THEME — AUTO-NIGHT MODE";

"UserInfo.StartSecretChatConfirmation" = "Are you sure you want to start a secret chat with\n%@?";
"UserInfo.StartSecretChatStart" = "Start";

"GroupInfo.ShowMoreMembers_0" = "%@ more";
"GroupInfo.ShowMoreMembers_1" = "%@ more";
"GroupInfo.ShowMoreMembers_2" = "%@ more";
"GroupInfo.ShowMoreMembers_3_10" = "%@ more";
"GroupInfo.ShowMoreMembers_many" = "%@ more";
"GroupInfo.ShowMoreMembers_any" = "%@ more";

"ContactInfo.Note" = "note";

"Group.Location.CreateInThisPlace" = "Create a group in this place";

"Theme.Colors.Accent" = "Accent";
"Theme.Colors.Background" = "Background";
"Theme.Colors.Messages" = "Messages";
"Theme.Colors.ColorWallpaperWarning" = "Are you sure you want to change your chat wallpaper to a color?";
"Theme.Colors.ColorWallpaperWarningProceed" = "Proceed";

"ChatSettings.IntentsSettings" = "Share Sheet";
"IntentsSettings.Title" = "Share Sheet";
"IntentsSettings.MainAccount" = "Main Account";
"IntentsSettings.MainAccountInfo" = "Choose an account for Siri and share suggestions.";
"IntentsSettings.SuggestedChats" = "Suggested Chats";
"IntentsSettings.SuggestedChatsContacts" = "Contacts";
"IntentsSettings.SuggestedChatsSavedMessages" = "Saved Messages";
"IntentsSettings.SuggestedChatsPrivateChats" = "Private Chats";
"IntentsSettings.SuggestedChatsGroups" = "Groups";
"IntentsSettings.SuggestedChatsInfo" = "Archived chats will not be suggested.";
"IntentsSettings.SuggestedAndSpotlightChatsInfo" = "Suggestions will appear in the Share Sheet and Spotlight search results. Archived chats will not be suggested.";
"IntentsSettings.SuggestBy" = "Suggest By";
"IntentsSettings.SuggestByAll" = "All Sent Messages";
"IntentsSettings.SuggestByShare" = "Only Shared Messages";
"IntentsSettings.ResetAll" = "Reset All Share Suggestions";
"IntentsSettings.Reset" = "Reset";

"Conversation.SendingOptionsTooltip" = "Hold this button to schedule your message\nor send it without sound.";

"Appearance.TextSizeSetting" = "Text Size";
"Appearance.TextSize.Automatic" = "System";
"Appearance.TextSize.Title" = "Text Size";
"Appearance.TextSize.UseSystem" = "User System Text Size";
"Appearance.TextSize.Apply" = "Set";

"Shortcut.SwitchAccount" = "Switch Account";

"Settings.Devices" = "Devices";
"Settings.AddDevice" = "Scan QR";
"AuthSessions.DevicesTitle" = "Devices";
"AuthSessions.AddDevice" = "Scan QR";
"AuthSessions.AddDevice.ScanInfo" = "Scan a QR code to log into\nthis account on another device.";
"AuthSessions.AddDevice.ScanTitle" = "Scan QR Code";
"AuthSessions.AddDevice.InvalidQRCode" = "Invalid QR Code";
"AuthSessions.AddDeviceIntro.Title" = "Log in by QR Code";
"AuthSessions.AddDeviceIntro.Text1" = "Download Telegram on your computer from [desktop.telegram.org]()";
"AuthSessions.AddDeviceIntro.Text2" = "Run Telegram on your computer to get the QR code";
"AuthSessions.AddDeviceIntro.Text3" = "Scan the QR code to connect your account";
"AuthSessions.AddDeviceIntro.Action" = "Scan QR Code";
"AuthSessions.AddedDeviceTitle" = "Login Successful";
"AuthSessions.AddedDeviceTerminate" = "Terminate";

"Map.SendThisPlace" = "Send This Place";
"Map.SetThisPlace" = "Set This Place";
"Map.AddressOnMap" = "Address On Map";
"Map.PlacesNearby" = "Places Nearby";
"Map.Home" = "Home";
"Map.Work" = "Work";
"Map.HomeAndWorkTitle" = "Home & Work Addresses";
"Map.HomeAndWorkInfo" = "Telegram uses the Home and Work addresses from your Contact Card.\n\nKeep your Contact Card up to date for quick access to sending Home and Work addresses.";
"Map.SearchNoResultsDescription" = "There were no results for \"%@\".\nTry a new search.";

"ChatList.Search.ShowMore" = "Show more";
"ChatList.Search.ShowLess" = "Show less";

"AuthSessions.OtherDevices" = "The official Telegram App is available for iPhone, iPad, Android, macOS, Windows and Linux. [Learn More]()";

"MediaPlayer.UnknownArtist" = "Unknown Artist";
"MediaPlayer.UnknownTrack" = "Unknown Track";

"Contacts.InviteContacts_1" = "Invite %@ Contact";
"Contacts.InviteContacts_2" = "Invite %@ Contacts";
"Contacts.InviteContacts_3_10" = "Invite %@ Contacts";
"Contacts.InviteContacts_any" = "Invite %@ Contacts";
"Contacts.InviteContacts_many" = "Invite %@ Contacts";
"Contacts.InviteContacts_0" = "Invite %@ Contacts";

"Theme.Context.ChangeColors" = "Change Colors";

"EditTheme.ChangeColors" = "Change Colors";

"Theme.Colors.Proceed" = "Proceed";

"AuthSessions.AddDevice.UrlLoginHint" = "This code can be used to allow someone to log in to your Telegram account.\n\nTo confirm Telegram login, please go to Settings > Devices > Scan QR and scan the code.";

"Appearance.RemoveThemeColor" = "Remove";
"Appearance.RemoveThemeColorConfirmation" = "Remove Color";

"WallpaperPreview.PatternTitle" = "Choose Pattern";
"WallpaperPreview.PatternPaternDiscard" = "Discard";
"WallpaperPreview.PatternPaternApply" = "Apply";

"ChatContextMenu.TextSelectionTip" = "Hold a word, then move cursor to select more| text to copy.";

"OldChannels.Title" = "Limit Reached";
"OldChannels.NoticeTitle" = "Too Many Groups and Channels";
"OldChannels.NoticeText" = "Sorry, you are member of too many groups and channels.\nPlease leave some before joining new one.";
"OldChannels.NoticeCreateText" = "Sorry, you are member of too many groups and channels.\nPlease leave some before creating a new one.";
"OldChannels.NoticeUpgradeText" = "Sorry, you are a member of too many groups and channels.\nFor technical reasons, you need to leave some first before changing this setting in your groups.";
"OldChannels.ChannelsHeader" = "MOST INACTIVE";
"OldChannels.Leave_1" = "Leave %@ Chat";
"OldChannels.Leave_any" = "Leave %@ Chats";

"OldChannels.ChannelFormat" = "channel, ";
"OldChannels.GroupEmptyFormat" = "group, ";
"OldChannels.GroupFormat_1" = "%@ member ";
"OldChannels.GroupFormat_any" = "%@ members ";

"OldChannels.InactiveWeek_1" = "inactive %@ week";
"OldChannels.InactiveWeek_any" = "inactive %@ weeks";

"OldChannels.InactiveMonth_1" = "inactive %@ month";
"OldChannels.InactiveMonth_any" = "inactive %@ months";

"OldChannels.InactiveYear_1" = "inactive %@ year";
"OldChannels.InactiveYear_any" = "inactive %@ years";

"PrivacySettings.WebSessions" = "Active Websites";

"Appearance.ShareThemeColor" = "Share";

"Theme.ThemeChanged" = "Color Theme Changed";
"Theme.ThemeChangedText" = "You can change it back in\n[Settings > Appearance]().";

"StickerPackActionInfo.AddedTitle" = "Stickers Added";
"StickerPackActionInfo.AddedText" = "%@ has been added to your stickers.";
"StickerPackActionInfo.RemovedTitle" = "Stickers Removed";
"StickerPackActionInfo.ArchivedTitle" = "Stickers Archived";
"StickerPackActionInfo.RemovedText" = "%@ is no longer in your stickers.";

"Conversation.ContextMenuCancelEditing" = "Cancel Editing";

"Map.NoPlacesNearby" = "There are no known places nearby.\nTry a different location.";

"CreatePoll.QuizTitle" = "New Quiz";
"CreatePoll.QuizOptionsHeader" = "QUIZ ANSWERS";
"CreatePoll.Anonymous" = "Anonymous Voting";
"CreatePoll.MultipleChoice" = "Multiple Choice";
"CreatePoll.MultipleChoiceQuizAlert" = "A quiz has one correct answer.";
"CreatePoll.Quiz" = "Quiz Mode";
"CreatePoll.QuizInfo" = "Polls in Quiz Mode have one correct answer. Users can't revoke their answers.";
"CreatePoll.QuizTip" = "Tap to choose the correct answer";

"MessagePoll.LabelPoll" = "Public Poll";
"MessagePoll.LabelAnonymousQuiz" = "Anonymous Quiz";
"MessagePoll.LabelQuiz" = "Quiz";
"MessagePoll.SubmitVote" = "Vote";
"MessagePoll.ViewResults" = "View Results";
"MessagePoll.QuizNoUsers" = "Nobody answered yet";
"MessagePoll.QuizCount_0" = "%@ answered";
"MessagePoll.QuizCount_1" = "1 answered";
"MessagePoll.QuizCount_2" = "2 answered";
"MessagePoll.QuizCount_3_10" = "%@ answered";
"MessagePoll.QuizCount_many" = "%@ answered";
"MessagePoll.QuizCount_any" = "%@ answered";

"PollResults.Title" = "Poll Results";
"PollResults.Collapse" = "COLLAPSE";
"PollResults.ShowMore_1" = "Show More (%@)";
"PollResults.ShowMore_any" = "Show More (%@)";

"Conversation.StopQuiz" = "Stop Quiz";
"Conversation.StopQuizConfirmationTitle" = "If you stop this quiz now, nobody will be able to submit answers. This action cannot be undone.";
"Conversation.StopQuizConfirmation" = "Stop Quiz";

"Forward.ErrorDisabledForChat" = "Sorry, you can't forward messages to this chat.";
"Forward.ErrorPublicPollDisabledInChannels" = "Sorry, public polls can’t be forwarded to channels.";
"Forward.ErrorPublicQuizDisabledInChannels" = "Sorry, public polls can’t be forwarded to channels.";

"Map.PlacesInThisArea" = "Places In This Area";

"Appearance.BubbleCornersSetting" = "Message Corners";
"Appearance.BubbleCorners.Title" = "Message Corners";
"Appearance.BubbleCorners.AdjustAdjacent" = "Adjust Adjacent Corners";
"Appearance.BubbleCorners.Apply" = "Set";

"Conversation.LiveLocationYouAndOther" = "**You** and %@";

"PeopleNearby.MakeVisible" = "Make Myself Visible";
"PeopleNearby.MakeInvisible" = "Stop Showing Me";

"PeopleNearby.ShowMorePeople_0" = "Show %@ More People";
"PeopleNearby.ShowMorePeople_1" = "Show %@ More People";
"PeopleNearby.ShowMorePeople_2" = "Show %@ More People";
"PeopleNearby.ShowMorePeople_3_10" = "Show %@ More People";
"PeopleNearby.ShowMorePeople_many" = "Show %@ More People";
"PeopleNearby.ShowMorePeople_any" = "Show %@ More People";

"PeopleNearby.VisibleUntil" = "visible until %@";

"PeopleNearby.MakeVisibleTitle" = "Make Myself Visible";
"PeopleNearby.MakeVisibleDescription" = "Users nearby will be able to view your profile and send you messages. This may help you find new friends, but could also attract excessive attention. You can stop sharing your profile at any time.\n\nYour phone number will remain hidden.";

"PeopleNearby.DiscoverDescription" = "Exchange contact info with people nearby\nand find new friends.";

"Time.TomorrowAt" = "tomorrow at %@";

"PeerInfo.ButtonMessage" = "Message";
"PeerInfo.ButtonDiscuss" = "Discuss";
"PeerInfo.ButtonCall" = "Call";
"PeerInfo.ButtonVideoCall" = "Video";
"PeerInfo.ButtonMute" = "Mute";
"PeerInfo.ButtonUnmute" = "Unmute";
"PeerInfo.ButtonMore" = "More";
"PeerInfo.ButtonAddMember" = "Add Members";
"PeerInfo.ButtonSearch" = "Search";
"PeerInfo.ButtonLeave" = "Leave";

"PeerInfo.PaneMedia" = "Media";
"PeerInfo.PaneFiles" = "Files";
"PeerInfo.PaneLinks" = "Links";
"PeerInfo.PaneVoiceAndVideo" = "Voice";
"PeerInfo.PaneAudio" = "Audio";
"PeerInfo.PaneGroups" = "Groups";
"PeerInfo.PaneMembers" = "Members";
"PeerInfo.PaneGifs" = "GIFs";

"PeerInfo.AddToContacts" = "Add to Contacts";

"PeerInfo.BioExpand" = "more";

"External.OpenIn" = "Open in %@";

"ChatList.EmptyChatList" = "You have no\nconversations yet.";
"ChatList.EmptyChatListFilterTitle" = "Folder is empty.";
"ChatList.EmptyChatListFilterText" = "No chats currently match this folder.";

"ChatList.EmptyChatListNewMessage" = "New Message";
"ChatList.EmptyChatListEditFilter" = "Edit Folder";

"ChatListFilter.AddChatsTitle" = "Add Chats...";

"Stats.Overview" = "OVERVIEW";
"Stats.Followers" = "Followers";
"Stats.EnabledNotifications" = "Enabled Notifications";
"Stats.ViewsPerPost" = "Views Per Post";
"Stats.SharesPerPost" = "Shares Per Post";

"Stats.GrowthTitle" = "GROWTH";
"Stats.FollowersTitle" = "FOLLOWERS";
"Stats.NotificationsTitle" = "NOTIFICATIONS";
"Stats.InteractionsTitle" = "INTERACTIONS";
"Stats.InstantViewInteractionsTitle" = "INSTANT VIEW INTERACTIONS";
"Stats.ViewsBySourceTitle" = "VIEWS BY SOURCE";
"Stats.ViewsByHoursTitle" = "VIEWS BY HOURS";
"Stats.FollowersBySourceTitle" = "FOLLOWERS BY SOURCE";
"Stats.LanguagesTitle" = "LANGUAGES";
"Stats.PostsTitle" = "RECENT POSTS";

"Stats.MessageViews_0" = "%@ views";
"Stats.MessageViews_1" = "%@ view";
"Stats.MessageViews_2" = "%@ views";
"Stats.MessageViews_3_10" = "%@ views";
"Stats.MessageViews_many" = "%@ views";
"Stats.MessageViews_any" = "%@ views";

"Stats.MessageForwards_0" = "%@ forwards";
"Stats.MessageForwards_1" = "%@ forward";
"Stats.MessageForwards_2" = "%@ forwards";
"Stats.MessageForwards_3_10" = "%@ forwards";
"Stats.MessageForwards_many" = "%@ forwards";
"Stats.MessageForwards_any" = "%@ forwards";

"Stats.LoadingTitle" = "Preparing stats";
"Stats.LoadingText" = "Please wait a few moments while\nwe generate your stats";

"Stats.ZoomOut" = "Zoom Out";
"Stats.Total" = "Total";

"InstantPage.Views_0" = "%@ views";
"InstantPage.Views_1" = "%@ view";
"InstantPage.Views_2" = "%@ views";
"InstantPage.Views_3_10" = "%@ views";
"InstantPage.Views_many" = "%@ views";
"InstantPage.Views_any" = "%@ views";
"InstantPage.FeedbackButtonShort" = "Wrong layout?";

"ChatList.EditFolder" = "Edit Folder";
"ChatList.AddChatsToFolder" = "Add Chats";
"ChatList.RemoveFolderConfirmation" = "This will remove the folder, your chats will not be deleted.";
"ChatList.RemoveFolderAction" = "Remove";
"ChatList.RemoveFolder" = "Remove";
"ChatList.ReorderTabs" = "Reorder Tabs";
"ChatList.TabIconFoldersTooltipNonEmptyFolders" = "Hold on 'Chats' to edit folders and switch between views.";
"ChatList.TabIconFoldersTooltipEmptyFolders" = "Hold to organize your chats with folders.";
"ChatList.AddFolder" = "Add Folder";
"ChatList.EditFolders" = "Edit Folders";
"ChatList.FolderAllChats" = "All Chats";
"ChatList.Tabs.AllChats" = "All Chats";
"ChatList.Tabs.All" = "All";
"Settings.ChatFolders" = "Chat Folders";
"ChatList.ChatTypesSection" = "CHAT TYPES";
"ChatList.PeerTypeNonContact" = "user";
"ChatList.PeerTypeContact" = "contact";
"ChatList.PeerTypeBot" = "bot";
"ChatList.PeerTypeGroup" = "group";
"ChatList.PeerTypeChannel" = "channel";
"ChatListFolderSettings.Info" = "Create folders for different groups of chats and\nquickly switch between them.";

"ChatListFolderSettings.Title" = "Folders";
"ChatListFolderSettings.FoldersSection" = "FOLDERS";
"ChatListFolderSettings.NewFolder" = "Create New Folder";
"ChatListFolderSettings.EditFoldersInfo" = "Tap \"Edit\" to change the order or delete folders.";
"ChatListFolderSettings.RecommendedFoldersSection" = "RECOMMENDED FOLDERS";
"ChatListFolderSettings.RecommendedNewFolder" = "Add Custom Folder";

"ChatListFolder.TitleCreate" = "New Folder";
"ChatListFolder.TitleEdit" = "Edit Folder";
"ChatListFolder.CategoryContacts" = "Contacts";
"ChatListFolder.CategoryNonContacts" = "Non-Contacts";
"ChatListFolder.CategoryBots" = "Bots";
"ChatListFolder.CategoryGroups" = "Groups";
"ChatListFolder.CategoryChannels" = "Channels";
"ChatListFolder.CategoryMuted" = "Muted";
"ChatListFolder.CategoryRead" = "Read";
"ChatListFolder.CategoryArchived" = "Archived";
"ChatListFolder.NameSectionHeader" = "FOLDER NAME";
"ChatListFolder.NamePlaceholder" = "Folder Name";
"ChatListFolder.IncludedSectionHeader" = "INCLUDED CHATS";
"ChatListFolder.AddChats" = "Add Chats";
"ChatListFolder.IncludeSectionInfo" = "Choose chats and types of chats that will appear in this folder.";
"ChatListFolder.ExcludedSectionHeader" = "EXCLUDED CHATS";
"ChatListFolder.ExcludeSectionInfo" = "Choose chats and types of chats that will never appear in this folder.";
"ChatListFolder.NameNonMuted" = "Not Muted";
"ChatListFolder.NameUnread" = "Unread";
"ChatListFolder.NameChannels" = "Channels";
"ChatListFolder.NameContacts" = "Contacts";
"ChatListFolder.NameNonContacts" = "Non-Contacts";
"ChatListFolder.NameBots" = "Bots";
"ChatListFolder.NameGroups" = "Groups";
"ChatListFolder.DiscardConfirmation" = "You have changed the filter. Discard changes?";
"ChatListFolder.DiscardDiscard" = "Discard";
"ChatListFolder.DiscardCancel" = "No";
"ChatListFolder.IncludeChatsTitle" = "Include Chats";
"ChatListFolder.ExcludeChatsTitle" = "Exclude Chats";

"ChatListFolderSettings.AddRecommended" = "ADD";

"ChatListFilter.ShowMoreChats_0" = "Show %@ More Chats";
"ChatListFilter.ShowMoreChats_1" = "Show %@ More Chat";
"ChatListFilter.ShowMoreChats_2" = "Show %@ More Chats";
"ChatListFilter.ShowMoreChats_3_10" = "Show %@ More Chats";
"ChatListFilter.ShowMoreChats_many" = "Show %@ More Chats";
"ChatListFilter.ShowMoreChats_any" = "Show %@ More Chats";

"MuteFor.Forever" = "Mute Forever";

"Conversation.Dice.u1F3B2" = "Send a dice emoji to any chat to roll a die.";
"Conversation.Dice.u1F3AF" = "Send a dart emoji to try your luck.";
"Conversation.SendDice" = "Send";

"Conversation.ContextMenuDiscuss" = "Discuss";

"CreatePoll.ExplanationHeader" = "EXPLANATION";
"CreatePoll.Explanation" = "Add a Comment (Optional)";
"CreatePoll.ExplanationInfo" = "Users will see this comment after choosing a wrong answer, good for educational purposes.";

"FeaturedStickers.OtherSection" = "OTHER STICKERS";

"ChatList.GenericPsaAlert" = "This provides public service announcements in your chat list.";
"ChatList.PsaAlert.covid" = "This message provides you with a public service announcement in relation to the undergoing pandemics. Learn more about this initiative at https://telegram.org/blog/coronavirus";
"ChatList.GenericPsaLabel" = "PSA";
"ChatList.PsaLabel.covid" = "Covid-19";
"Chat.GenericPsaTooltip" = "This is a public service announcement";
"Chat.PsaTooltip.covid" = "This message provides you with a public service announcement in relation to the undergoing pandemics. Learn more about this initiative at https://telegram.org/blog/coronavirus";

"Message.GenericForwardedPsa" = "Public Service Announcement\nFrom: %@";
"Message.ForwardedPsa.covid" = "Covid-19 Notification\nFrom: %@";

"Channel.AboutItem" = "about";
"PeerInfo.GroupAboutItem" = "about";

"Widget.ApplicationStartRequired" = "Open the app to use the widget";

"ChatList.Context.AddToFolder" = "Add to Folder";
"ChatList.Context.RemoveFromFolder" = "Remove from Folder";
"ChatList.Context.Back" = "Back";
"ChatList.AddedToFolderTooltip" = "%1$@ has been added to folder %2$@";
"ChatList.RemovedFromFolderTooltip" = "%1$@ has been removed from folder %2$@";

"OwnershipTransfer.Transfer" = "Transfer";

"TwoStepAuth.Disable" = "Disable";

"Chat.Gifs.TrendingSectionHeader" = "TRENDING GIFS";
"Chat.Gifs.SavedSectionHeader" = "MY GIFS";

"Paint.Framed" = "Framed";

"Media.SendingOptionsTooltip" = "Hold this button to send your message with a self-destruct timer.";
"Media.SendWithTimer" = "Send With Timer";

"Conversation.Timer.Title" = "Send With Timer";
"Conversation.Timer.Send" = "Send With Timer";

"Paint.Pen" = "Pen";
"Paint.Marker" = "Marker";
"Paint.Neon" = "Neon";
"Paint.Arrow" = "Arrow";

"Conversation.NoticeInvitedByInChannel" = "%@ invited you to this channel";
"Conversation.NoticeInvitedByInGroup" = "%@ invited you to this group";

"ChatList.MessagePhotos_1" = "1 Photo";
"ChatList.MessagePhotos_any" = "%@ Photos";
"ChatList.MessageVideos_1" = "1 Videos";
"ChatList.MessageVideos_any" = "%@ Videos";

"Conversation.PrivateChannelTimeLimitedAlertTitle" = "Join Channel";
"Conversation.PrivateChannelTimeLimitedAlertText" = "This channel is private. Please join it to continue viewing its content.";
"Conversation.PrivateChannelTimeLimitedAlertJoin" = "Join";

"KeyCommand.SearchInChat" = "Search in Chat";

"PhotoEditor.SkinTool" = "Soften Skin";
"PhotoEditor.BlurToolPortrait" = "Portrait";
"PhotoEditor.SelectCoverFrame" = "Choose a cover for your profile video";

"Conversation.PeerNearbyTitle" = "%1$@ is %2$@ away";
"Conversation.PeerNearbyText" = "Send a message or tap on the greeting below to show that you are ready to chat.";
"Conversation.PeerNearbyDistance" = "%1$@ is %2$@ away";

"ProfilePhoto.MainPhoto" = "Main Photo";
"ProfilePhoto.SetMainPhoto" = "Set as Main Photo";

"ProfilePhoto.MainVideo" = "Main Video";
"ProfilePhoto.SetMainVideo" = "Set as Main Video";

"Stats.GroupOverview" = "OVERVIEW";
"Stats.GroupMembers" = "Members";
"Stats.GroupMessages" = "Messages";
"Stats.GroupViewers" = "Viewing Members";
"Stats.GroupPosters" = "Posting Members";

"Stats.GroupGrowthTitle" = "GROWTH";
"Stats.GroupMembersTitle" = "GROUP MEMBERS";
"Stats.GroupNewMembersBySourceTitle" = "NEW MEMBERS BY SOURCE";
"Stats.GroupLanguagesTitle" = "MEMBERS' PRIMARY LANGUAGE";
"Stats.GroupMessagesTitle" = "MESSAGES";
"Stats.GroupActionsTitle" = "ACTIONS";
"Stats.GroupTopHoursTitle" = "TOP HOURS";
"Stats.GroupTopWeekdaysTitle" = "TOP DAYS OF WEEK";
"Stats.GroupTopPostersTitle" = "TOP MEMBERS";
"Stats.GroupTopAdminsTitle" = "TOP ADMINS";
"Stats.GroupTopInvitersTitle" = "TOP INVITERS";

"Stats.GroupTopPosterMessages_0" = "%@ messages";
"Stats.GroupTopPosterMessages_1" = "%@ message";
"Stats.GroupTopPosterMessages_2" = "%@ messages";
"Stats.GroupTopPosterMessages_3_10" = "%@ messages";
"Stats.GroupTopPosterMessages_many" = "%@ messages";
"Stats.GroupTopPosterMessages_any" = "%@ messages";

"Stats.GroupTopPosterChars_0" = "%@ symbols per message";
"Stats.GroupTopPosterChars_1" = "%@ symbol per message";
"Stats.GroupTopPosterChars_2" = "%@ symbols per message";
"Stats.GroupTopPosterChars_3_10" = "%@ symbols per message";
"Stats.GroupTopPosterChars_many" = "%@ symbols per message";
"Stats.GroupTopPosterChars_any" = "%@ symbols per message";

"Stats.GroupTopPoster.History" = "History";
"Stats.GroupTopPoster.Promote" = "Promote";

"Stats.GroupTopAdminDeletions_0" = "%@ deletions";
"Stats.GroupTopAdminDeletions_1" = "%@ deletion";
"Stats.GroupTopAdminDeletions_2" = "%@ deletions";
"Stats.GroupTopAdminDeletions_3_10" = "%@ deletions";
"Stats.GroupTopAdminDeletions_many" = "%@ deletions";
"Stats.GroupTopAdminDeletions_any" = "%@ deletions";

"Stats.GroupTopAdminKicks_0" = "%@ kicks";
"Stats.GroupTopAdminKicks_1" = "%@ kick";
"Stats.GroupTopAdminKicks_2" = "%@ kicks";
"Stats.GroupTopAdminKicks_3_10" = "%@ kicks";
"Stats.GroupTopAdminKicks_many" = "%@ kicks";
"Stats.GroupTopAdminKicks_any" = "%@ kicks";

"Stats.GroupTopAdminBans_0" = "%@ bans";
"Stats.GroupTopAdminBans_1" = "%@ ban";
"Stats.GroupTopAdminBans_2" = "%@ bans";
"Stats.GroupTopAdminBans_3_10" = "%@ bans";
"Stats.GroupTopAdminBans_many" = "%@ bans";
"Stats.GroupTopAdminBans_any" = "%@ bans";

"Stats.GroupTopAdmin.Actions" = "Actions";
"Stats.GroupTopAdmin.Promote" = "Promote";

"Stats.GroupTopInviterInvites_0" = "%@ invitations";
"Stats.GroupTopInviterInvites_1" = "%@ invitation";
"Stats.GroupTopInviterInvites_2" = "%@ invitations";
"Stats.GroupTopInviterInvites_3_10" = "%@ invitations";
"Stats.GroupTopInviterInvites_many" = "%@ invitations";
"Stats.GroupTopInviterInvites_any" = "%@ invitations";

"Stats.GroupTopInviter.History" = "History";
"Stats.GroupTopInviter.Promote" = "Promote";

"PrivacySettings.AutoArchiveTitle" = "NEW CHATS FROM UNKNOWN USERS";
"PrivacySettings.AutoArchive" = "Archive and Mute";
"PrivacySettings.AutoArchiveInfo" = "Automatically archive and mute new chats, groups and channels from non-contacts.";

"Call.RemoteVideoPaused" = "%@'s video is paused";

"Settings.SetProfilePhotoOrVideo" = "Set Photo or Video";
"Settings.SetNewProfilePhotoOrVideo" = "Set New Photo or Video";
"Settings.ViewVideo" = "View Video";
"Settings.RemoveVideo" = "Remove Video";

"Conversation.Unarchive" = "Unarchive";
"Conversation.UnarchiveDone" = "The chat was moved to your main list.";

"ChatList.AutoarchiveSuggestion.Title" = "Hide new chats?";
"ChatList.AutoarchiveSuggestion.Text" = "You are receiving lots of new chats from users who are not in your Contact List. Do you want to have such chats **automatically muted** and **archived**?";
"ChatList.AutoarchiveSuggestion.OpenSettings" = "Go to Settings";

"SettingsSearch.Synonyms.ChatSettings.IntentsSettings" = "Siri Suggestions";

"Stats.GroupShowMoreTopPosters_0" = "Show %@ More";
"Stats.GroupShowMoreTopPosters_1" = "Show %@ More";
"Stats.GroupShowMoreTopPosters_2" = "Show %@ More";
"Stats.GroupShowMoreTopPosters_3_10" = "Show %@ More";
"Stats.GroupShowMoreTopPosters_many" = "Show %@ More";
"Stats.GroupShowMoreTopPosters_any" = "Show %@ More";

"Stats.GroupShowMoreTopAdmins_0" = "Show %@ More";
"Stats.GroupShowMoreTopAdmins_1" = "Show %@ More";
"Stats.GroupShowMoreTopAdmins_2" = "Show %@ More";
"Stats.GroupShowMoreTopAdmins_3_10" = "Show %@ More";
"Stats.GroupShowMoreTopAdmins_many" = "Show %@ More";
"Stats.GroupShowMoreTopAdmins_any" = "Show %@ More";

"Stats.GroupShowMoreTopInviters_0" = "Show %@ More";
"Stats.GroupShowMoreTopInviters_1" = "Show %@ More";
"Stats.GroupShowMoreTopInviters_2" = "Show %@ More";
"Stats.GroupShowMoreTopInviters_3_10" = "Show %@ More";
"Stats.GroupShowMoreTopInviters_many" = "Show %@ More";
"Stats.GroupShowMoreTopInviters_any" = "Show %@ More";

"Settings.AddAnotherAccount" = "Add Another Account";
"Settings.AddAnotherAccount.Help" = "You can add up to three accounts with different phone numbers.";

"ProfilePhoto.OpenGallery" = "Open Gallery";
"ProfilePhoto.SearchWeb" = "Search Web";
"ProfilePhoto.OpenInEditor" = "Open in Editor";

"Settings.EditAccount" = "Edit Account";
"Settings.EditPhoto" = "Edit";
"Settings.EditVideo" = "Edit";
"Settings.CancelUpload" = "Cancel Upload";

"Settings.FrequentlyAskedQuestions" = "Frequently Asked Questions";

"Notification.ChangedGroupVideo" = "%@ changed group video";
"Group.MessageVideoUpdated" = "Group video updated";
"Channel.MessageVideoUpdated" = "Channel video updated";

"Conversation.Dice.u1F3C0" = "Send a basketball emoji to try your luck.";
"Conversation.Dice.u26BD" = "Send a football emoji to try your luck.";

"SettingsSearch_Synonyms_ChatFolders" = "";

"EditProfile.NameAndPhotoOrVideoHelp" = "Enter your name and add an optional profile photo or video.";

"Settings.RemoveConfirmation" = "Remove";

"Conversation.ContextMenuOpenProfile" = "Open Profile";
"Conversation.ContextMenuSendMessage" = "Send Message";
"Conversation.ContextMenuMention" = "Mention";

"Conversation.ContextMenuOpenChannelProfile" = "Open Profile";
"Conversation.ContextMenuOpenChannel" = "Open Channel";

"Cache.KeepMediaHelp" = "Photos, videos and other files from cloud chats that you have **not accessed** during this period will be removed from this device to save disk space.";


"Cache.MaximumCacheSize" = "Maximum Cache Size";
"Cache.NoLimit" = "No Limit";
"Cache.MaximumCacheSizeHelp" = "If your cache size exceeds this limit, the oldest media will be deleted.\n\nAll media will stay in the Telegram cloud and can be re-downloaded if you need it again.";

"Stats.MessageTitle" = "Message Statistics";
"Stats.MessageOverview" = "Overview";
"Stats.MessageInteractionsTitle" = "Interactions";
"Stats.MessagePublicForwardsTitle" = "Public Shares";

"Call.CameraTooltip" = "Tap here to turn on your camera";
"Call.CameraOrScreenTooltip" = "Turn on your camera or screensharing";
"Call.CameraConfirmationText" = "Switch to video call?";
"Call.CameraConfirmationConfirm" = "Switch";

"Call.YourMicrophoneOff" = "Your microphone is off";
"Call.MicrophoneOff" = "%@'s microphone is off";
"Call.CameraOff" = "%@'s camera is off";
"Call.BatteryLow" = "%@'s battery level is low";

"Call.Audio" = "audio";
"Call.AudioRouteMute" = "Mute Yourself";

"AccessDenied.VideoCallCamera" = "Telegram needs access to your camera to make video calls.\n\nPlease go to Settings > Privacy > Camera and set Telegram to ON.";

"Call.AccountIsLoggedOnCurrentDevice" = "Sorry, you can't call %@ because that account is logged in to Telegram on the device you're using for the call.";

"ChatList.Search.FilterChats" = "Chats";
"ChatList.Search.FilterMedia" = "Media";
"ChatList.Search.FilterLinks" = "Links";
"ChatList.Search.FilterFiles" = "Files";
"ChatList.Search.FilterMusic" = "Music";
"ChatList.Search.FilterVoice" = "Voice";

"ChatList.Search.NoResults" = "No Results";
"ChatList.Search.NoResultsQueryDescription" = "There were no results for \"%@\".\nTry a new search.";
"ChatList.Search.NoResultsDescription" = "There were no results.\nTry a new search.";

"ChatList.Search.NoResultsFilter" = "Nothing Yet";
"ChatList.Search.NoResultsFitlerMedia" = "Photos and videos from all your chats will be shown here.";
"ChatList.Search.NoResultsFitlerLinks" = "Links from all your chats will be shown here.";
"ChatList.Search.NoResultsFitlerFiles" = "Files from all your chats will be shown here.";
"ChatList.Search.NoResultsFitlerMusic" = "Music from all your chats will be shown here.";
"ChatList.Search.NoResultsFitlerVoice" = "Voice and video messages from all your chats will be shown here.";

"ChatList.Search.Messages_0" = "%@ messages";
"ChatList.Search.Messages_1" = "%@ message";
"ChatList.Search.Messages_2" = "%@ messages";
"ChatList.Search.Messages_3_10" = "%@ messages";
"ChatList.Search.Messages_many" = "%@ messages";
"ChatList.Search.Messages_any" = "%@ messages";

"Conversation.InputTextAnonymousPlaceholder" = "Send anonymously";

"DialogList.Replies" = "Replies";

"Conversation.ContextViewReplies_1" = "View %@ Reply";
"Conversation.ContextViewReplies_any" = "View %@ Replies";
"Conversation.ContextViewThread" = "View Thread";

"Conversation.ViewReply" = "View Reply";

"Conversation.MessageViewComments_1" = "[%@]Comment";
"Conversation.MessageViewComments_any" = "[%@]Comments";
"Conversation.MessageViewCommentsFormat" = "%1$@ %2$@";

"Conversation.TitleCommentsEmpty" = "Comments";
"Conversation.TitleComments_1" = "[%@]Comment";
"Conversation.TitleComments_any" = "[%@]Comments";
"Conversation.TitleCommentsFormat" = "%1$@ %2$@";

"Conversation.TitleRepliesEmpty" = "Replies";
"Conversation.TitleReplies_1" = "[%@]Reply";
"Conversation.TitleReplies_any" = "[%@]Replies";
"Conversation.TitleRepliesFormat" = "%1$@ %2$@";

"Conversation.MessageLeaveComment" = "Leave a Comment";
"Conversation.MessageLeaveCommentShort" = "Comment";

"Conversation.DiscussionNotStarted" = "No comments here yet...";
"Conversation.DiscussionStarted" = "Discussion started";

"Conversation.InputTextPlaceholderReply" = "Reply";
"Conversation.InputTextPlaceholderComment" = "Comment";

"Conversation.TitleNoComments" = "Comments";

"Conversation.ContextMenuBlock" = "Block User";

"Replies.BlockAndDeleteRepliesActionTitle" = "Block and Delete Replies";

"Channel.CommentsGroup.Header" = "Select a group chat that will be used to host comments from your channel.";
"Channel.CommentsGroup.HeaderSet" = "%@ is selected as the group that will be used to host comments for your channel.";
"Channel.CommentsGroup.HeaderGroupSet" = "%@ is linking the group as it's discussion board.";

"RepliesChat.DescriptionText" = "This chat helps you keep track of replies to your comments in Channels.";

"Channel.DiscussionMessageUnavailable" = "Sorry, this post has been removed from the discussion group.";

"Conversation.ContextViewStats" = "View Statistics";

"ChatList.MessageMusic_1" = "%@ Music File";
"ChatList.MessageMusic_any" = "%@ Music Files";

"Conversation.PinOlderMessageAlertTitle" = "Pin Message";
"Conversation.PinOlderMessageAlertText" = "Do you want to pin an older message while leaving a more recent one pinned?";
"Conversation.PinMessageAlertPin" = "Pin";

"Conversation.ContextMenuSelect" = "Select";

"Conversation.ContextMenuSelectAll_0" = "Select All %@ Items";
"Conversation.ContextMenuSelectAll_1" = "Select All %@ Items";
"Conversation.ContextMenuSelectAll_2" = "Select All %@ Items";
"Conversation.ContextMenuSelectAll_3_10" = "Select All %@ Items";
"Conversation.ContextMenuSelectAll_many" = "Select All %@ Items";
"Conversation.ContextMenuSelectAll_any" = "Select All %@ Items";

"Conversation.Dice.u1F3B0" = "Send a slot machine emoji to try your luck.";

"Notification.ProximityReached" = "%1$@ is now within %2$@ from %3$@";
"Notification.ProximityReachedYou" = "%1$@ is now within %2$@ from you";
"Notification.ProximityYouReached" = "You are now within %1$@ from %2$@";

"Location.ProximityNotification.Title" = "Proximity Alert";
"Location.ProximityNotification.Notify" = "Notify me within %@";
"Location.ProximityNotification.NotifyLong" = "Notify when %1$@ is within %2$@";
"Location.ProximityNotification.AlreadyClose" = "You are already closer than %@";
"Location.ProximityNotification.DistanceKM" = "km";
"Location.ProximityNotification.DistanceM" = "m";
"Location.ProximityNotification.DistanceMI" = "mi";

"Location.ProximityTip" = "Alert when %@ is close";
"Location.ProximityGroupTip" = "Alert when any group member is close";

"ChatList.MessageFiles_1" = "%@ File";
"ChatList.MessageFiles_any" = "%@ Files";

"Chat.TitlePinnedMessages_1" = "Pinned Message";
"Chat.TitlePinnedMessages_any" = "%@ Pinned Messages";

"Chat.PanelHidePinnedMessages" = "Don't Show Pinned Messages";
"Chat.PanelUnpinAllMessages" = "Unpin All Messages";

"Chat.MessagesUnpinned_1" = "Message Unpinned";
"Chat.MessagesUnpinned_any" = "%@ Messages Unpinned";

"Chat.PinnedMessagesHiddenTitle" = "Pinned Messages Hidden";
"Chat.PinnedMessagesHiddenText" = "You will see the bar with pinned messages only if a new message is pinned.";

"OpenFile.PotentiallyDangerousContentAlert" = "Previewing this file can potentially expose your IP address to its sender. Continue?";
"OpenFile.Proceed" = "Proceed";

"Chat.PinnedListPreview.ShowAllMessages" = "Show All Messages";
"Chat.PinnedListPreview.UnpinAllMessages" = "Unpin All Messages";
"Chat.PinnedListPreview.HidePinnedMessages" = "Hide Pinned Messages";

"Conversation.PinMessagesForMe" = "Pin for me";
"Conversation.PinMessagesFor" = "Pin for me and %@";

"Location.LiveLocationRequired.Title" = "Share Location";
"Location.LiveLocationRequired.Description" = "For the alert to work, please share your live location in this chat.";
"Location.LiveLocationRequired.ShareLocation" = "Share Location";

"Location.ProximityAlertSetTitle" = "Proximity alert set";
"Location.ProximityAlertSetText" = "We will notify you once %1$@ is within %2$@ from you.";
"Location.ProximityAlertSetTextGroup" = "We will notify you once any other group member is within %@ from you.";
"Location.ProximityAlertCancelled" = "Proximity alert cancelled";

"Stats.Message.Views" = "Views";
"Stats.Message.PublicShares" = "Public Shares";
"Stats.Message.PrivateShares" = "Private Shares";

"ChatSettings.WidgetSettings" = "Widget";

"Conversation.EditingPhotoPanelTitle" = "Edit Photo";

"Conversation.TextCopied" = "Text copied to clipboard";

"Media.LimitedAccessTitle" = "Limited Access to Media";
"Media.LimitedAccessText" = "You've given Telegram access only to select number of photos.";
"Media.LimitedAccessManage" = "Manage";
"Media.LimitedAccessSelectMore" = "Select More Photos...";
"Media.LimitedAccessChangeSettings" = "Change Settings";

"VoiceChat.StatusSpeaking" = "speaking";
"VoiceChat.StatusSpeakingVolume" = "%@ speaking";
"VoiceChat.StatusListening" = "listening";
"VoiceChat.StatusInvited" = "invited";

"VoiceChat.Connecting" = "Connecting...";
"VoiceChat.Reconnecting" = "Reconnecting...";

"VoiceChat.Unmute" = "Unmute";
"VoiceChat.UnmuteHelp" = "or hold and speak";
"VoiceChat.Live" = "You're Live";
"VoiceChat.Mute" = "Tap to Mute";
"VoiceChat.Muted" = "Muted";
"VoiceChat.MutedHelp" = "You are in Listen Only mode";

"VoiceChat.Audio" = "audio";
"VoiceChat.Leave" = "leave";

"VoiceChat.SpeakPermissionEveryone" = "New participants can speak";
"VoiceChat.SpeakPermissionAdmin" = "New paricipants are muted";
"VoiceChat.Share" = "Share Invite Link";
"VoiceChat.EndVoiceChat" = "End Voice Chat";
"VoiceChat.EndLiveStream" = "End Live Stream";

"VoiceChat.CopyInviteLink" = "Copy Invite Link";
"VoiceChat.InviteLinkCopiedText" = "Invite link copied to clipboard";

"VoiceChat.UnmutePeer" = "Allow to Speak";
"VoiceChat.MutePeer" = "Mute";
"VoiceChat.RemovePeer" = "Remove";
"VoiceChat.RemovePeerConfirmation" = "Are you sure you want to remove %@ from the group chat?";
"VoiceChat.RemovePeerRemove" = "Remove";

"VoiceChat.PanelJoin" = "Join";
"VoiceChat.Title" = "Voice Chat";
"VoiceChatChannel.Title" = "Live Stream";

"VoiceChat.InviteMember" = "Invite Member";

"Notification.VoiceChatInvitation" = "%1$@ invited %2$@ to the voice chat";
"Notification.VoiceChatInvitationForYou" = "%1$@ invited you to the voice chat";

"VoiceChat.InvitedPeerText" = "You invited %@ to the voice chat";
"LiveStream.InvitedPeerText" = "You invited %@ to the live stream";
"VoiceChat.RemovedPeerText" = "You removed %@ from this group";

"Notification.VoiceChatStarted" = "%1$@ started a voice chat";
"Notification.VoiceChatEnded" = "Voice chat ended (%@)";
"Notification.LiveStreamEnded" = "Live stream ended (%@)";
"Notification.VoiceChatEndedGroup" = "%1$@ ended the voice chat (%2$@)";

"VoiceChat.Panel.TapToJoin" = "Tap to join";
"VoiceChat.Panel.Members_0" = "%@ participants";
"VoiceChat.Panel.Members_1" = "%@ participant";
"VoiceChat.Panel.Members_2" = "%@ participants";
"VoiceChat.Panel.Members_3_10" = "%@ participants";
"VoiceChat.Panel.Members_many" = "%@ participants";
"VoiceChat.Panel.Members_any" = "%@ participants";

"VoiceChat.Status.Members_0" = "[%@]participants";
"VoiceChat.Status.Members_1" = "[%@]participant";
"VoiceChat.Status.Members_2" = "[%@]participants";
"VoiceChat.Status.Members_3_10" = "[%@]participants";
"VoiceChat.Status.Members_many" = "[%@]participants";
"VoiceChat.Status.Members_any" = "[%@]participants";
"VoiceChat.Status.MembersFormat" = "%1$@ %2$@";

"ChannelInfo.CreateVoiceChat" = "Start Voice Chat";
"ChannelInfo.CreateLiveStream" = "Start Live Stream";

"VoiceChat.AnonymousDisabledAlertText" = "Sorry, you can't join voice chat as an anonymous admin.";
"LiveStream.AnonymousDisabledAlertText" = "Sorry, you can't join live stream as an anonymous admin.";
"VoiceChat.ChatFullAlertText" = "Sorry, this voice chat has too many participants at the moment.";
"LiveStream.ChatFullAlertText" = "Sorry, this live stream has too many participants at the moment.";

"VoiceChat.EndConfirmationTitle" = "End voice chat";
"LiveStream.EndConfirmationTitle" = "End live stream";
"VoiceChat.EndConfirmationText" = "Are you sure you want to end this voice chat?";
"LiveStream.EndConfirmationText" = "Are you sure you want to end this live stream?";
"VoiceChat.EndConfirmationEnd" = "End";

"VoiceChat.InviteMemberToGroupFirstText" = "%1$@ isn't a member of \"%2$@\" yet. Add them to the group?";
"VoiceChat.InviteMemberToChannelFirstText" = "%1$@ isn't a subscriber of \"%2$@\" yet. Add them to the channel?";
"VoiceChat.InviteMemberToGroupFirstAdd" = "Add";

"VoiceChat.CreateNewVoiceChatText" = "Voice chat ended. Start a new one?";
"LiveStream.CreateNewVoiceChatText" = "Live stream ended. Start a new one?";
"VoiceChat.CreateNewVoiceChatStart" = "Start";
"VoiceChat.CreateNewVoiceChatStartNow" = "Start Now";
"VoiceChat.CreateNewVoiceChatSchedule" = "Schedule";

"PUSH_CHAT_VOICECHAT_START" = "%2$@|%1$@ started a voice chat";
"PUSH_CHAT_VOICECHAT_INVITE" = "%2$@|%1$@ invited %3$@ to the voice chat";
"PUSH_CHAT_VOICECHAT_INVITE_YOU" = "%2$@|%1$@ invited you to the voice chat";
"PUSH_CHAT_VOICECHAT_END" = "%2$@|%1$@ has ended the voice chat";

"PUSH_CHAT_LIVESTREAM_START" = "%2$@|%1$@ started a live stream";
"PUSH_CHAT_LIVESTREAM_INVITE" = "%2$@|%1$@ invited %3$@ to the live stream";
"PUSH_CHAT_LIVESTREAM_INVITE_YOU" = "%2$@|%1$@ invited you to the live stream";
"PUSH_CHAT_LIVESTREAM_END" = "%2$@|%1$@ has ended the live stream";

"Conversation.Dice.u1F3B3" = "Send a bowling emoji to try your luck.";

"VoiceOver.Common.SwitchHint" = "Double Tap To Toggle";
"VoiceOver.Common.On" = "On";
"VoiceOver.Common.Off" = "Off";

"VoiceOver.Chat.MessagesSelected_0" = "%@ messages selected";
"VoiceOver.Chat.MessagesSelected_1" = "%@ message selected";
"VoiceOver.Chat.MessagesSelected_2" = "%@ messages selected";
"VoiceOver.Chat.MessagesSelected_3_10" = "%@ messages selected";
"VoiceOver.Chat.MessagesSelected_many" = "%@ messages selected";
"VoiceOver.Chat.MessagesSelected_any" = "%@ messages selected";

"Channel.AdminLog.StartedVoiceChat" = "%1$@ started voice chat";
"Channel.AdminLog.StartedLiveStream" = "%1$@ started live stream";
"Channel.AdminLog.EndedVoiceChat" = "%1$@ ended voice chat";
"Channel.AdminLog.EndedLiveStream" = "%1$@ ended live stream";
"Channel.AdminLog.MutedParticipant" = "%1$@ muted %2$@";
"Channel.AdminLog.UnmutedMutedParticipant" = "%1$@ unmuted %2$@";
"Channel.AdminLog.AllowedNewMembersToSpeak" = "%1$@ allowed new members to speak";
"Channel.AdminLog.MutedNewMembers" = "%1$@ muted new members";

"Group.GroupMembersHeader" = "GROUP MEMBERS";

"Conversation.VoiceChatMediaRecordingRestricted" = "You can't record voice and video messages during a voice chat.";
"Conversation.LiveStreamMediaRecordingRestricted" = "You can't record voice and video messages during a live stream.";

"CallList.ActiveVoiceChatsHeader" = "ACTIVE VOICE CHATS";
"CallList.RecentCallsHeader" = "RECENT CALLS";

"VoiceChat.PeerJoinedText" = "%@ joined the voice chat";
"LiveStream.PeerJoinedText" = "%@ joined the live stream";

"VoiceChat.StartRecording" = "Start Recording";
"LiveStream.StartRecording" = "Start Recording";
"VoiceChat.StopRecording" = "Stop Recording";

"VoiceChat.StartRecordingTitle" = "Start Recording";
"LiveStream.StartRecordingTitle" = "Start Recording";
"VoiceChat.StartRecordingText" = "Do you want to start recording this chat and save the result into an audio file?\n\nOther members will see that the chat is being recorded.";
"LiveStream.StartRecordingText" = "Do you want to start recording this live stream and save the result into an audio file?\n\nOther members will see that the chat is being recorded.";
"VoiceChat.StartRecordingStart" = "Start";
"VoiceChat.StartRecordingTextVideo" = "Do you want to start recording this chat and save the result into a video file?\n\nOther members will see that the chat is being recorded.";
"LiveStream.StartRecordingTextVideo" = "Do you want to start recording this live stream and save the result into a video file?\n\nOther members will see that the chat is being recorded.";

"VoiceChat.RecordingTitlePlaceholder" = "Audio Title (Optional)";
"VoiceChat.RecordingTitlePlaceholderVideo" = "Video Title (Optional)";
"VoiceChat.RecordingStarted" = "Voice chat recording started";
"LiveStream.RecordingStarted" = "Live stream recording started";
"VoiceChat.RecordingInProgress" = "Voice chat is being recorded";
"LiveStream.RecordingInProgress" = "Live stream is being recorded";

"VoiceChat.StopRecordingTitle" = "Stop Recording?";
"VoiceChat.StopRecordingStop" = "Stop";

"VoiceChat.RecordingSaved" = "Audio saved to **Saved Messages**.";

"VoiceChat.StatusMutedForYou" = "muted for you";
"VoiceChat.StatusMutedYou" = "put you on mute";

"VoiceOver.DismissContextMenu" = "Dismiss Context Menu";

"Call.VoiceOver.VoiceCallOutgoing" = "Outgoing Voice Call";
"Call.VoiceOver.VideoCallOutgoing" = "Outgoing Video Call";
"Call.VoiceOver.VoiceCallIncoming" = "Incoming Voice Call";
"Call.VoiceOver.VideoCallIncoming" = "Incoming Video Call";
"Call.VoiceOver.VoiceCallMissed" = "Missed Voice Call";
"Call.VoiceOver.VideoCallMissed" = "Missed Video Call";
"Call.VoiceOver.VoiceCallCanceled" = "Cancelled Voice Call";
"Call.VoiceOver.VideoCallCanceled" = "Cancelled Video Call";

"VoiceChat.UnmuteForMe" = "Unmute for Me";
"VoiceChat.MuteForMe" = "Mute for Me";

"PeerInfo.ButtonVoiceChat" = "Voice Chat";
"PeerInfo.ButtonLiveStream" = "Live Stream";
"VoiceChat.OpenChat" = "Open Chat";

"GroupInfo.InviteLinks" = "Invite Links";

"InviteLink.Title" = "Invite Links";
"InviteLink.PermanentLink" = "Permanent Link";
"InviteLink.PublicLink" = "Public Link";
"InviteLink.Share" = "Share Link";
"InviteLink.PeopleJoinedNone" = "no one joined yet";
"InviteLink.PeopleJoined_1" = "%@ people joined";
"InviteLink.PeopleJoined_2" = "%@ people joined";
"InviteLink.PeopleJoined_3_10" = "%@ people joined";
"InviteLink.PeopleJoined_many" = "%@ people joined";
"InviteLink.PeopleJoined_any" = "%@ people joined";
"InviteLink.CreatePrivateLinkHelp" = "Anyone who has Telegram installed will be able to join your group by following this link.";
"InviteLink.CreatePrivateLinkHelpChannel" = "Anyone who has Telegram installed will be able to join your channel by following this link.";
"InviteLink.Manage" = "Manage Invite Links";

"InviteLink.PeopleJoinedShortNoneExpired" = "no one joined";
"InviteLink.PeopleJoinedShortNone" = "no one joined yet";
"InviteLink.PeopleJoinedShort_1" = "%@ joined";
"InviteLink.PeopleJoinedShort_2" = "%@ joined";
"InviteLink.PeopleJoinedShort_3_10" = "%@ joined";
"InviteLink.PeopleJoinedShort_many" = "%@ joined";
"InviteLink.PeopleJoinedShort_any" = "%@ joined";

"InviteLink.PeopleCanJoin_1" = "%@ can join";
"InviteLink.PeopleCanJoin_2" = "%@ can join";
"InviteLink.PeopleCanJoin_3_10" = "%@ can join";
"InviteLink.PeopleCanJoin_many" = "%@ can join";
"InviteLink.PeopleCanJoin_any" = "%@ can join";

"InviteLink.PeopleRemaining_1" = "%@ remaining";
"InviteLink.PeopleRemaining_2" = "%@ remaining";
"InviteLink.PeopleRemaining_3_10" = "%@ remaining";
"InviteLink.PeopleRemaining_many" = "%@ remaining";
"InviteLink.PeopleRemaining_any" = "%@ remaining";

"InviteLink.Expired" = "expired";
"InviteLink.UsageLimitReached" = "limit reached";
"InviteLink.Revoked" = "revoked";

"InviteLink.AdditionalLinks" = "Additional Links";
"InviteLink.Create" = "Create a New Link";
"InviteLink.CreateInfo" = "You can create additional invite links that have limited time or number of usages.";

"InviteLink.RevokedLinks" = "Revoked Links";
"InviteLink.DeleteAllRevokedLinks" = "Delete All Revoked Links";

"InviteLink.ContextCopy" = "Copy";
"InviteLink.ContextEdit" = "Edit";
"InviteLink.ContextGetQRCode" = "Get QR Code";
"InviteLink.ContextShare" = "Share";
"InviteLink.ContextRevoke" = "Revoke";
"InviteLink.ContextDelete" = "Delete";

"InviteLink.Create.Title" = "New Link";
"InviteLink.Create.EditTitle" = "Edit Link";

"InviteLink.Create.TimeLimit" = "Limit By Time Period";
"InviteLink.Create.TimeLimitExpiryDate" = "Expiry Date";
"InviteLink.Create.TimeLimitExpiryDateNever" = "Never";
"InviteLink.Create.TimeLimitExpiryTime" = "Time";
"InviteLink.Create.TimeLimitInfo" = "You can make the link expire after a certain time.";
"InviteLink.Create.TimeLimitNoLimit" = "No Limit";

"InviteLink.Create.UsersLimit" = "Limit By Number Of Users";
"InviteLink.Create.UsersLimitNumberOfUsers" = "Number of Uses";
"InviteLink.Create.UsersLimitNumberOfUsersUnlimited" = "Unlimited";
"InviteLink.Create.UsersLimitInfo" = "You can make the link expire after it has been used for a certain number of times.";
"InviteLink.Create.UsersLimitNoLimit" = "No Limit";

"InviteLink.Create.Revoke" = "Revoke Link";

"InviteLink.QRCode.Title" = "Invite by QR Code";
"InviteLink.QRCode.Info" = "Everyone on Telegram can scan this code to join your group.";
"InviteLink.QRCode.InfoChannel" = "Everyone on Telegram can scan this code to join your channel.";
"InviteLink.QRCode.Share" = "Share QR Code";

"InviteLink.InviteLink" = "Invite Link";
"InviteLink.ExpiredLink" = "Expired Link";
"InviteLink.ExpiredLinkStatus" = "time limit has expired";
"InviteLink.CreatedBy" = "Link Created By";

"InviteLink.ReactivateLink" = "Reactivate Link";

"InviteLink.DeleteLinkAlert.Text" = "Are you sure you want to delete this link? It will be completely gone.";
"InviteLink.DeleteLinkAlert.Action" = "Delete";

"InviteLink.DeleteAllRevokedLinksAlert.Text" = "This will delete all revoked links.";
"InviteLink.DeleteAllRevokedLinksAlert.Action" = "Delete All";

"InviteLink.ExpiresIn" = "expires in %@";

"InviteLink.InviteLinkCopiedText" = "Invite link copied to clipboard";

"InviteLink.OtherAdminsLinks" = "Invite Links Created By Other Admins";
"InviteLink.OtherPermanentLinkInfo" = "**%1$@** can see this link and use it to invite new members to **%2$@**.";

"InviteLink.InviteLinks_0" = "%@ invite links";
"InviteLink.InviteLinks_1" = "%@ invite link";
"InviteLink.InviteLinks_2" = "%@ invite links";
"InviteLink.InviteLinks_3_10" = "%@ invite links";
"InviteLink.InviteLinks_many" = "%@ invite links";
"InviteLink.InviteLinks_any" = "%@ invite links";

"InviteLink.InviteLinkRevoked" = "The invite link has been revoked.";

"Conversation.ChecksTooltip.Delivered" = "Delivered";
"Conversation.ChecksTooltip.Read" = "Read";

"DialogList.MultipleTypingPair" = "%@ and %@ are typing";

"Common.Save" = "Save";

"UserInfo.FakeUserWarning" = "⚠️ Warning: Many users reported that this account impersonates a famous person or organization.";
"UserInfo.FakeBotWarning" = "⚠️ Warning: Many users reported that this account impersonates a famous person or organization.";
"GroupInfo.FakeGroupWarning" = "⚠️ Warning: Many users reported that this account impersonates a famous person or organization.";
"ChannelInfo.FakeChannelWarning" = "⚠️ Warning: Many users reported that this account impersonates a famous person or organization.";

"ReportPeer.ReasonFake" = "Fake Account";

"ChatList.HeaderImportIntoAnExistingGroup" = "SELECT A CHAT TO IMPORT MESSAGES TO";

"Group.ErrorAdminsTooMuch" = "Sorry, too many administrators in this group.";
"Channel.ErrorAdminsTooMuch" = "Sorry, too many administrators in this channel.";

"Conversation.AddMembers" = "Add Members";

"Conversation.ImportedMessageHint" = "This message was imported from another app. We can't guarantee it's real.";

"Conversation.GreetingText" = "Send a message or tap on the greeting below.";

"CallList.DeleteAllForMe" = "Delete for me";
"CallList.DeleteAllForEveryone" = "Delete for me and Others";
"Conversation.ImportProgress" = "Importing Messages... %@%";

"Conversation.AudioRateTooltipSpeedUp" = "Audio will play two times faster.";
"Conversation.AudioRateTooltipNormal" = "Audio will play at normal speed.";

"ChatImport.Title" = "Select Chat";
"ChatImport.SelectionErrorNotAdmin" = "You must to be an admin in the group to import messages to it.";
"ChatImport.SelectionErrorGroupGeneric" = "Sorry, you can't import history to this group.";
"ChatImport.SelectionConfirmationGroupWithTitle" = "Do you want to import messages from **%1$@** into **%2$@**?";
"ChatImport.SelectionConfirmationGroupWithoutTitle" = "Do you want to import messages into **%@**?";
"ChatImport.SelectionConfirmationAlertTitle" = "Import Messages";
"ChatImport.SelectionConfirmationAlertImportAction" = "Import";
"ChatImport.CreateGroupAlertTitle" = "Create Group and Import Messages";
"ChatImport.CreateGroupAlertText" = "Do you want to create the group **%@** and import messages from another messaging app?";
"ChatImport.CreateGroupAlertImportAction" = "Create and Import";
"ChatImport.UserErrorNotMutual" = "You can only import messages into private chats with users who are mutual contacts.";
"ChatImport.SelectionConfirmationUserWithTitle" = "Do you want to import messages from **%1$@** into the chat with **%2$@**?";
"ChatImport.SelectionConfirmationUserWithoutTitle" = "Do you want to import messages into the chat with **%@?**";

"PeerSelection.ImportIntoNewGroup" = "Import to a New Group";
"Message.ImportedDateFormat" = "%1$@, %2$@ Imported %3$@";

"ChatImportActivity.Title" = "Importing Chat";
"ChatImportActivity.OpenApp" = "Open Telegram";
"ChatImportActivity.Retry" = "Retry";
"ChatImportActivity.InProgress" = "Please keep this window open\nuntil the import is completed.";
"ChatImportActivity.ErrorNotAdmin" = "You need to be an admin in the group to import messages.";
"ChatImportActivity.ErrorInvalidChatType" = "Wrong type of chat for the messages you are trying to import.";
"ChatImportActivity.ErrorUserBlocked" = "Unable to import messages due to privacy settings.";
"ChatImportActivity.ErrorGeneric" = "An error occurred.";
"ChatImportActivity.ErrorLimitExceeded" = "Daily maximum reached,\nplease come back tomorrow.";
"ChatImportActivity.Success" = "Chat imported\nsuccessfully.";

"VoiceOver.Chat.GoToOriginalMessage" = "Go to message";
"VoiceOver.Chat.UnreadMessages_0" = "%@ unread messages";
"VoiceOver.Chat.UnreadMessages_1" = "%@ unread message";
"VoiceOver.Chat.UnreadMessages_2" = "%@ unread messages";
"VoiceOver.Chat.UnreadMessages_3_10" = "%@ unread messages";
"VoiceOver.Chat.UnreadMessages_many" = "%@ unread messages";
"VoiceOver.Chat.UnreadMessages_any" = "%@ unread messages";

"VoiceOver.ChatList.Message" = "Message";
"VoiceOver.ChatList.OutgoingMessage" = "Outgoing Message";
"VoiceOver.ChatList.MessageFrom" = "From: %@";
"VoiceOver.ChatList.MessageRead" = "Read";
"VoiceOver.ChatList.MessageEmpty" = "Empty";

"VoiceOver.Chat.Profile" = "Profile";
"VoiceOver.Chat.GroupInfo" = "Group Info";
"VoiceOver.Chat.ChannelInfo" = "Channel Info";

"Conversation.ForwardTooltip.Chat.One" = "Message forwarded to **%@**";
"Conversation.ForwardTooltip.Chat.Many" = "Messages forwarded to **%@**";
"Conversation.ForwardTooltip.TwoChats.One" = "Message forwarded to **%@** and **%@**";
"Conversation.ForwardTooltip.TwoChats.Many" = "Messages forwarded to **%@** and **%@**";
"Conversation.ForwardTooltip.ManyChats.One" = "Message forwarded to **%@** and %@ others";
"Conversation.ForwardTooltip.ManyChats.Many" = "Messages forwarded to **%@** and %@ others";
"Conversation.ForwardTooltip.SavedMessages.One" = "Message forwarded to **Saved Messages**";
"Conversation.ForwardTooltip.SavedMessages.Many" = "Messages forwarded to **Saved Messages**";

"Channel.AdminLog.UpdatedParticipantVolume" = "%1$@ changed %2$@ volume to %3$@";

"Channel.AdminLog.DeletedInviteLink" = "%1$@ deleted invite link %2$@";
"Channel.AdminLog.RevokedInviteLink" = "%1$@ revoked invite link %2$@";
"Channel.AdminLog.EditedInviteLink" = "%1$@ edited invite link %2$@";
"Channel.AdminLog.CreatedInviteLink" = "%1$@ created invite link %2$@";

"Channel.AdminLog.JoinedViaInviteLink" = "%1$@ joined via invite link %2$@";

"GroupInfo.Permissions.BroadcastTitle" = "Broadcast Group";
"GroupInfo.Permissions.BroadcastConvert" = "Convert to Broadcast Group";
"GroupInfo.Permissions.BroadcastConvertInfo" = "Broadcast groups can have over %@ members, but only admins can send messages in them.";

"GroupInfo.GroupHistoryShort" = "Chat History";

"PeerInfo.CustomizeNotifications" = "Customize";

"Conversation.ContextMenuSpeak" = "Speak";

"Conversation.SelectMessages" = "Select Messages";
"Conversation.ReportMessages" = "Report Messages";

"Report.AdditionalDetailsText" = "Please enter any additional details relevant for your report.";
"Report.AdditionalDetailsPlaceholder" = "Additional details...";
"Report.Report" = "Report";
"Report.Succeed" = "Telegram moderators will study your report. Thank you!";

"Conversation.AutoremoveRemainingTime" = "auto-deletes in %@";
"Conversation.AutoremoveRemainingDays_1" = "auto-deletes in %@ day";
"Conversation.AutoremoveRemainingDays_any" = "auto-deletes in %@ days";

"PeerInfo.AutoremoveMessages" = "Auto-Delete Messages";
"PeerInfo.AutoremoveMessagesDisabled" = "Never";

"Conversation.AutoremoveChanged" = "Auto-Delete timer set to %@";
"Conversation.AutoremoveOff" = "Auto-Delete is now off.";

"PeerInfo.ReportProfilePhoto" = "Report Profile Photo";
"PeerInfo.ReportProfileVideo" = "Report Profile Video";

"Channel.AdminLog.CanInviteUsersViaLink" = "Invite Users via Link";

"BroadcastGroups.IntroTitle" = "Broadcast Groups";
"BroadcastGroups.IntroText" = "• No limit on the number of members.\n\n• Only admins can post.\n\n• Can't be turned back into a regular group.";
"BroadcastGroups.Convert" = "Convert to Broadcast Group";
"BroadcastGroups.Cancel" = "Leave as regular group";

"BroadcastGroups.ConfirmationAlert.Title" = "Are you sure?";
"BroadcastGroups.ConfirmationAlert.Text" = "Regular members of the group (non-admins) will irrevocably lose their right to post messages in the group.\n\nThis action **cannot** be undone.";
"BroadcastGroups.ConfirmationAlert.Convert" = "Convert";

"BroadcastGroups.Success" = "Your group can now have more than %@ members.";

"BroadcastGroups.LimitAlert.Title" = "Limit Reached";
"BroadcastGroups.LimitAlert.Text" = "Your group has reached a limit of **%@** members.\n\nYou can increase this limit by converting the group to a **broadcast group** where only admins can post. Interested?";
"BroadcastGroups.LimitAlert.LearnMore" = "Learn More";
"BroadcastGroups.LimitAlert.SettingsTip" = "If you change your mind, go to the settings of your group.";

"VoiceOver.AuthSessions.CurrentSession" = "Current Session";

"Channel.AdminLog.MessageChangedAutoremoveTimeoutSet" = "%1$@ set auto-remove timer to %2$@";
"Channel.AdminLog.MessageChangedAutoremoveTimeoutRemove" = "%1$@ disabled auto-remove timer";

"ChannelInfo.InviteLink.RevokeAlert.Text" = "Are you sure you want to revoke this link? Once you do, no one will be able to join the channel using it.";

"Group.Info.Members" = "Members";

"Group.Members.Title" = "Members";
"Group.Members.AddMembers" = "Add Members";
"Group.Members.AddMembersHelp" = "Only group admins can see this list.";

"Conversation.AlsoClearCacheTitle" = "You can use \"clear cache\" to remove unnecessary media — and re-downloaded files if you need them again.";
"Conversation.DeleteAllMessagesInChat" = "Are you sure you want to delete all messages in %@?";

"InviteLinks.InviteLinkExpired" = "This invite link has expired.";

"Conversation.AutoremoveTimerSetUserYou" = "You set messages to automatically delete after %1$@";
"Conversation.AutoremoveTimerSetUser" = "%1$@ set messages to automatically delete after %2$@";
"Conversation.AutoremoveTimerRemovedUserYou" = "You disabled the auto-delete timer";
"Conversation.AutoremoveTimerRemovedUser" = "%1$@ disabled the auto-delete timer";
"Conversation.AutoremoveTimerSetGroup" = "A group admin set messages to automatically delete after %1$@";
"Conversation.AutoremoveTimerRemovedGroup" = "A group admin disabled the auto-delete timer";
"Conversation.AutoremoveTimerSetChannel" = "Messages in this channel will be automatically deleted after %1$@";
"Conversation.AutoremoveTimerRemovedChannel" = "Messages in this channel will no longer be automatically deleted";

"AutoremoveSetup.Title" = "Auto-Deletion";
"AutoremoveSetup.TimeSectionHeader" = "AUTO-DELETE MESSAGES";
"AutoremoveSetup.TimerInfoChannel" = "Automatically delete messages sent in this channel after a certain period of time.";
"AutoremoveSetup.TimerInfoChat" = "Automatically delete messages sent in this chat after a certain period of time.";
"AutoremoveSetup.TimerValueNever" = "Never";
"AutoremoveSetup.TimerValueAfter" = "After %@";

"Conversation.ClearChannel" = "Clear Channel";

"Conversation.AutoremoveTimerSetToastText" = "Messages in this chat are automatically\ndeleted %@ after they have been sent.";
"Conversation.AutoremoveActionEnable" = "Enable Auto-Delete";
"Conversation.AutoremoveActionEdit" = "Edit Auto-Delete Settings";

"Widget.ChatsGalleryTitle" = "Chats";
"Widget.ChatsGalleryDescription" = "Display the latest message from the most important chats.";
"Widget.ShortcutsGalleryTitle" = "Shortcuts";
"Widget.ShortcutsGalleryDescription" = "Display shortcuts of your most important chats to always have quick access to them.";

"Widget.MessageAutoremoveTimerUpdated" = "Auto-delete timer updated";
"Widget.MessageAutoremoveTimerRemoved" = "Auto-delete timer disabled";

"Widget.LongTapToEdit" = "Tap or hold to edit widget.";
"Widget.UpdatedTodayAt" = "Updated at {}";
"Widget.UpdatedAt" = "Updated {}";

"Intents.ErrorLockedTitle" = "Locked";
"Intents.ErrorLockedText" = "Open Telegram and enter passcode to edit widget.";

"Conversation.GigagroupDescription" = "Only admins can send messages in this group.";

"Channel.AdminLog.MessageAddedAdminName" = "promoted %1$@";
"Channel.AdminLog.MessageAddedAdminNameUsername" = "promoted %1$@ (%2$@)";
"Channel.AdminLog.MessageRemovedAdminName" = "demoted %1$@";
"Channel.AdminLog.MessageRemovedAdminNameUsername" = "demoted %1$@ (%2$@)";

"Notification.Exceptions.MessagePreviewAlwaysOn" = "Always On";
"Notification.Exceptions.MessagePreviewAlwaysOff" = "Always Off";

"Channel.Setup.LinkTypePublic" = "Public";
"Channel.Setup.LinkTypePrivate" = "Private";

"VoiceOver.ScrollStatus" = "Row %1$@ of %2$@";

"Conversation.UsersTooMuchError" = "Sorry, this group is full.";

"Conversation.UploadFileTooLarge" = "File could not be sent, because it is larger than 2 GB.\n\nYou can send as many files as you like, but each must be smaller than 2 GB.";

"Channel.AddUserLeftError" = "Sorry, if a person is no longer part of a channel, you need to be in their Telegram contacts in order to add them back.\n\nNote that they can still join via the channel's invite link as long as they are not in the Removed Users list.";

"Message.ScamAccount" = "Scam";
"Message.FakeAccount" = "Fake";

"InstantPage.FontSanFrancisco" = "San Francisco";
"InstantPage.FontNewYork" = "New York";
"InstantPage.Search" = "Search";
"InstantPage.OpenInBrowser" = "Open in %@";
"InstantPage.VoiceOver.IncreaseFontSize" = "Increase Font Size";
"InstantPage.VoiceOver.DecreaseFontSize" = "Decrease Font Size";
"InstantPage.VoiceOver.ResetFontSize" = "Reset Font Size";

"Contacts.VoiceOver.AddContact" = "Add Contact";

"VoiceChat.SelectAccount" = "Select Account";
"VoiceChat.DisplayAs" = "Display Me As...";
"VoiceChat.DisplayAsInfo" = "Choose whether you want to be displayed as your personal account or as your channel.";
"VoiceChat.DisplayAsInfoGroup" = "Choose whether you want to be displayed as your personal account, this group, or one of your channels.";
"VoiceChat.DisplayAsSuccess" = "Members of this voice chat will now see your as **%@**.";
"LiveStream.DisplayAsSuccess" = "Members of this live stream will now see your as **%@**.";
"VoiceChat.PersonalAccount" = "personal account";
"VoiceChat.EditTitle" = "Edit Voice Chat Title";
"LiveStream.EditTitle" = "Edit Live Stream Title";
"VoiceChat.EditPermissions" = "Edit Permissions";

"VoiceChat.OpenChannel" = "Open Channel";

"VoiceChat.EditTitleText" = "Edit a title of this voice chat.";
"LiveStream.EditTitleText" = "Edit a title of this live stream.";
"VoiceChat.EditTitleSuccess" = "Voice chat title changed to **%@**.";
"LiveStream.EditTitleSuccess" = "Live stream title changed to **%@**.";
"VoiceChat.EditTitleRemoveSuccess" = "Voice chat title removed.";
"LiveStream.EditTitleRemoveSuccess" = "Live Stream title removed.";

"VoiceChat.InviteLink.Speaker" = "Speaker";
"VoiceChat.InviteLink.Listener" = "Listener";
"VoiceChat.InviteLink.CopySpeakerLink" = "Copy Speaker Link";
"VoiceChat.InviteLink.CopyListenerLink" = "Copy Listener Link";

"VoiceChat.InviteLink.InviteSpeakers_0" = "[%@] Invite Speakers";
"VoiceChat.InviteLink.InviteSpeakers_1" = "[%@] Invite Speaker";
"VoiceChat.InviteLink.InviteSpeakers_2" = "[%@] Invite Speakers";
"VoiceChat.InviteLink.InviteSpeakers_3_10" = "[%@] Invite Speakers";
"VoiceChat.InviteLink.InviteSpeakers_many" = "[%@] Invite Speakers";
"VoiceChat.InviteLink.InviteSpeakers_any" = "[%@] Invite Speakers";

"VoiceChat.InviteLink.InviteListeners_0" = "[%@] Invite Listeners";
"VoiceChat.InviteLink.InviteListeners_1" = "[%@] Invite Listener";
"VoiceChat.InviteLink.InviteListeners_2" = "[%@] Invite Listeners";
"VoiceChat.InviteLink.InviteListeners_3_10" = "[%@] Invite Listeners";
"VoiceChat.InviteLink.InviteListeners_many" = "[%@] Invite Listeners";
"VoiceChat.InviteLink.InviteListeners_any" = "[%@] Invite Listeners";

"Conversation.CancelForwardTitle" = "Cancel Forwarding";
"Conversation.CancelForwardText" = "Do you want to cancel forwarding or send messages to a different chat?";
"Conversation.CancelForwardCancelForward" = "Cancel Forwarding";
"Conversation.CancelForwardSelectChat" = "Select Another Chat";

"StickerPacks.ActionDelete" = "Delete";
"StickerPacks.ActionArchive" = "Archive";
"StickerPacks.ActionShare" = "Share";

"StickerPacks.DeleteStickerPacksConfirmation_0" = "Delete %@ Sticker Sets";
"StickerPacks.DeleteStickerPacksConfirmation_1" = "Delete %@ Sticker Set";
"StickerPacks.DeleteStickerPacksConfirmation_2" = "Delete %@ Sticker Sets";
"StickerPacks.DeleteStickerPacksConfirmation_3_10" = "Delete %@ Sticker Sets";
"StickerPacks.DeleteStickerPacksConfirmation_many" = "Delete %@ Sticker Sets";
"StickerPacks.DeleteStickerPacksConfirmation_any" = "Delete %@ Sticker Sets";

"StickerPacks.ArchiveStickerPacksConfirmation_0" = "Archive %@ Sticker Sets";
"StickerPacks.ArchiveStickerPacksConfirmation_1" = "Archive %@ Sticker Set";
"StickerPacks.ArchiveStickerPacksConfirmation_2" = "Archive %@ Sticker Sets";
"StickerPacks.ArchiveStickerPacksConfirmation_3_10" = "Archive %@ Sticker Sets";
"StickerPacks.ArchiveStickerPacksConfirmation_many" = "Archive %@ Sticker Sets";
"StickerPacks.ArchiveStickerPacksConfirmation_any" = "Archive %@ Sticker Sets";

"VoiceChat.StatusWantsToSpeak" = "wants to speak";

"VoiceChat.AskedToSpeak" = "You Asked To Speak";
"VoiceChat.AskedToSpeakHelp" = "We let the speakers know";

"VoiceChat.YouCanNowSpeak" = "You can now speak";
"VoiceChat.YouCanNowSpeakIn" = "You can now speak in **%@**";
"VoiceChat.UserCanNowSpeak" = "**%@** can now speak";

"VoiceChat.MutedByAdmin" = "Muted by Admin";
"VoiceChat.MutedByAdminHelp" = "Tap if you want to speak";
"Invitation.JoinVoiceChatAsSpeaker" = "Join as Speaker";
"Invitation.JoinVoiceChatAsListener" = "Join as Listener";

"VoiceChat.CancelSpeakRequest" = "Cancel Request to Speak";

"VoiceChat.RemovePeerConfirmationChannel" = "Are you sure you want to remove %@ from the channel?";
"VoiceChat.RemoveAndBanPeerConfirmation" = "Do you want to remove %1$@ from the voice chat and ban them in %2$@?";
"LiveStream.RemoveAndBanPeerConfirmation" = "Do you want to remove %1$@ from the live stream and ban them in %2$@?";

"Notification.VoiceChatStartedChannel" = "Voice chat started";
"Notification.LiveStreamStarted" = "Live stream started";

"Conversation.MessageCopied" = "Message copied to clipboard";
"Conversation.LinkCopied" = "Link copied to clipboard";
"Conversation.TextCopied" = "Text copied to clipboard";
"Conversation.ImageCopied" = "Image copied to clipboard";
"Conversation.HashtagCopied" = "Hashtag copied to clipboard";
"Conversation.PhoneCopied" = "Phone copied to clipboard";
"Conversation.EmailCopied" = "Email copied to clipboard";
"Conversation.UsernameCopied" = "Username copied to clipboard";
"Conversation.CardNumberCopied" = "Card number copied to clipboard";
"Conversation.PrivateMessageLinkCopiedLong" = "Link copied to clipboard. This link will only work for members of this chat.";

"Conversation.StickerAddedToFavorites" = "Sticker was added to Favorites";
"Conversation.StickerRemovedFromFavorites" = "Sticker was removed from Favorites";

"Conversation.DeletedFromContacts" = "**%@** deleted from your contacts";

"Conversation.VoiceChat" = "Voice Chat";
"Conversation.LiveStream" = "Live Stream";

"Conversation.JoinVoiceChatAsSpeaker" = "JOIN AS SPEAKER";
"Conversation.JoinVoiceChatAsListener" = "JOIN AS LISTENER";

"VoiceChat.LeaveConfirmation" = "Are you sure you want to leave this voice chat?";
"LiveStream.LeaveConfirmation" = "Are you sure you want to leave this live stream?";
"VoiceChat.LeaveVoiceChat" = "Leave Voice Chat";
"LiveStream.LeaveVoiceChat" = "Leave Live Stream";
"VoiceChat.LeaveAndEndVoiceChat" = "End Voice Chat";
"LiveStream.LeaveAndEndVoiceChat" = "End Live Stream";
"VoiceChat.LeaveAndCancelVoiceChat" = "Abort Voice Chat";
"LiveStream.LeaveAndCancelVoiceChat" = "Abort Live Stream";

"VoiceChat.ForwardTooltip.Chat" = "Invite link forwarded to **%@**";
"VoiceChat.ForwardTooltip.TwoChats" = "Invite link forwarded to **%@** and **%@**";
"VoiceChat.ForwardTooltip.ManyChats" = "Invite link forwarded to **%@** and %@ others";

"GroupRemoved.ViewChannelInfo" = "View Channel";

"UserInfo.ContactForwardTooltip.Chat.One" = "Contact forwarded to **%@**";
"UserInfo.ContactForwardTooltip.TwoChats.One" = "Contact forwarded to **%@** and **%@**";
"UserInfo.ContactForwardTooltip.ManyChats.One" = "Contact forwarded to **%@** and %@ others";
"UserInfo.ContactForwardTooltip.SavedMessages.One" = "Contact forwarded to **Saved Messages**";

"UserInfo.LinkForwardTooltip.Chat.One" = "Link forwarded to **%@**";
"UserInfo.LinkForwardTooltip.TwoChats.One" = "Link forwarded to **%@** and **%@**";
"UserInfo.LinkForwardTooltip.ManyChats.One" = "Link forwarded to **%@** and %@ others";
"UserInfo.LinkForwardTooltip.SavedMessages.One" = "Link forwarded to **Saved Messages**";

"VoiceChat.You" = "this is you";
"VoiceChat.ChangePhoto" = "Change Photo";
"VoiceChat.EditBio" = "Edit Bio";
"VoiceChat.EditBioTitle" = "Bio";
"VoiceChat.EditBioText" = "Any details such as age, occupation or city.";
"VoiceChat.EditBioPlaceholder" = "Bio";
"VoiceChat.EditBioSave" = "Save";
"VoiceChat.EditBioSuccess" = "Your bio is changed.";

"VoiceChat.EditDescription" = "Edit Description";
"VoiceChat.EditDescriptionTitle" = "Description";
"VoiceChat.EditDescriptionText" = "Any details such as age, occupation or city.";
"VoiceChat.EditDescriptionPlaceholder" = "Description";
"VoiceChat.EditDescriptionSave" = "Save";
"VoiceChat.EditDescriptionSuccess" = "Description is changed.";

"VoiceChat.SendPublicLinkText" = "%1$@ isn't a member of \"%2$@\" yet. Send them a public invite link instead?";
"VoiceChat.SendPublicLinkSend" = "Send";

"VoiceChat.TapToAddPhotoOrBio" = "tap to add photo or bio";
"VoiceChat.TapToAddPhoto" = "tap to add photo";
"VoiceChat.TapToAddBio" = "tap to add bio";
"VoiceChat.ImproveYourProfileText" = "You can improve your profile by adding missing information.";

"VoiceChat.AddPhoto" = "Add Photo";
"VoiceChat.AddBio" = "Add Bio";
"VoiceChat.ChangeName" = "Change Name";
"VoiceChat.ChangeNameTitle" = "Change Name";
"VoiceChat.EditNameSuccess" = "Your name is changed.";

"VoiceChat.Video" = "video";

"VoiceChat.PinVideo" = "Pin Video";
"VoiceChat.UnpinVideo" = "Unpin Video";

"Notification.VoiceChatScheduledChannel" = "Voice chat scheduled for %@";
"Notification.LiveStreamScheduled" = "Live stream scheduled for %@";
"Notification.VoiceChatScheduled" = "%1$@ scheduled a voice chat for %2$@";

"Notification.VoiceChatScheduledTodayChannel" = "Voice chat scheduled for today at %@";
"Notification.LiveStreamScheduledToday" = "Live stream scheduled for today at %@";
"Notification.VoiceChatScheduledToday" = "%1$@ scheduled a voice chat for today at %2$@";

"Notification.VoiceChatScheduledTomorrowChannel" = "Voice chat scheduled for tomorrow at %@";
"Notification.LiveStreamScheduledTomorrow" = "Live stream scheduled for tomorrow at %@";
"Notification.VoiceChatScheduledTomorrow" = "%1$@ scheduled a voice chat for tomorrow at %2$@";

"VoiceChat.StartsIn" = "Starts in";
"VoiceChat.LateBy" = "Late by";

"VoiceChat.StatusStartsIn" = "starts in %@";
"VoiceChat.StatusLateBy" = "late by %@";

"VoiceChat.Scheduled" = "Scheduled";

"VoiceChat.StartNow" = "Start Now";
"VoiceChat.SetReminder" = "Set Reminder";
"VoiceChat.CancelReminder" = "Cancel Reminder";

"VoiceChat.ShareShort" = "share";
"VoiceChat.TapToEditTitle" = "Tap to edit title";

"ChannelInfo.ScheduleVoiceChat" = "Schedule Voice Chat";
"ChannelInfo.ScheduleLiveStream" = "Schedule Live Stream";

"ScheduleVoiceChat.Title" = "Schedule Voice Chat";
"ScheduleLiveStream.Title" = "Schedule Live Stream";
"ScheduleVoiceChat.GroupText" = "The members of the group will be notified that the voice chat will start in %@.";
"ScheduleLiveStream.ChannelText" = "The members of the channel will be notified that the live stream will start in %@.";

"ScheduleVoiceChat.ScheduleToday" = "Start today at %@";
"ScheduleVoiceChat.ScheduleTomorrow" = "Start tomorrow at %@";
"ScheduleVoiceChat.ScheduleOn" = "Start on %@ at %@";

"Conversation.ScheduledVoiceChat" = "Scheduled Voice Chat";
"Conversation.ScheduledLiveStream" = "Scheduled Live Stream";

"Conversation.ScheduledVoiceChatStartsOn" = "Voice chat starts on %@";
"Conversation.ScheduledLiveStreamStartsOn" = "Live stream starts on %@";
"Conversation.ScheduledVoiceChatStartsOnShort" = "Starts on %@";
"Conversation.ScheduledVoiceChatStartsToday" = "Voice chat starts today at %@";
"Conversation.ScheduledLiveStreamStartsToday" = "Live stream starts today at %@";
"Conversation.ScheduledVoiceChatStartsTodayShort" = "Starts today at %@";
"Conversation.ScheduledVoiceChatStartsTomorrow" = "Voice chat starts tomorrow at %@";
"Conversation.ScheduledLiveStreamStartsTomorrow" = "Live stream starts tomorrow at %@";
"Conversation.ScheduledVoiceChatStartsTomorrowShort" = "Starts tomorrow at %@";

"VoiceChat.CancelVoiceChat" = "Abort Voice Chat";
"VoiceChat.CancelLiveStream" = "Abort Live Stream";
"VoiceChat.CancelConfirmationTitle" = "Abort Voice Chat";
"LiveStream.CancelConfirmationTitle" = "Abort Live Stream";
"VoiceChat.CancelConfirmationText" = "Do you want to abort the scheduled voice chat?";
"LiveStream.CancelConfirmationText" = "Do you want to abort the scheduled live stream?";
"VoiceChat.CancelConfirmationEnd" = "Abort";

"ScheduledIn.Seconds_1" = "%@ second";
"ScheduledIn.Seconds_2" = "%@ seconds";
"ScheduledIn.Seconds_3_10" = "%@ seconds";
"ScheduledIn.Seconds_any" = "%@ seconds";
"ScheduledIn.Seconds_many" = "%@ seconds";
"ScheduledIn.Seconds_0" = "%@ seconds";
"ScheduledIn.Minutes_1" = "%@ minute";
"ScheduledIn.Minutes_2" = "%@ minutes";
"ScheduledIn.Minutes_3_10" = "%@ minutes";
"ScheduledIn.Minutes_any" = "%@ minutes";
"ScheduledIn.Minutes_many" = "%@ minutes";
"ScheduledIn.Minutes_0" = "%@ minutes";
"ScheduledIn.Hours_1" = "%@ hour";
"ScheduledIn.Hours_2" = "%@ hours";
"ScheduledIn.Hours_3_10" = "%@ hours";
"ScheduledIn.Hours_any" = "%@ hours";
"ScheduledIn.Hours_many" = "%@ hours";
"ScheduledIn.Hours_0" = "%@ hours";
"ScheduledIn.Days_1" = "%@ day";
"ScheduledIn.Days_2" = "%@ days";
"ScheduledIn.Days_3_10" = "%@ days";
"ScheduledIn.Days_any" = "%@ days";
"ScheduledIn.Days_many" = "%@ days";
"ScheduledIn.Days_0" = "%@ days";
"ScheduledIn.Weeks_1" = "%@ week";
"ScheduledIn.Weeks_2" = "%@ weeks";
"ScheduledIn.Weeks_3_10" = "%@ weeks";
"ScheduledIn.Weeks_any" = "%@ weeks";
"ScheduledIn.Weeks_many" = "%@ weeks";
"ScheduledIn.Weeks_0" = "%@ weeks";
"ScheduledIn.Months_1" = "%@ month";
"ScheduledIn.Months_2" = "%@ months";
"ScheduledIn.Months_3_10" = "%@ months";
"ScheduledIn.Months_any" = "%@ months";
"ScheduledIn.Months_many" = "%@ months";
"ScheduledIn.Months_0" = "%@ months";
"ScheduledIn.Years_1" = "%@ year";
"ScheduledIn.Years_2" = "%@ years";
"ScheduledIn.Years_3_10" = "%@ years";
"ScheduledIn.Years_any" = "%@ years";
"ScheduledIn.Months_many" = "%@ years";

"Checkout.PaymentLiabilityAlert" = "Neither Telegram, nor {target} will have access to your credit card information. Credit card details will be handled only by the payment system, {payment_system}.\n\nPayments will go directly to the developer of {target}. Telegram cannot provide any guarantees, so proceed at your own risk. In case of problems, please contact the developer of {target} or your bank.";

"Checkout.OptionalTipItem" = "Tip (Optional)";
"Checkout.TipItem" = "Tip";
"Checkout.OptionalTipItemPlaceholder" = "Enter Custom";

"VoiceChat.ReminderNotify" = "We will notify you when it starts.";

"Checkout.SuccessfulTooltip" = "You paid %1$@ for %2$@.";

"Privacy.ContactsReset.ContactsDeleted" = "All synced contacts deleted.";

"Privacy.DeleteDrafts.DraftsDeleted" = "All cloud drafts deleted.";

"Privacy.PaymentsClear.PaymentInfoCleared" = "Payment info cleared.";
"Privacy.PaymentsClear.ShippingInfoCleared" = "Shipping info cleared.";
"Privacy.PaymentsClear.AllInfoCleared" = "Payment and shipping info cleared.";

"Settings.Tips" = "Telegram Features";
"Settings.TipsUsername" = "TelegramTips";

"Calls.NoVoiceAndVideoCallsPlaceholder" = "Your recent voice and video calls will appear here.";
"Calls.StartNewCall" = "Start New Call";

"VoiceChat.VideoPreviewTitle" = "Video Preview";
"VoiceChat.VideoPreviewDescription" = "Are you sure you want to share your video?";
"VoiceChat.VideoPreviewShareCamera" = "Share Camera Video";
"VoiceChat.VideoPreviewShareScreen" = "Share Screen";
"VoiceChat.VideoPreviewStopScreenSharing" = "Stop Screen Sharing";

"VoiceChat.TapToViewCameraVideo" = "Tap to view camera video";
"VoiceChat.TapToViewScreenVideo" = "Tap to view screen sharing";

"VoiceChat.ShareScreen" = "Share Screen";
"VoiceChat.StopScreenSharing" = "Stop Screen Sharing";
"VoiceChat.ParticipantIsSpeaking" = "%1$@ is speaking";

"WallpaperPreview.WallpaperColors" = "Colors";

"VoiceChat.UnmuteSuggestion" = "You are on mute. Tap here to speak.";

"VoiceChat.ContextAudio" = "Audio";

"VoiceChat.VideoPaused" = "Video is paused";
"VoiceChat.YouAreSharingScreen" = "You are sharing your screen";
"VoiceChat.StopScreenSharingShort" = "Stop Sharing";

"VoiceChat.OpenGroup" = "Open Group";

"VoiceChat.NoiseSuppression" = "Noise Suppression";
"VoiceChat.NoiseSuppressionEnabled" = "Enabled";
"VoiceChat.NoiseSuppressionDisabled" = "Disabled";

"VoiceChat.Unpin" = "Unpin";

"VoiceChat.VideoParticipantsLimitExceeded" = "Video is only available\nfor the first %@ members";

"ImportStickerPack.StickerCount_1" = "1 Sticker";
"ImportStickerPack.StickerCount_2" = "2 Stickers";
"ImportStickerPack.StickerCount_3_10" = "%@ Stickers";
"ImportStickerPack.StickerCount_any" = "%@ Stickers";
"ImportStickerPack.StickerCount_many" = "%@ Stickers";
"ImportStickerPack.StickerCount_0" = "%@ Stickers";
"ImportStickerPack.CreateStickerSet" = "Create Sticker Set";
"ImportStickerPack.CreateNewStickerSet" = "Create a New Sticker Set";
"ImportStickerPack.AddToExistingStickerSet" = "Add to an Existing Sticker Set";
"ImportStickerPack.ChooseStickerSet" = "Choose Sticker Set";
"ImportStickerPack.RemoveFromImport" = "Remove From Import";
"ImportStickerPack.ChooseName" = "Choose Name";
"ImportStickerPack.ChooseNameDescription" = "Please choose a name for your set.";
"ImportStickerPack.NamePlaceholder" = "Name";
"ImportStickerPack.GeneratingLink" = "generating link...";
"ImportStickerPack.CheckingLink" = "checking availability...";
"ImportStickerPack.ChooseLink" = "Choose Link";
"ImportStickerPack.ChooseLinkDescription" = "You can use a-z, 0-9 and underscores.";
"ImportStickerPack.LinkTaken" = "Sorry, this link is already taken.";
"ImportStickerPack.LinkAvailable" = "Link is available.";
"ImportStickerPack.ImportingStickers" = "Importing Stickers";
"ImportStickerPack.Of" = "%1$@ of %2$@ Imported";
"ImportStickerPack.InProgress" = "Please keep this window open\nuntil the import is completed.";
"ImportStickerPack.Create" = "Create";

"WallpaperPreview.PreviewBottomTextAnimatable" = "Tap the play button to view the background animation.";

"Conversation.InputMenu" = "Menu";
"Conversation.MessageDoesntExist" = "Message doesn't exist";

"Settings.CheckPasswordTitle" = "Your Password";
"Settings.CheckPasswordText" = "Your account is protected by 2-Step Verification. Do you still remember your password?";
"Settings.KeepPassword" = "Yes, definitely";
"Settings.TryEnterPassword" = "Not sure, let me try";

"TwoFactorSetup.PasswordRecovery.Title" = "Create New Password";
"TwoFactorSetup.PasswordRecovery.Text" = "You can now set a new password that will be used to log into your account.";
"TwoFactorSetup.PasswordRecovery.PlaceholderPassword" = "New Password";
"TwoFactorSetup.PasswordRecovery.PlaceholderConfirmPassword" = "Re-enter New Password";
"TwoFactorSetup.PasswordRecovery.Action" = "Continue";
"TwoFactorSetup.PasswordRecovery.Skip" = "Skip";
"TwoFactorSetup.PasswordRecovery.SkipAlertTitle" = "Attention!";
"TwoFactorSetup.PasswordRecovery.SkipAlertText" = "Skipping this step will disable 2-step verification for your account. Are you sure you want to skip?";
"TwoFactorSetup.PasswordRecovery.SkipAlertAction" = "Skip";

"TwoStepAuth.RecoveryUnavailableResetTitle" = "Reset Password";
"TwoStepAuth.RecoveryUnavailableResetText" = "Since you didn’t provide a recovery email when setting up your password, your remaining options are either to remember your password or wait 7 days until your password is reset.";
"TwoStepAuth.RecoveryEmailResetText" = "If you don't have access to your recovery email, your remaining options are either to remember your password or wait 7 days until your password resets.";
"TwoStepAuth.RecoveryUnavailableResetAction" = "Reset";
"TwoStepAuth.ResetPendingText" = "You can reset your password in %@.";
"TwoStepAuth.CancelResetTitle" = "Cancel Reset";
"TwoStepAuth.ResetAction" = "Reset Password";
"TwoStepAuth.CancelResetText" = "Cancel the password reset process? If you request a new reset later, it will take another 7 days.";
"TwoStepAuth.RecoveryEmailResetNoAccess" = "Can’t access your email?";

"TwoFactorSetup.ResetDone.Title" = "New Password Set!";
"TwoFactorSetup.ResetDone.Text" = "This password will be required when you log in on a new device in addition to the code you get via SMS.";
"TwoFactorSetup.ResetDone.Action" = "Continue";

"TwoFactorSetup.ResetDone.TitleNoPassword" = "Password Removed";
"TwoFactorSetup.ResetDone.TextNoPassword" = "You can always set a new password in\n\n\nSettings>Privacy & Security>Two-Step Verification";

"TwoFactorSetup.ResetFloodWait" = "You recently requested a password reset that was cancelled. Please wait %@ before making a new request.";
"TwoFactorSetup.ResetFloodWait" = "You have recently requested a password reset that was canceled. Please wait for %@ before making a new request.";

"TwoFactorRemember.Title" = "Enter Your Password";
"TwoFactorRemember.Text" = "Do you still remeber your password?";
"TwoFactorRemember.Placeholder" = "Password";
"TwoFactorRemember.Forgot" = "Forgot Password?";
"TwoFactorRemember.CheckPassword" = "Check Password";
"TwoFactorRemember.WrongPassword" = "This password is incorrect.";
"TwoFactorRemember.Done.Title" = "Perfect!";
"TwoFactorRemember.Done.Text" = "You still remember your password.";
"TwoFactorRemember.Done.Action" = "Back to Settings";

"VoiceChat.VideoPreviewPhoneScreen" = "Phone Screen";
"VoiceChat.VideoPreviewTabletScreen" = "Phone Screen";
"VoiceChat.VideoPreviewFrontCamera" = "Front Camera";
"VoiceChat.VideoPreviewBackCamera" = "Back Camera";
"VoiceChat.VideoPreviewContinue" = "Continue";
"VoiceChat.VideoPreviewShareScreenInfo" = "Everything on your screen\nwill be shared";

"Gallery.SaveToGallery" = "Save to Gallery";
"Gallery.ImageSaved" = "Image Saved";
"Gallery.VideoSaved" = "Video Saved";
"Gallery.ImagesAndVideosSaved" = "Media Saved";
"Gallery.WaitForVideoDownoad" = "Please wait for the video to be fully downloaded.";

"Gallery.SaveImage" = "Save Image";
"Gallery.SaveVideo" = "Save Video";

"VoiceChat.VideoParticipantsLimitExceededExtended" = "The voice chat is over %@ members.\nNew participants only have access to audio stream. ";

"PlaybackSpeed.Title" = "Playback Speed";
"PlaybackSpeed.Normal" = "Normal";

"Chat.NextChannelSameLocationSwipeProgress" = "Swipe up to go to the next unread channel";
"Chat.NextChannelSameLocationSwipeAction" = "Release to go to the next unread channel";
"Chat.NextChannelFolderSwipeProgress" = "Swipe up to go to the %@ folder";
"Chat.NextChannelFolderSwipeAction" = "Release to go to the %@ folder";
"Chat.NextChannelArchivedSwipeProgress" = "Swipe up to go to archived channels";
"Chat.NextChannelArchivedSwipeAction" = "Release to go to archived channels";
"Chat.NextChannelUnarchivedSwipeProgress" = "Swipe up to go to unarchived channels";
"Chat.NextChannelUnarchivedSwipeAction" = "Release to go to unarchived channels";

"Conversation.ForwardOptions.Text" = "What whould you like to do with %1$@ from %2$@?";
"Conversation.ForwardOptions.TextPersonal" = "What whould you like to do with %1$@ from your chat with %2$@?";
"Conversation.ForwardOptions.ShowOptions" = "Show Forwarding Options";
"Conversation.ForwardOptions.CancelForwarding" = "Cancel Forwarding";

"Conversation.ForwardOptions.HideSendersName" = "Hide Sender's Name";
"Conversation.ForwardOptions.ShowSendersName" = "Show Sender's Name";

"Conversation.ForwardOptions.HideSendersNames" = "Hide Senders' Names";
"Conversation.ForwardOptions.ShowSendersNames" = "Show Senders' Names";

"Conversation.ForwardOptions.ShowCaption" = "Show Captions";
"Conversation.ForwardOptions.HideCaption" = "Hide Captions";

"Conversation.ForwardOptions.ChangeRecipient" = "Change Recipient";
"Conversation.ForwardOptions.SendMessage" = "Send Message";
"Conversation.ForwardOptions.SendMessages" = "Send Messages";

"Conversation.ForwardOptions.TapForOptions" = "Tap here for forwarding options";
"Conversation.ForwardOptions.TapForOptionsShort" = "Tap here for options";

"Conversation.ForwardOptions.UserMessageForwardVisible" = "%@ will see that it was forwarded";
"Conversation.ForwardOptions.UserMessageForwardHidden" = "%@ won't see that it was forwarded";
"Conversation.ForwardOptions.UserMessagesForwardVisible" = "%@ will see they were forwarded";
"Conversation.ForwardOptions.UserMessagesForwardHidden" = "%@ won't see they were forwarded";

"Conversation.ForwardOptions.GroupMessageForwardVisible" = "Members will see that it was forwarded";
"Conversation.ForwardOptions.GroupMessageForwardHidden" = "Members won't see that it was forwarded";
"Conversation.ForwardOptions.GroupMessagesForwardVisible" = "Members will see they were forwarded";
"Conversation.ForwardOptions.GroupMessagesForwardHidden" = "Members won't see they were forwarded";

"Conversation.ForwardOptions.ChannelMessageForwardVisible" = "Subscribers will see that it was forwarded";
"Conversation.ForwardOptions.ChannelMessageForwardHidden" = "Subscribers won't see that it was forwarded";
"Conversation.ForwardOptions.ChannelMessagesForwardVisible" = "Subscribers will see they were forwarded";
"Conversation.ForwardOptions.ChannelMessagesForwardHidden" = "Subscribers won't see they were forwarded";

"Conversation.ForwardOptions.ForwardTitleSingle" = "Forward Message";
"Conversation.ForwardOptions.ForwardTitle_1" = "Forward %@ Message";
"Conversation.ForwardOptions.ForwardTitle_2" = "Forward %@ Messages";
"Conversation.ForwardOptions.ForwardTitle_3_10" = "Forward %@ Messages";
"Conversation.ForwardOptions.ForwardTitle_any" = "Forward %@ Messages";
"Conversation.ForwardOptions.ForwardTitle_many" = "Forward %@ Messages";
"Conversation.ForwardOptions.ForwardTitle_0" = "Forward %@ Messages";

"Conversation.ForwardOptions.Title_1" = "%@ Message";
"Conversation.ForwardOptions.Title_2" = "%@ Messages";
"Conversation.ForwardOptions.Title_3_10" = "%@ Messages";
"Conversation.ForwardOptions.Title_any" = "%@ Messages";
"Conversation.ForwardOptions.Title_many" = "%@ Messages";
"Conversation.ForwardOptions.Title_0" = "%@ Messages";

"Conversation.ForwardOptions.Messages_1" = "%@ message";
"Conversation.ForwardOptions.Messages_2" = "%@ messages";
"Conversation.ForwardOptions.Messages_3_10" = "%@ messages";
"Conversation.ForwardOptions.Messages_any" = "%@ messages";
"Conversation.ForwardOptions.Messages_many" = "%@ messages";
"Conversation.ForwardOptions.Messages_0" = "%@ messages";

"Activity.ChoosingSticker" = "choosing sticker";
"DialogList.SingleChoosingStickerSuffix" = "%@ is choosing sticker";

"Activity.TappingInteractiveEmoji" = "tapping on %@";

"WallpaperPreview.Animate" = "Animate";
"WallpaperPreview.AnimateDescription" = "Colors will move when you send messages";

"Username.InvalidStartsWithUnderscore" = "Sorry, a username can't start with an underscore.";
"Username.InvalidEndsWithUnderscore" = "Sorry, a username can't end with an underscore.";

"Channel.Username.InvalidStartsWithUnderscore" = "Channel names can't start with an underscore.";
"Channel.Username.InvalidEndsWithUnderscore" = "Channel names can't end with an underscore.";

"Group.Username.InvalidStartsWithUnderscore" = "Group names can't start with an underscore.";
"Group.Username.InvalidEndsWithUnderscore" = "Group names can't end with an underscore.";

"UserInfo.ChangeColors" = "Change Colors";

"Conversation.Theme.Title" = "Select Theme";
"Conversation.Theme.Subtitle" = "Theme will be also applied for %@";
"Conversation.Theme.Apply" = "Apply Theme";
"Conversation.Theme.NoTheme" = "No\nTheme";
"Conversation.Theme.Reset" = "Reset Theme for This Chat";
"Conversation.Theme.DontSetTheme" = "Do Not Set Theme";
"Conversation.Theme.SwitchToDark" = "Switch to dark appearance";
"Conversation.Theme.SwitchToLight" = "Switch to light appearance";
"Conversation.Theme.PreviewDark" = "Tap to see how chat will appear to\n%@ when using night mode.";
"Conversation.Theme.PreviewLight" = "Tap to see how chat will appear to\n%@ when using day mode.";
"Conversation.Theme.DismissAlert" = "Do you want to apply the selected theme to the chat?";
"Conversation.Theme.DismissAlertApply" = "Apply";

"Notification.ChangedTheme" = "%1$@ changed chat theme to %2$@";
"Notification.DisabledTheme" = "%@ disabled chat theme";

"Notification.YouChangedTheme" = "You changed chat theme to %@";
"Notification.YouDisabledTheme" = "You disabled chat theme";

"Notification.ChannelChangedTheme" = "Channel theme changed to %1$@";
"Notification.ChannelDisabledTheme" = "Channel theme disabled";

"Appstore.Cloud" = "**Cloud-based**\nUnlimited storage for chats,\nmedia and documents.";
"Appstore.Cloud.Profile" = "**Jennifer**\n23 y.o. designer from San Francisco.";
"Appstore.Creative" = "**Creative**\nColor themes, stickers, GIFs,\nvideo messages and more.";
"Appstore.Creative.Chat" = "**You**\nSend a dice emoji to roll a die!\n**You**\nAdvance to Illinois Ave. If you pass Go, collect coffee\n**Gabriella**\nPassed!\n**You**\nOkay\nWait for me there.";
"Appstore.Creative.Chat.Name" = "**Gabriella**";
"Appstore.Fast" = "**Fast**\nSimple, reliable and synced\nacross all your devices.";
"Appstore.Fast.Chat1" = "**Alicia Torreaux**\nBob says hi.";
"Appstore.Fast.Chat2" = "**Roberto**\nSay hello to Alice.";
"Appstore.Fast.Chat3" = "**Digital Nomads**\nJennie\nWe just reached 2,500 members! WOO!";
"Appstore.Fast.Chat4" = "**Veronica**\nTable for four, 2 PM. Be there.";
"Appstore.Fast.Chat5" = "**Animal Videos**\nVote now! Moar cat videos in this channel?";
"Appstore.Fast.Chat6" = "**Little Sister**\nDon't tell mom yet, but I got the job! I'm going to ROME!";
"Appstore.Fast.Chat7" = "**James**\nCheck these out";
"Appstore.Fast.Chat8" = "**Study Group**\nEmma\nSticker";
"Appstore.Fast.Chat9" = "**Digital Nomads**";
"Appstore.Free.Chat" = "**Jessica**\nPaper airplane is lyfted by...\nWings\nPropeller\n**You**\nIs this from Monday’s test?\n**Harry**\nOnlinePartyPlan.ppd\nLet's get back to planning!\n**You**\n550 MB keynote file??\n**Helene**\nHe added fireworks videos";
"Appstore.Free.Chat.Name" = "**Study Group**";
"Appstore.Open" = "**Open**\nNo ads, no fees. Open source\ncode free for everyone.";
"Appstore.Powerful" = "**Powerful**\nNo limits on the size of\ngroups and broadcasts.";
"Appstore.Powerful.Chat" = "**James**\nGood morning!\n\nDwayne joined the group\n\n**You**\nDo you have any idea what time it is?\n**Roxanne**\nIs it still morning?\nSure!\nNot sure\n**Emma**\nVoice";
"Appstore.Private" = "**Private**\nYour data is never disclosed.\nOnly you are in control.";
"Appstore.Private.Chat" = "**You**\nNo limits on the size of your cats.";
"Appstore.Private.Chat.Name" = "**Beatrice**";
"Appstore.Public" = "**Public**\nPublic channels, open groups,\nbots for integrations.";
"Appstore.Public.Chat1" = "**Financial Times**\nTruth is like the sun. You can shut it out for a time, but it ain’t goin’ away.";
"Appstore.Public.Chat2" = "**Bloomberg**\nWe'll be sending you a few big stories daily, which you can expect to start...";
"Appstore.Public.Chat3" = "**Health and Safety**\nIf you're looking for official news about the Novel Coronavirus and COVID-19";
"Appstore.Public.IV" = "We now have enough data to measure the relative effectiveness of major climate solutions. This simulator lets you see which ones would work best.\n\nBloomberg\n\nThe Best Way to Slow Global Warming? You Decide in This Climate Simulator\nIt was on Earth Day 2016 when more than 170 nations signed the Paris Agreement calling for limiting global warming \"to well below 2°C\".";
"Appstore.Secure" = "**Secure**\nAll chats are protected\nwith strong encryption.";
"Appstore.Secure.Chat" = "**Little Sister**\nAny gift ideas for mom?\n**You**A dog!\n**You**I'm serious. Let's get her a puppy. \n**You**\nI saw this!\n**Little Sister**\nI needed proof this was your idea!";
"Appstore.Secure.Chat.Name" = "**Little Sister**";

"Conversation.ReplyMessagePanelTitle" = "Reply to %@";

"Channel.AdminLog.MessageChangedThemeSet" = "%1$@ changed chat theme to %2$@";
"Channel.AdminLog.MessageChangedThemeRemove" = "%1$@ disabled chat theme";

"SponsoredMessageMenu.Info" = "What are sponsored\nmessages?";
"SponsoredMessageInfoScreen.Title" = "What are sponsored messages?";
"SponsoredMessageInfoScreen.Text" = "Unlike other apps, Telegram never uses your private data to target ads. You are seeing this message only because someone chose this public one-to many channel as a space to promote their messages. This means that no user data is mined or analyzed to display ads, and every user viewing a channel on Telegram sees the same sponsored message.\n\nUnline other apps, Telegram doesn't track whether you tapped on a sponsored message and doesn't profile you based on your activity. We also prevent external links in sponsored messages to ensure that third parties can't spy on our users. We believe that everyone has the right to privacy, and technological platforms should respect that.\n\nTelegram offers free and unlimited service to hundreds of millions of users, which involves significant server and traffic costs. In order to remain independent and stay true to its values, Telegram developed a paid tool to promote messages with user privacy in mind. We welcome responsible adverticers at:\n[url]\nAds should no longer be synonymous with abuse of user privacy. Let us redefine how a tech compony should operate — together.";
"SponsoredMessageInfo.Action" = "Learn More";
"SponsoredMessageInfo.Url" = "https://telegram.org/ads";

"Chat.NavigationNoChannels" = "You have no unread channels";

"Message.SponsoredLabel" = "sponsored";

"Stickers.Favorites" = "Favorites";
"Stickers.Recent" = "Recent";
"Stickers.Stickers" = "Stickers";
"Stickers.Gifs" = "GIFs";
"Stickers.Trending" = "Trending";
"Stickers.Settings" = "Settings";

"Gif.Emotion.Angry" = "Angry";
"Gif.Emotion.Surprised" = "Surprised";
"Gif.Emotion.Joy" = "Joy";
"Gif.Emotion.Kiss" = "Kiss";
"Gif.Emotion.Hearts" = "Hearts";
"Gif.Emotion.ThumbsUp" = "Thumbs Up";
"Gif.Emotion.ThumbsDown" = "Thumbs Down";
"Gif.Emotion.RollEyes" = "Roll-Eyes";
"Gif.Emotion.Cool" = "Cool";
"Gif.Emotion.Party" = "Party";

"Conversation.ForwardFrom" = "From: %@";

"Conversation.ContextMenuSeen_1" = "1 Seen";
"Conversation.ContextMenuSeen_any" = "%@ Seen";
"Conversation.ContextMenuListened_1" = "1 Listened";
"Conversation.ContextMenuListened_any" = "%@ Listened";
"Conversation.ContextMenuWatched_1" = "1 Watched";
"Conversation.ContextMenuWatched_any" = "%@ Watched";

"Conversation.ContextMenuNoViews" = "Nobody Viewed";
"Conversation.ContextMenuNobodyListened" = "Nobody Listened";
"Conversation.ContextMenuNobodyWatched" = "Nobody Watched";

"VideoChat.RecordingSaved" = "Video chat recording saved to **Saved Messages**.";
"LiveStream.RecordingSaved" = "Live stream recording saved to **Saved Messages**.";

"ChatContextMenu.MessageViewsPrivacyTip" = "To protect privacy, views are only stored for 7 days.";

"MESSAGE_NOTHEME" = "%1$@ changed theme to default one";
"CHAT_MESSAGE_NOTHEME" = "%1$@ set theme to default one in the group %2$@";

"Activity.EnjoyingAnimations" = "enjoying %@ animations";

"Conversation.InteractiveEmojiSyncTip" = "If %@ was viewing the chat right now, he would also enjoy this animation.";

"Contacts.Search.NoResults" = "No Results";
"Contacts.Search.NoResultsQueryDescription" = "There were no results for \"%@\".\nTry a new search.";

"LiveStream.Listening.Members_0" = "%@ listening";
"LiveStream.Listening.Members_1" = "%@ listening";
"LiveStream.Listening.Members_2" = "%@ listening";
"LiveStream.Listening.Members_3_10" = "%@ listening";
"LiveStream.Listening.Members_many" = "%@ listening";
"LiveStream.Listening.Members_any" = "%@ listening";

"LiveStream.Watching.Members_0" = "%@ watching";
"LiveStream.Watching.Members_1" = "%@ watching";
"LiveStream.Watching.Members_2" = "%@ watching";
"LiveStream.Watching.Members_3_10" = "%@ watching";
"LiveStream.Watching.Members_many" = "%@ watching";
"LiveStream.Watching.Members_any" = "%@ watching";

"VoiceChat.RecordTitle" = "Record Video Chat";
"LiveStream.RecordTitle" = "Record Live Stream";
"VoiceChat.RecordVideoAndAudio" = "Video and Audio";
"VoiceChat.RecordOnlyAudio" = "Only Audio";
"VoiceChat.RecordPortrait" = "Portrait";
"VoiceChat.RecordLandscape" = "Landscape";
"VoiceChat.RecordStartRecording" = "Start Recording";

"MediaPicker.JpegConversionText" = "Do you want to convert photos to JPEG?";
"MediaPicker.KeepHeic" = "Keep HEIC";
"MediaPicker.ConvertToJpeg" = "Convert to JPEG";

"GroupInfo.MemberRequests" = "Member Requests";

"InviteLink.Create.RequestApproval" = "Request Admin Approval";
"InviteLink.Create.RequestApprovalOffInfoGroup" = "New users will be able to join the group without being approved by the admins.";
"InviteLink.Create.RequestApprovalOffInfoChannel" = "New users will be able to join the channel without being approved by the admins.";
"InviteLink.Create.RequestApprovalOnInfoGroup" = "New users will be able to join the group only after having been approved by the admins.";
"InviteLink.Create.RequestApprovalOnInfoChannel" = "New users will be able to join the channel only after having been approved by the admins.";

"InviteLink.Create.LinkNameTitle" = "Link Name";
"InviteLink.Create.LinkName" = "Link Name (Optional)";
"InviteLink.Create.LinkNameInfo" = "Only you and other admins will see this name.";

"MemberRequests.Title" = "Member Requests";
"MemberRequests.DescriptionGroup" = "Some [additional links]() are set up to accept requests to join the group.";
"MemberRequests.DescriptionChannel" = "Some [additional links]() are set up to accept requests to join the channel.";

"MemberRequests.SearchPlaceholder" = "Search Join Requests";
"MemberRequests.PeopleRequested_1" = "%@ requested to join";
"MemberRequests.PeopleRequested_2" = "%@ requested to join";
"MemberRequests.PeopleRequested_3_10" = "%@ requested to join";
"MemberRequests.PeopleRequested_many" = "%@ requested to join";
"MemberRequests.PeopleRequested_any" = "%@ requested to join";

"MemberRequests.PeopleRequestedShort_1" = "%@ requested";
"MemberRequests.PeopleRequestedShort_2" = "%@ requested";
"MemberRequests.PeopleRequestedShort_3_10" = "%@ requested";
"MemberRequests.PeopleRequestedShort_many" = "%@ requested";
"MemberRequests.PeopleRequestedShort_any" = "%@ requested";

"MemberRequests.AddToGroup" = "Add to Group";
"MemberRequests.AddToChannel" = "Add to Channel";
"MemberRequests.Dismiss" = "Dismiss";

"MemberRequests.UserAddedToGroup" = "%@ has been added to the group.";
"MemberRequests.UserAddedToChannel" = "%@ has been added to the channel.";

"MemberRequests.NoRequests" = "No Member Requests";
"MemberRequests.NoRequestsDescriptionGroup" = "You have no pending requests to join the group.";
"MemberRequests.NoRequestsDescriptionChannel" = "You have no pending requests to join the channel.";

"Conversation.RequestsToJoin_1" = "%@ Request to Join";
"Conversation.RequestsToJoin_2" = "%@ Requests to Join";
"Conversation.RequestsToJoin_3_10" = "%@ Requests to Join";
"Conversation.RequestsToJoin_many" = "%@ Requests to Join";
"Conversation.RequestsToJoin_any" = "%@ Requests to Join";

"MemberRequests.RequestToJoinGroup" = "Request to Join Group";
"MemberRequests.RequestToJoinChannel" = "Request to Join Channel";

"MemberRequests.RequestToJoinDescriptionGroup" = "This group accepts new members only after they are approved by its admins.";
"MemberRequests.RequestToJoinDescriptionChannel" = "This channel accepts new subscribers only after they are approved by its admins.";

"MemberRequests.RequestToJoinSent" = "Request to join Sent";
"MemberRequests.RequestToJoinSentDescriptionGroup" = "You will be added to the group once it admins approve your request.";
"MemberRequests.RequestToJoinSentDescriptionChannel" = "You will be added to the channel once it admins approve your request.";

"Notification.JoinedChannelByRequestYou" = "Your request to join the channel was approved";
"Notification.JoinedGroupByRequestYou" = "Your request to join the group was approved";
"Notification.JoinedGroupByRequest" = "%@ was accepted to the group chat";

"Notification.JoinedGroupByLinkYou" = "You joined the group via invite link";

"InviteLink.InviteLinkForwardTooltip.Chat.One" = "Invite link forwarded to **%@**";
"InviteLink.InviteLinkForwardTooltip.TwoChats.One" = "Invite link forwarded to **%@** and **%@**";
"InviteLink.InviteLinkForwardTooltip.ManyChats.One" = "Invite link forwarded to **%@** and %@ others";
"InviteLink.InviteLinkForwardTooltip.SavedMessages.One" = "Invite link forwarded to **Saved Messages**";

"Conversation.RequestToJoinChannel" = "REQUEST TO JOIN";
"Conversation.RequestToJoinGroup" = "REQUEST TO JOIN";

"Channel.AdminLog.JoinedViaRequest" = "%1$@ joined via invite link %2$@, approved by %3$@";

"Appearance.NightTheme" = "Night Mode";

"Map.ETADays_0" = "%@ days";
"Map.ETADays_1" = "%@ day";
"Map.ETADays_2" = "%@ days";
"Map.ETADays_3_10" = "%@ days";
"Map.ETADays_many" = "%@ days";
"Map.ETADays_any" = "%@ days";

"ChatSettings.UseLessDataForCalls" = "Use Less Data for Calls";

"Time.JustNow" = "just now";
"Time.MinutesAgo_0" = "%@ minutes ago"; //three to ten
"Time.MinutesAgo_1" = "%@ minute ago"; //one
"Time.MinutesAgo_2" = "%@ minutes ago"; //two
"Time.MinutesAgo_3_10" = "%@ minutes ago"; //three to ten
"Time.MinutesAgo_many" = "%@ minutes ago"; // more than ten
"Time.MinutesAgo_any" = "%@ minutes ago"; // more than ten
"Time.HoursAgo_0" = "%@ hours ago";
"Time.HoursAgo_1" = "%@ hour ago";
"Time.HoursAgo_2" = "%@ hours ago";
"Time.HoursAgo_3_10" = "%@ hours ago";
"Time.HoursAgo_any" = "%@ hours ago";
"Time.HoursAgo_many" = "%@ hours ago";
"Time.HoursAgo_0" = "%@ hours ago";
"Time.AtDate" = "%@";

"Stickers.ShowMore" = "Show More";

"Notifications.PrivateChats" = "Private Chats";
"Notifications.GroupChats" = "Group Chats";
"Notifications.Channels" = "Channels";

"Notifications.PrivateChatsTitle" = "Private Chats";
"Notifications.GroupChatsTitle" = "Group Chats";
"Notifications.ChannelsTitle" = "Channels";

"Notifications.CategoryExceptions_0" = "%@ exceptions";
"Notifications.CategoryExceptions_1" = "%@ exception";
"Notifications.CategoryExceptions_2" = "%@ exceptions";
"Notifications.CategoryExceptions_3_10" = "%@ exceptions";
"Notifications.CategoryExceptions_many" = "%@ exceptions";
"Notifications.CategoryExceptions_any" = "%@ exceptions";

"Notifications.DeleteAllExceptions" = "Delete All Exceptions";

"Notifications.Options" = "Options";

"Notifications.On" = "On";
"Notifications.Off" = "Off";

"AuthSessions.View.Browser" = "Browser";
"AuthSessions.View.Device" = "Device";
"AuthSessions.View.Application" = "Application";
"AuthSessions.View.OS" = "Operating System";
"AuthSessions.View.Location" = "Location";
"AuthSessions.View.IP" = "IP Address";
"AuthSessions.View.TerminateSession" = "Terminate Session";
"AuthSessions.View.Logout" = "Log Out";

"MessageCalendar.Title" = "Calendar";
"MessageCalendar.DaysSelectedTitle_1" = "1 day selected";
"MessageCalendar.DaysSelectedTitle_any" = "%@ days selected";
"MessageCalendar.DeleteAlertText_1" = "Are you sure you want to delete all messages for the selected day?";
"MessageCalendar.DeleteAlertText_any" = "Are you sure you want to delete all messages for the selected %@ days?";

"SharedMedia.PhotoCount_1" = "1 photo";
"SharedMedia.PhotoCount_any" = "%@ photos";
"SharedMedia.VideoCount_1" = "1 video";
"SharedMedia.VideoCount_any" = "%@ videos";
"SharedMedia.GifCount_1" = "1 gif";
"SharedMedia.GifCount_any" = "%@ gifs";
"SharedMedia.FileCount_1" = "1 file";
"SharedMedia.FileCount_any" = "%@ files";
"SharedMedia.MusicCount_1" = "1 music file";
"SharedMedia.MusicCount_any" = "%@ music files";
"SharedMedia.VoiceMessageCount_1" = "1 voice message";
"SharedMedia.VoiceMessageCount_any" = "%@ voice messages";
"SharedMedia.LinkCount_1" = "1 link";
"SharedMedia.LinkCount_any" = "%@ links";

"SharedMedia.FastScrollTooltip" = "You can hold and move this bar for faster scrolling";
"SharedMedia.CalendarTooltip" = "Tap on this icon for calendar view";

"SharedMedia.ZoomIn" = "Zoom In";
"SharedMedia.ZoomOut" = "Zoom Out";
"SharedMedia.ShowCalendar" = "Show Calendar";
"SharedMedia.ShowPhotos" = "Show Photos";
"SharedMedia.ShowVideos" = "Show Videos";

"Settings.ChatThemes" = "Chat Themes";

"Themes.Title" = "Chat Themes";
"Themes.SelectTheme" = "Select Theme";
"Themes.BuildOwn" = "Build Your Own Theme";
"Themes.EditCurrentTheme" = "Edit Current Theme";
"Themes.CreateNewTheme" = "Create a New Theme";

"Chat.JumpToDate" = "Jump to Date";

"VoiceChat.DiscussionGroup" = "discussion group";

"Group.Edit.PrivatePublicLinkAlert" = "Please note that if you choose a public link for your group, anyone will be able to find it in search and join.\n\nDo not create this link if you want your group to stay private.";

"Conversation.CopyProtectionInfoGroup" = "Admins restricted members to copy or forward content from this group.";
"Conversation.CopyProtectionInfoChannel" = "Copying and forwarding is not allowed in this channel.";

"Conversation.CopyProtectionForwardingDisabledGroup" = "Forwards from this group are restricted";
"Conversation.CopyProtectionForwardingDisabledChannel" = "Forwards from this channel are restricted";
"Conversation.CopyProtectionSavingDisabledGroup" = "Saving from this group is restricted";
"Conversation.CopyProtectionSavingDisabledChannel" = "Saving from this channel is restricted";

"Channel.AdminLog.MessageToggleNoForwardsOn" = "%@ restricted message forwarding";
"Channel.AdminLog.MessageToggleNoForwardsOff" = "%@ allowed message forwarding";

"Group.Setup.ForwardingGroupTitle" = "Forwarding From This Group";
"Group.Setup.ForwardingChannelTitle" = "Saving And Copying Content";
"Group.Setup.ForwardingEnabled" = "Allow Saving Content";
"Group.Setup.ForwardingDisabled" = "Restrict Saving Content";
"Group.Setup.ForwardingGroupInfo" = "Participants will be able copy, save and forward content from this group.";
"Group.Setup.ForwardingChannelInfo" = "Participants will be able copy, save and forward content from this channel.";
"Group.Setup.ForwardingGroupInfoDisabled" = "Participants won't be able to copy, save and forward content from this group.";
"Group.Setup.ForwardingChannelInfoDisabled" = "Participants won't be able to copy, save and forward content from this channel.";

"AuthSessions.TerminateIfAwayTitle" = "Automatically Terminate Old Sessions";
"AuthSessions.TerminateIfAwayFor" = "If Inactive For";

"AuthSessions.View.LocationInfo" = "This location estimate is based on the IP address and may not always be accurate.";

"AuthSessions.View.AcceptTitle" = "Accept on This Device";
"AuthSessions.View.AcceptSecretChats" = "New Secret Chats";
"AuthSessions.View.AcceptIncomingCalls" = "Incoming Calls";

"Conversation.SendMesageAs" = "Send Message As...";
"Conversation.InviteRequestAdminGroup" = "%1$@ is an admin of %2$@, a group you requested to join.";
"Conversation.InviteRequestAdminChannel" = "%1$@ is an admin of %2$@, a channel you requested to join.";
"Conversation.InviteRequestInfo" = "You received this message because you requested to join %1$@ on %2$@.";
"Conversation.InviteRequestInfoConfirm" = "I understand";

"AuthSessions.HeaderInfo" = "Link [Telegram Desktop](desktop) or [Telegram Web](web) by scanning a QR code.";
"AuthSessions.LinkDesktopDevice" = "Link Desktop Device";
"AuthSessions.AddDevice.ScanInstallInfo" = "Go to [getdesktop.telegram.org](desktop) or [web.telegram.org](web) to get the QR code";

"Channel.AdminLog.MessageSent" = "%@ sent message:";

"ChatList.ClearSearchHistory" = "Are you sure you want to clear your search history?";

"AuthSessions.TerminateSessionText" = "Are you sure you want to terminate this session?";
"AuthSessions.TerminateOtherSessionsText" = "Are you sure you want to terminate all other sessions?";

"Notifications.ResetAllNotificationsText" = "Are you sure you want to reset all notification settings to default?";

"MessageCalendar.ClearHistoryForThisDay" = "Clear History For This Day";
"MessageCalendar.ClearHistoryForTheseDays" = "Clear History For These Days";
"MessageCalendar.EmptySelectionTooltip" = "Please select one or more days first.";
"Chat.MessageRangeDeleted.ForMe_1" = "Messages for 1 day deleted.";
"Chat.MessageRangeDeleted.ForMe_any" = "Messages for %@ days deleted.";
"Chat.MessageRangeDeleted.ForBothSides_1" = "Messages for 1 day deleted for both sides.";
"Chat.MessageRangeDeleted.ForBothSides_any" = "Messages for %@ days deleted for both sides.";

"ForcedPasswordSetup.Intro.Title" = "Set a Password";
"ForcedPasswordSetup.Intro.Text" = "If you want to log into your account frequently, please choose a password.";
"ForcedPasswordSetup.Intro.Action" = "Set a Password";
"ForcedPasswordSetup.Intro.DoneAction" = "Done";
"ForcedPasswordSetup.Intro.DismissTitle" = "Warning";
"ForcedPasswordSetup.Intro.DismissText_1" = "Proceed without a password? If you do not set a password, you will only be able to log into your account via SMS once every **day**.";
"ForcedPasswordSetup.Intro.DismissText_any" = "Proceed without a password? If you do not set a password, you will only be able to log into your account via SMS once every **%@ days**.";
"ForcedPasswordSetup.Intro.DismissActionCancel" = "No, let me set a password";
"ForcedPasswordSetup.Intro.DismissActionOK" = "Yes, I’m sure";

"Login.ShortCallTitle" = "Within a few seconds you should\nreceive a short call from:";
"Login.CodePhonePatternInfoText" = "Please enter the last digits\nof the missed call number.";
"Login.EnterMissingDigits" = "Enter the missing digits";

"Channel.AdminLogFilter.EventsSentMessages" = "Sent Messages";

"Contacts.AddContact" = "Add Contact";

"Conversation.LargeEmojiDisabledInfo" = "You have disabled large emoji, so they appear small and have no effects in chat.";
"Conversation.LargeEmojiEnable" = "Enable Large Emoji";
"Conversation.LargeEmojiEnabled" = "Large emoji enabled.";

"GroupInfo.QRCode.Info" = "Everyone on Telegram can scan this code to join this group.";
"ChannelInfo.QRCode.Info" = "Everyone on Telegram can scan this code to join this channel.";
"UserInfo.QRCode.InfoYou" = "Everyone on Telegram can scan this code to message you.";
"UserInfo.QRCode.InfoBot" = "Everyone on Telegram can scan this code to use this bot.";
"UserInfo.QRCode.InfoOther" = "Everyone on Telegram can scan this code to message %@.";

"PeerInfo.QRCode.Title" = "QR Code";

"ChatList.Archive" = "Archive";

"TextFormat.Spoiler" = "Spoiler";

"Conversation.ContextMenuTranslate" = "Translate";

"ClearCache.ClearDescription" = "All media will stay in the Telegram cloud and can be re-downloaded if you need it again.";

<<<<<<< HEAD
"Localization.TranslateMessages" = "Translate Messages";
"Localization.ShowTranslate" = "Show Translate Button";
"Localization.ShowTranslateInfo" = "Show 'Translate' button in the message action menu.";
"Localization.DoNotTranslate" = "Do Not Translate";
"Localization.DoNotTranslateInfo" = "Do not show 'Translate' button in the message action menu for this language";
"Localization.DoNotTranslateManyInfo" = "Do not show 'Translate' button in the message action menu for this languages";

"Localization.InterfaceLanguage" = "Interface Language";

"DoNotTranslate.Title" = "Do Not Translate";
=======
"ChatSettings.StickersAndReactions" = "Stickers and Emoji";
>>>>>>> ee7873b8
<|MERGE_RESOLUTION|>--- conflicted
+++ resolved
@@ -7150,17 +7150,14 @@
 
 "ClearCache.ClearDescription" = "All media will stay in the Telegram cloud and can be re-downloaded if you need it again.";
 
-<<<<<<< HEAD
+"ChatSettings.StickersAndReactions" = "Stickers and Emoji";
+
 "Localization.TranslateMessages" = "Translate Messages";
 "Localization.ShowTranslate" = "Show Translate Button";
 "Localization.ShowTranslateInfo" = "Show 'Translate' button in the message action menu.";
 "Localization.DoNotTranslate" = "Do Not Translate";
 "Localization.DoNotTranslateInfo" = "Do not show 'Translate' button in the message action menu for this language";
 "Localization.DoNotTranslateManyInfo" = "Do not show 'Translate' button in the message action menu for this languages";
-
 "Localization.InterfaceLanguage" = "Interface Language";
 
-"DoNotTranslate.Title" = "Do Not Translate";
-=======
-"ChatSettings.StickersAndReactions" = "Stickers and Emoji";
->>>>>>> ee7873b8
+"DoNotTranslate.Title" = "Do Not Translate";