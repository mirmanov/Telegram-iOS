--- conflicted
+++ resolved
@@ -7676,8 +7676,6 @@
 "Premium.Limits.ChatsPerFolderInfo" = "Add up to 200 chats into each of your folders";
 "Premium.Limits.AccountsInfo" = "Connect 4 accounts with different mobile numbers";
 
-<<<<<<< HEAD
 "WebApp.Settings" = "Settings";
-=======
-"Bot.AccepRecurrentInfo" = "I accept [Terms of Service]() of **%1$@**";
->>>>>>> aae22dbf
+
+"Bot.AccepRecurrentInfo" = "I accept [Terms of Service]() of **%1$@**";