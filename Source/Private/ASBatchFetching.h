//
//  ASBatchFetching.h
//  Texture
//
//  Copyright (c) 2014-present, Facebook, Inc.  All rights reserved.
//  This source code is licensed under the BSD-style license found in the
//  LICENSE file in the /ASDK-Licenses directory of this source tree. An additional
//  grant of patent rights can be found in the PATENTS file in the same directory.
//
//  Modifications to this file made after 4/13/2017 are: Copyright (c) 2017-present,
//  Pinterest, Inc.  Licensed under the Apache License, Version 2.0 (the "License");
//  you may not use this file except in compliance with the License.
//  You may obtain a copy of the License at
//
//      http://www.apache.org/licenses/LICENSE-2.0
//

#ifndef MINIMAL_ASDK

#import <UIKit/UIKit.h>

#import <AsyncDisplayKit/ASScrollDirection.h>

NS_ASSUME_NONNULL_BEGIN

@class ASBatchContext;
@protocol ASBatchFetchingDelegate;

@protocol ASBatchFetchingScrollView <NSObject>

- (BOOL)canBatchFetch;
- (ASBatchContext *)batchContext;
- (CGFloat)leadingScreensForBatching;
- (nullable id<ASBatchFetchingDelegate>)batchFetchingDelegate;

@end

/**
 @abstract Determine if batch fetching should begin based on the state of the parameters.
 @discussion This method is broken into a category for unit testing purposes and should be used with the ASTableView and
 * ASCollectionView batch fetching API.
 @param scrollView The scroll view that in-flight fetches are happening.
 @param scrollDirection The current scrolling direction of the scroll view.
 @param scrollableDirections The possible scrolling directions of the scroll view.
 @param contentOffset The offset that the scrollview will scroll to.
 @param velocity The velocity of the scroll view (in points) at the moment the touch was released.
 @return Whether or not the current state should proceed with batch fetching.
 */
AS_EXTERN BOOL ASDisplayShouldFetchBatchForScrollView(UIScrollView<ASBatchFetchingScrollView> *scrollView,
                                            ASScrollDirection scrollDirection,
                                            ASScrollDirection scrollableDirections,
                                            CGPoint contentOffset,
                                            CGPoint velocity);


/**
 @abstract Determine if batch fetching should begin based on the state of the parameters.
 @param context The batch fetching context that contains knowledge about in-flight fetches.
 @param scrollDirection The current scrolling direction of the scroll view.
 @param scrollableDirections The possible scrolling directions of the scroll view.
 @param bounds The bounds of the scrollview.
 @param contentSize The content size of the scrollview.
 @param targetOffset The offset that the scrollview will scroll to.
 @param leadingScreens How many screens in the remaining distance will trigger batch fetching.
 @param visible Whether the view is visible or not.
 @param velocity The velocity of the scroll view (in points) at the moment the touch was released.
 @param delegate The delegate to be consulted if needed.
 @return Whether or not the current state should proceed with batch fetching.
 @discussion This method is broken into a category for unit testing purposes and should be used with the ASTableView and
 * ASCollectionView batch fetching API.
 */
AS_EXTERN BOOL ASDisplayShouldFetchBatchForContext(ASBatchContext *context,
                                                ASScrollDirection scrollDirection,
                                                ASScrollDirection scrollableDirections,
                                                CGRect bounds,
                                                CGSize contentSize,
                                                CGPoint targetOffset,
                                                CGFloat leadingScreens,
                                                BOOL visible,
                                                CGPoint velocity,
                                                _Nullable id<ASBatchFetchingDelegate> delegate);

<<<<<<< HEAD
NS_ASSUME_NONNULL_END
ASDISPLAYNODE_EXTERN_C_END

#endif
=======
NS_ASSUME_NONNULL_END
>>>>>>> dbe469a9
<|MERGE_RESOLUTION|>--- conflicted
+++ resolved
@@ -80,11 +80,6 @@
                                                 CGPoint velocity,
                                                 _Nullable id<ASBatchFetchingDelegate> delegate);
 
-<<<<<<< HEAD
 NS_ASSUME_NONNULL_END
-ASDISPLAYNODE_EXTERN_C_END
 
-#endif
-=======
-NS_ASSUME_NONNULL_END
->>>>>>> dbe469a9
+#endif