//
//  ASAssert.m
//  Texture
//
//  Copyright (c) Pinterest, Inc.  All rights reserved.
//  Licensed under Apache 2.0: http://www.apache.org/licenses/LICENSE-2.0
//

#import <AsyncDisplayKit/ASAssert.h>
#import <AsyncDisplayKit/ASAvailability.h>

<<<<<<< HEAD
#ifndef MINIMAL_ASDK
static _Thread_local int tls_mainThreadAssertionsDisabledCount;
#endif
=======
#if AS_TLS_AVAILABLE
>>>>>>> 565da7d4

static _Thread_local int tls_mainThreadAssertionsDisabledCount;
BOOL ASMainThreadAssertionsAreDisabled() {
#ifdef MINIMAL_ASDK
  return false;
#else
  return tls_mainThreadAssertionsDisabledCount > 0;
#endif
}

void ASPushMainThreadAssertionsDisabled() {
#ifndef MINIMAL_ASDK
  tls_mainThreadAssertionsDisabledCount += 1;
#endif
}

void ASPopMainThreadAssertionsDisabled() {
#ifndef MINIMAL_ASDK
  tls_mainThreadAssertionsDisabledCount -= 1;
  ASDisplayNodeCAssert(tls_mainThreadAssertionsDisabledCount >= 0, @"Attempt to pop thread assertion-disabling without corresponding push.");
<<<<<<< HEAD
#endif
}
=======
}

#else

#import <dispatch/once.h>

static pthread_key_t ASMainThreadAssertionsDisabledKey() {
  static pthread_key_t k;
  static dispatch_once_t onceToken;
  dispatch_once(&onceToken, ^{
    pthread_key_create(&k, NULL);
  });
  return k;
}

BOOL ASMainThreadAssertionsAreDisabled() {
  return (pthread_getspecific(ASMainThreadAssertionsDisabledKey()) > 0);
}

void ASPushMainThreadAssertionsDisabled() {
  let key = ASMainThreadAssertionsDisabledKey();
  let oldVal = pthread_getspecific(key);
  pthread_setspecific(key, oldVal + 1);
}

void ASPopMainThreadAssertionsDisabled() {
  let key = ASMainThreadAssertionsDisabledKey();
  let oldVal = pthread_getspecific(key);
  pthread_setspecific(key, oldVal - 1);
  ASDisplayNodeCAssert(oldVal > 0, @"Attempt to pop thread assertion-disabling without corresponding push.");
}

#endif // AS_TLS_AVAILABLE
>>>>>>> 565da7d4
<|MERGE_RESOLUTION|>--- conflicted
+++ resolved
@@ -9,37 +9,20 @@
 #import <AsyncDisplayKit/ASAssert.h>
 #import <AsyncDisplayKit/ASAvailability.h>
 
-<<<<<<< HEAD
-#ifndef MINIMAL_ASDK
-static _Thread_local int tls_mainThreadAssertionsDisabledCount;
-#endif
-=======
 #if AS_TLS_AVAILABLE
->>>>>>> 565da7d4
 
 static _Thread_local int tls_mainThreadAssertionsDisabledCount;
 BOOL ASMainThreadAssertionsAreDisabled() {
-#ifdef MINIMAL_ASDK
-  return false;
-#else
   return tls_mainThreadAssertionsDisabledCount > 0;
-#endif
 }
 
 void ASPushMainThreadAssertionsDisabled() {
-#ifndef MINIMAL_ASDK
   tls_mainThreadAssertionsDisabledCount += 1;
-#endif
 }
 
 void ASPopMainThreadAssertionsDisabled() {
-#ifndef MINIMAL_ASDK
   tls_mainThreadAssertionsDisabledCount -= 1;
   ASDisplayNodeCAssert(tls_mainThreadAssertionsDisabledCount >= 0, @"Attempt to pop thread assertion-disabling without corresponding push.");
-<<<<<<< HEAD
-#endif
-}
-=======
 }
 
 #else
@@ -72,5 +55,4 @@
   ASDisplayNodeCAssert(oldVal > 0, @"Attempt to pop thread assertion-disabling without corresponding push.");
 }
 
-#endif // AS_TLS_AVAILABLE
->>>>>>> 565da7d4
+#endif // AS_TLS_AVAILABLE