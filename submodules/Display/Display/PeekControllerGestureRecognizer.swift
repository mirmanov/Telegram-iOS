--- conflicted
+++ resolved
@@ -259,7 +259,6 @@
                                 }
                             } else {
                                 if let presentedController = strongSelf.present(content, sourceNode) {
-<<<<<<< HEAD
                                     if let presentedController = presentedController as? PeekController {
                                         if forceActivate {
                                             strongSelf.candidateContent = nil
@@ -277,31 +276,11 @@
                                                 case .drag:
                                                     break
                                                 case .press:
-                                                    if #available(iOSApplicationExtension 9.0, *) {
+                                                    if #available(iOSApplicationExtension 9.0, iOS 9.0, *) {
                                                         if presentedController.traitCollection.forceTouchCapability != .available {
                                                             strongSelf.startPressTimer()
                                                         }
                                                     } else {
-=======
-                                    if forceActivate {
-                                        strongSelf.candidateContent = nil
-                                        if case .press = content.menuActivation() {
-                                            (presentedController.displayNode as? PeekControllerNode)?.activateMenu()
-                                        }
-                                    } else {
-                                        strongSelf.candidateContent = (sourceNode, content)
-                                        strongSelf.menuActivation = content.menuActivation()
-                                        strongSelf.presentedController = presentedController
-                                        
-                                        strongSelf.state = .began
-                                        
-                                        switch content.menuActivation() {
-                                            case .drag:
-                                                break
-                                            case .press:
-                                                if #available(iOSApplicationExtension 9.0, iOS 9.0, *) {
-                                                    if presentedController.traitCollection.forceTouchCapability != .available {
->>>>>>> 3ec01700
                                                         strongSelf.startPressTimer()
                                                     }
                                             }
