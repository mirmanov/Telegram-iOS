#import "TGMediaEditingContext.h"

#import "LegacyComponentsInternal.h"
#import "TGStringUtils.h"

#import <LegacyComponents/UIImage+TG.h>
#import "TGPhotoEditorUtils.h"
#import "PGPhotoEditorValues.h"
#import "TGVideoEditAdjustments.h"

#import "TGModernCache.h"
#import "TGMemoryImageCache.h"
#import "TGMediaAsset.h"

#import "TGPaintingData.h"

@interface TGMediaImageUpdate : NSObject

@property (nonatomic, readonly, strong) id<TGMediaEditableItem> item;
@property (nonatomic, readonly, strong) id representation;

+ (instancetype)imageUpdateWithItem:(id<TGMediaEditableItem>)item representation:(id)representation;

@end


@interface TGMediaAdjustmentsUpdate : NSObject

@property (nonatomic, readonly, strong) id<TGMediaEditableItem> item;
@property (nonatomic, readonly, strong) id<TGMediaEditAdjustments> adjustments;

+ (instancetype)adjustmentsUpdateWithItem:(id<TGMediaEditableItem>)item adjustments:(id<TGMediaEditAdjustments>)adjustments;

@end


@interface TGMediaCaptionUpdate : NSObject

@property (nonatomic, readonly, strong) id<TGMediaEditableItem> item;
@property (nonatomic, readonly, strong) NSAttributedString *caption;

+ (instancetype)captionUpdateWithItem:(id<TGMediaEditableItem>)item caption:(NSAttributedString *)caption;

@end


@interface TGMediaTimerUpdate : NSObject

@property (nonatomic, readonly, strong) id<TGMediaEditableItem> item;
@property (nonatomic, readonly, strong) NSNumber *timer;

+ (instancetype)timerUpdateWithItem:(id<TGMediaEditableItem>)item timer:(NSNumber *)timer;
+ (instancetype)timerUpdate:(NSNumber *)timer;

@end


@interface TGModernCache (Private)

- (void)cleanup;

@end

@interface TGMediaEditingContext ()
{
    NSString *_contextId;
    
    NSMutableDictionary *_captions;
    NSMutableDictionary *_adjustments;
    NSMutableDictionary *_timers;
    NSNumber *_timer;
 
    SQueue *_queue;
    
    NSMutableDictionary *_temporaryRepCache;
    
    TGMemoryImageCache *_imageCache;
    TGMemoryImageCache *_thumbnailImageCache;
    
    TGMemoryImageCache *_paintingImageCache;
    TGMemoryImageCache *_stillPaintingImageCache;
    
    TGMemoryImageCache *_originalImageCache;
    TGMemoryImageCache *_originalThumbnailImageCache;
    
    TGModernCache *_diskCache;
    NSURL *_fullSizeResultsUrl;
    NSURL *_paintingDatasUrl;
    NSURL *_paintingImagesUrl;
    NSURL *_stillPaintingImagesUrl;
    NSURL *_videoPaintingImagesUrl;
    
    NSMutableArray *_storeVideoPaintingImages;
    
    NSMutableDictionary *_faces;
    
    SPipe *_representationPipe;
    SPipe *_thumbnailImagePipe;
    SPipe *_adjustmentsPipe;
    SPipe *_captionPipe;
    SPipe *_timerPipe;
    SPipe *_fullSizePipe;
    SPipe *_cropPipe;
    
<<<<<<< HEAD
    NSString *_forcedCaption;
    NSArray *_forcedEntities;
=======
    NSAttributedString *_forcedCaption;
    NSAttributedString *_initialCaption;
>>>>>>> 48b6f1bf
}
@end

@implementation TGMediaEditingContext

- (instancetype)init
{
    self = [super init];
    if (self != nil)
    {
        _contextId = [NSString stringWithFormat:@"%ld", lrand48()];
        _queue = [[SQueue alloc] init];

        _captions = [[NSMutableDictionary alloc] init];
        _adjustments = [[NSMutableDictionary alloc] init];
        _timers = [[NSMutableDictionary alloc] init];
        
        _imageCache = [[TGMemoryImageCache alloc] initWithSoftMemoryLimit:[[self class] imageSoftMemoryLimit]
                                                          hardMemoryLimit:[[self class] imageHardMemoryLimit]];
        _thumbnailImageCache = [[TGMemoryImageCache alloc] initWithSoftMemoryLimit:[[self class] thumbnailImageSoftMemoryLimit]
                                                                   hardMemoryLimit:[[self class] thumbnailImageHardMemoryLimit]];
        
        _paintingImageCache = [[TGMemoryImageCache alloc] initWithSoftMemoryLimit:[[self class] imageSoftMemoryLimit]
                                                                  hardMemoryLimit:[[self class] imageHardMemoryLimit]];
        
        _stillPaintingImageCache = [[TGMemoryImageCache alloc] initWithSoftMemoryLimit:[[self class] imageSoftMemoryLimit]
                                                                  hardMemoryLimit:[[self class] imageHardMemoryLimit]];
        
        _originalImageCache = [[TGMemoryImageCache alloc] initWithSoftMemoryLimit:[[self class] originalImageSoftMemoryLimit]
                                                                  hardMemoryLimit:[[self class] originalImageHardMemoryLimit]];
        _originalThumbnailImageCache = [[TGMemoryImageCache alloc] initWithSoftMemoryLimit:[[self class] thumbnailImageSoftMemoryLimit]
                                                                           hardMemoryLimit:[[self class] thumbnailImageHardMemoryLimit]];
        
        NSString *diskCachePath = [[[LegacyComponentsGlobals provider] dataStoragePath] stringByAppendingPathComponent:[[self class] diskCachePath]];
        _diskCache = [[TGModernCache alloc] initWithPath:diskCachePath size:[[self class] diskMemoryLimit]];
        
        _fullSizeResultsUrl = [NSURL fileURLWithPath:[[[LegacyComponentsGlobals provider] dataStoragePath] stringByAppendingPathComponent:[NSString stringWithFormat:@"photoeditorresults/%@", _contextId]]];
        [[NSFileManager defaultManager] createDirectoryAtPath:_fullSizeResultsUrl.path withIntermediateDirectories:true attributes:nil error:nil];
        
        _paintingImagesUrl = [NSURL fileURLWithPath:[[[LegacyComponentsGlobals provider] dataStoragePath] stringByAppendingPathComponent:[NSString stringWithFormat:@"paintingimages/%@", _contextId]]];
        [[NSFileManager defaultManager] createDirectoryAtPath:_paintingImagesUrl.path withIntermediateDirectories:true attributes:nil error:nil];
        
        _stillPaintingImagesUrl = [NSURL fileURLWithPath:[[[LegacyComponentsGlobals provider] dataStoragePath] stringByAppendingPathComponent:@"stillpaintingimages"]];
        [[NSFileManager defaultManager] createDirectoryAtPath:_stillPaintingImagesUrl.path withIntermediateDirectories:true attributes:nil error:nil];
        
        _videoPaintingImagesUrl = [NSURL fileURLWithPath:[[[LegacyComponentsGlobals provider] dataStoragePath] stringByAppendingPathComponent:@"videopaintingimages"]];
        [[NSFileManager defaultManager] createDirectoryAtPath:_videoPaintingImagesUrl.path withIntermediateDirectories:true attributes:nil error:nil];
        
        _paintingDatasUrl = [NSURL fileURLWithPath:[[[LegacyComponentsGlobals provider] dataStoragePath] stringByAppendingPathComponent:[NSString stringWithFormat:@"paintingdatas/%@", _contextId]]];
        [[NSFileManager defaultManager] createDirectoryAtPath:_paintingDatasUrl.path withIntermediateDirectories:true attributes:nil error:nil];
        
        _storeVideoPaintingImages = [[NSMutableArray alloc] init];
        
        _faces = [[NSMutableDictionary alloc] init];
        
        _temporaryRepCache = [[NSMutableDictionary alloc] init];
        
        _representationPipe = [[SPipe alloc] init];
        _thumbnailImagePipe = [[SPipe alloc] init];
        _adjustmentsPipe = [[SPipe alloc] init];
        _captionPipe = [[SPipe alloc] init];
        _timerPipe = [[SPipe alloc] init];
        _fullSizePipe = [[SPipe alloc] init];
        _cropPipe = [[SPipe alloc] init];
    }
    return self;
}

- (void)dealloc
{
    [self cleanup];
}

- (void)cleanup
{
    TGModernCache *diskCache = _diskCache;
    TGDispatchAfter(10.0, dispatch_get_main_queue(), ^{
        [diskCache cleanup];
    });
    
    [[NSFileManager defaultManager] removeItemAtPath:_fullSizeResultsUrl.path error:nil];
    [[NSFileManager defaultManager] removeItemAtPath:_paintingImagesUrl.path error:nil];
    [[NSFileManager defaultManager] removeItemAtPath:_paintingDatasUrl.path error:nil];
}

+ (instancetype)contextForCaptionsOnly
{
    TGMediaEditingContext *context = [[TGMediaEditingContext alloc] init];
    context->_inhibitEditing = true;
    return context;
}

#pragma mark -

- (SSignal *)imageSignalForItem:(NSObject<TGMediaEditableItem> *)item
{
    return [self imageSignalForItem:item withUpdates:true];
}

- (SSignal *)imageSignalForItem:(NSObject<TGMediaEditableItem> *)item withUpdates:(bool)withUpdates
{
    NSString *itemId = [self _contextualIdForItemId:item.uniqueIdentifier];
    if (itemId == nil)
        return [SSignal fail:nil];
    
    SSignal *updateSignal = [[_representationPipe.signalProducer() filter:^bool(TGMediaImageUpdate *update)
    {
        return [update.item.uniqueIdentifier isEqualToString:item.uniqueIdentifier];
    }] map:^id(TGMediaImageUpdate *update)
    {
        return update.representation;
    }];
    
    if ([self _adjustmentsForItemId:itemId] == nil)
    {
        SSignal *signal = [SSignal single:nil];
        if (withUpdates)
            signal = [signal then:updateSignal];
        return signal;
    }
    
    NSString *imageUri = [TGMediaEditingContext _imageUriForItemId:itemId];
    SSignal *signal = [[self _imageSignalForItemId:itemId imageCache:_imageCache imageDiskUri:imageUri synchronous:false] catch:^SSignal *(__unused id error)
    {
        id temporaryRep = [_temporaryRepCache objectForKey:itemId];
        SSignal *signal = [SSignal single:temporaryRep];
        if (withUpdates)
            signal = [signal then:updateSignal];
        return signal;
    }];
    if (withUpdates)
        signal = [signal then:updateSignal];
    return signal;
}

- (SSignal *)thumbnailImageSignalForItem:(id<TGMediaEditableItem>)item
{
    return [self thumbnailImageSignalForItem:item withUpdates:true synchronous:false];
}

- (SSignal *)thumbnailImageSignalForItem:(id<TGMediaEditableItem>)item withUpdates:(bool)withUpdates synchronous:(bool)synchronous
{
    NSString *itemId = [self _contextualIdForItemId:item.uniqueIdentifier];
    if (itemId == nil)
        return [SSignal fail:nil];
    
    SSignal *updateSignal = [[_thumbnailImagePipe.signalProducer() filter:^bool(TGMediaImageUpdate *update)
    {
        return [update.item.uniqueIdentifier isEqualToString:item.uniqueIdentifier];
    }] map:^id(TGMediaImageUpdate *update)
    {
        return update.representation;
    }];
    
    if ([self _adjustmentsForItemId:itemId] == nil)
    {
        SSignal *signal = [SSignal single:nil];
        if (withUpdates)
            signal = [signal then:updateSignal];
        return signal;
    }
    
    NSString *imageUri = [TGMediaEditingContext _thumbnailImageUriForItemId:itemId];
    SSignal *signal = [[self _imageSignalForItemId:itemId imageCache:_thumbnailImageCache imageDiskUri:imageUri synchronous:synchronous] catch:^SSignal *(__unused id error)
    {
        SSignal *signal = [SSignal single:nil];
        if (withUpdates)
            signal = [signal then:updateSignal];
        return signal;
    }];
    if (withUpdates)
        signal = [signal then:updateSignal];
    return signal;
}

- (SSignal *)fastImageSignalForItem:(NSObject<TGMediaEditableItem> *)item withUpdates:(bool)withUpdates
{
    return [[self thumbnailImageSignalForItem:item withUpdates:false synchronous:true] then:[self imageSignalForItem:item withUpdates:withUpdates]];
}

- (SSignal *)_imageSignalForItemId:(NSString *)itemId imageCache:(TGMemoryImageCache *)imageCache imageDiskUri:(NSString *)imageDiskUri synchronous:(bool)synchronous
{
    if (itemId == nil)
        return [SSignal fail:nil];
    
    SSignal *signal = [[SSignal alloc] initWithGenerator:^id<SDisposable>(SSubscriber *subscriber)
    {
        UIImage *result = [imageCache imageForKey:itemId attributes:NULL];
        if (result == nil)
        {
            NSData *imageData = [_diskCache getValueForKey:[imageDiskUri dataUsingEncoding:NSUTF8StringEncoding]];
            if (imageData.length > 0)
            {
                result = [UIImage imageWithData:imageData];
                [imageCache setImage:result forKey:itemId attributes:NULL];
            }
        }
        
        if (result != nil)
        {
            [subscriber putNext:result];
            [subscriber putCompletion];
        }
        else
        {
            [subscriber putError:nil];
        }
        
        return nil;
    }];
    
    return synchronous ? signal : [signal startOn:_queue];
}

- (void)_clearPreviousImageForItemId:(NSString *)itemId
{    
    [_imageCache setImage:nil forKey:itemId attributes:NULL];
    
    NSString *imageUri = [[self class] _imageUriForItemId:itemId];
    [_diskCache setValue:[NSData data] forKey:[imageUri dataUsingEncoding:NSUTF8StringEncoding]];
}

- (UIImage *)paintingImageForItem:(NSObject<TGMediaEditableItem> *)item
{
    NSString *itemId = [self _contextualIdForItemId:item.uniqueIdentifier];
    if (itemId == nil)
        return nil;
    
    UIImage *result = [_paintingImageCache imageForKey:itemId attributes:NULL];
    if (result == nil)
    {
        NSURL *imageUrl = [_paintingImagesUrl URLByAppendingPathComponent:[NSString stringWithFormat:@"%@.png", [TGStringUtils md5:itemId]]];
        UIImage *diskImage = [UIImage imageWithContentsOfFile:imageUrl.path];
        if (diskImage != nil)
        {
            result = diskImage;
            [_paintingImageCache setImage:result forKey:itemId attributes:NULL];
        }
    }

    return result;
}

- (UIImage *)stillPaintingImageForItem:(NSObject<TGMediaEditableItem> *)item
{
    NSString *itemId = [self _contextualIdForItemId:item.uniqueIdentifier];
    if (itemId == nil)
        return nil;
    
    UIImage *result = [_stillPaintingImageCache imageForKey:itemId attributes:NULL];
    if (result == nil)
    {
        NSURL *imageUrl = [_stillPaintingImagesUrl URLByAppendingPathComponent:[NSString stringWithFormat:@"%@.png", [TGStringUtils md5:itemId]]];
        UIImage *diskImage = [UIImage imageWithContentsOfFile:imageUrl.path];
        if (diskImage != nil)
        {
            result = diskImage;
            [_stillPaintingImageCache setImage:result forKey:itemId attributes:NULL];
        }
    }

    return result;
}

#pragma mark - Caption

- (NSAttributedString *)captionForItem:(id<TGMediaEditableItem>)item
{
    if (_forcedCaption != nil)
        return _forcedCaption;
    
    NSString *itemId = [self _contextualIdForItemId:item.uniqueIdentifier];
    if (itemId == nil)
        return nil;
    
    return _captions[itemId];
}

- (void)setCaption:(NSAttributedString *)caption forItem:(id<TGMediaEditableItem>)item
{
    if (_forcedCaption != nil)
    {
        _forcedCaption = caption;
        _captionPipe.sink([TGMediaCaptionUpdate captionUpdateWithItem:item caption:caption]);
        return;
    }
    
    NSString *itemId = [self _contextualIdForItemId:item.uniqueIdentifier];
    if (itemId == nil)
        return;
    
    if (caption.length > 0)
        _captions[itemId] = caption;
    else
        [_captions removeObjectForKey:itemId];
    
    _captionPipe.sink([TGMediaCaptionUpdate captionUpdateWithItem:item caption:caption]);
}

<<<<<<< HEAD
- (bool)isForcedCaption {
    return _forcedCaption.length > 0;
}

- (void)setForcedCaption:(NSString *)caption entities:(NSArray *)entities
=======
- (void)setForcedCaption:(NSAttributedString *)caption
>>>>>>> 48b6f1bf
{
    _forcedCaption = caption;
}

<<<<<<< HEAD
=======
- (void)setInitialCaption:(NSAttributedString *)caption
{
    _initialCaption = caption;
}

>>>>>>> 48b6f1bf
- (SSignal *)captionSignalForItem:(NSObject<TGMediaEditableItem> *)item
{
    NSString *uniqueIdentifier = item.uniqueIdentifier;
    SSignal *updateSignal = [[_captionPipe.signalProducer() filter:^bool(TGMediaCaptionUpdate *update)
    {
        return [update.item.uniqueIdentifier isEqualToString:uniqueIdentifier];
    }] map:^NSAttributedString *(TGMediaCaptionUpdate *update)
    {
        return update.caption;
    }];
    
    return [[SSignal single:[self captionForItem:item]] then:updateSignal];
}

#pragma mark -

- (id<TGMediaEditAdjustments>)adjustmentsForItem:(id<TGMediaEditableItem>)item
{
    NSString *itemId = [self _contextualIdForItemId:item.uniqueIdentifier];
    if (itemId == nil)
        return nil;
    
    return [self _adjustmentsForItemId:itemId];
}

- (id<TGMediaEditAdjustments>)_adjustmentsForItemId:(NSString *)itemId
{
    if (itemId == nil)
        return nil;
    
    return _adjustments[itemId];
}

- (void)setAdjustments:(id<TGMediaEditAdjustments>)adjustments forItem:(id<TGMediaEditableItem>)item
{
    NSString *itemId = [self _contextualIdForItemId:item.uniqueIdentifier];
    if (itemId == nil)
        return;
    
    id<TGMediaEditAdjustments> previousAdjustments = _adjustments[itemId];
    
    if (adjustments != nil)
        _adjustments[itemId] = adjustments;
    else
        [_adjustments removeObjectForKey:itemId];

    bool cropChanged = false;
    if (![previousAdjustments cropAppliedForAvatar:false] && [adjustments cropAppliedForAvatar:false])
        cropChanged = true;
    else if ([previousAdjustments cropAppliedForAvatar:false] && ![adjustments cropAppliedForAvatar:false])
        cropChanged = true;
    else if ([previousAdjustments cropAppliedForAvatar:false] && [adjustments cropAppliedForAvatar:false] && ![previousAdjustments isCropEqualWith:adjustments])
        cropChanged = true;
    
    if (cropChanged)
        _cropPipe.sink(@true);
    
    _adjustmentsPipe.sink([TGMediaAdjustmentsUpdate adjustmentsUpdateWithItem:item adjustments:adjustments]);
}

- (SSignal *)adjustmentsSignalForItem:(NSObject<TGMediaEditableItem> *)item
{
    SSignal *updateSignal = [[_adjustmentsPipe.signalProducer() filter:^bool(TGMediaAdjustmentsUpdate *update)
    {
        return [update.item.uniqueIdentifier isEqualToString:item.uniqueIdentifier];
    }] map:^id<TGMediaEditAdjustments>(TGMediaAdjustmentsUpdate *update)
    {
        return update.adjustments;
    }];
    
    return [[SSignal single:[self adjustmentsForItem:item]] then:updateSignal];
}

- (SSignal *)cropAdjustmentsUpdatedSignal
{
    return _cropPipe.signalProducer();
}

- (SSignal *)adjustmentsUpdatedSignal
{
    return [_adjustmentsPipe.signalProducer() map:^id(__unused id value)
    {
        return @true;
    }];
}

#pragma mark -

- (NSNumber *)timerForItem:(NSObject<TGMediaEditableItem> *)item
{
    NSString *itemId = [self _contextualIdForItemId:item.uniqueIdentifier];
    if (itemId == nil)
        return nil;
    
    return [self _timerForItemId:itemId];
}

- (NSNumber *)_timerForItemId:(NSString *)itemId
{
    if (itemId == nil)
        return nil;
    
    return _timers[itemId];
}

- (void)setTimer:(NSNumber *)timer forItem:(NSObject<TGMediaEditableItem> *)item
{
    NSString *itemId = [self _contextualIdForItemId:item.uniqueIdentifier];
    if (itemId == nil)
        return;
    
    if (timer.integerValue != 0)
        _timers[itemId] = timer;
    else
        [_timers removeObjectForKey:itemId];

    _timerPipe.sink([TGMediaTimerUpdate timerUpdateWithItem:item timer:timer]);
}

- (SSignal *)timerSignalForItem:(NSObject<TGMediaEditableItem> *)item
{
    SSignal *updateSignal = [[_timerPipe.signalProducer() filter:^bool(TGMediaTimerUpdate *update)
    {
        return [update.item.uniqueIdentifier isEqualToString:item.uniqueIdentifier];
    }] map:^NSNumber *(TGMediaTimerUpdate *update)
    {
        return update.timer;
    }];
    
    return [[SSignal single:[self timerForItem:item]] then:updateSignal];
}

- (SSignal *)timersUpdatedSignal
{
    return [_timerPipe.signalProducer() map:^id(__unused id value)
    {
        return @true;
    }];
}

#pragma mark -

- (void)setImage:(UIImage *)image thumbnailImage:(UIImage *)thumbnailImage forItem:(id<TGMediaEditableItem>)item synchronous:(bool)synchronous
{
    NSString *itemId = [self _contextualIdForItemId:item.uniqueIdentifier];
    
    if (itemId == nil)
        return;
    
    void (^block)(void) = ^
    {
        [_temporaryRepCache removeObjectForKey:itemId];
        
        NSString *imageUri = [[self class] _imageUriForItemId:itemId];
        [_imageCache setImage:image forKey:itemId attributes:NULL];
        if (image != nil)
        {
            NSData *imageData = UIImageJPEGRepresentation(image, 0.95f);
            [_diskCache setValue:imageData forKey:[imageUri dataUsingEncoding:NSUTF8StringEncoding]];
        }
        _representationPipe.sink([TGMediaImageUpdate imageUpdateWithItem:item representation:image]);
    
        NSString *thumbnailImageUri = [[self class] _thumbnailImageUriForItemId:itemId];
        [_thumbnailImageCache setImage:thumbnailImage forKey:itemId attributes:NULL];
        if (thumbnailImage != nil)
        {
            NSData *imageData = UIImageJPEGRepresentation(thumbnailImage, 0.87f);
            [_diskCache setValue:imageData forKey:[thumbnailImageUri dataUsingEncoding:NSUTF8StringEncoding]];
        }
        if ([item isKindOfClass:[TGMediaAsset class]] && ((TGMediaAsset *)item).isVideo)
            _thumbnailImagePipe.sink([TGMediaImageUpdate imageUpdateWithItem:item representation:thumbnailImage]);
    };
    
    if (synchronous)
        [_queue dispatchSync:block];
    else
        [_queue dispatch:block];
}

- (bool)setPaintingData:(NSData *)data image:(UIImage *)image stillImage:(UIImage *)stillImage forItem:(NSObject<TGMediaEditableItem> *)item dataUrl:(NSURL **)dataOutUrl imageUrl:(NSURL **)imageOutUrl forVideo:(bool)video
{
    NSString *itemId = [self _contextualIdForItemId:item.uniqueIdentifier];
    
    if (itemId == nil)
        return false;
    
    NSURL *imagesDirectory = video ? _videoPaintingImagesUrl : _paintingImagesUrl;
    NSURL *imageUrl = [imagesDirectory URLByAppendingPathComponent:[NSString stringWithFormat:@"%@.png", [TGStringUtils md5:itemId]]];
    NSURL *dataUrl = [_paintingDatasUrl URLByAppendingPathComponent:[NSString stringWithFormat:@"%@.dat", [TGStringUtils md5:itemId]]];
    
    [_paintingImageCache setImage:image forKey:itemId attributes:NULL];
    
    NSData *imageData = UIImagePNGRepresentation(image);
    [[NSFileManager defaultManager] removeItemAtURL:imageUrl error:nil];
    bool imageSuccess = [imageData writeToURL:imageUrl options:NSDataWritingAtomic error:nil];
    [[NSFileManager defaultManager] removeItemAtURL:dataUrl error:nil];
    bool dataSuccess = [data writeToURL:dataUrl options:NSDataWritingAtomic error:nil];
    
    if (imageSuccess && imageOutUrl != NULL)
        *imageOutUrl = imageUrl;
    
    if (dataSuccess && dataOutUrl != NULL)
        *dataOutUrl = dataUrl;
        
    if (video)
        [_storeVideoPaintingImages addObject:imageUrl];
    
    if (stillImage != nil) {
        NSURL *stillImageUrl = [_stillPaintingImagesUrl URLByAppendingPathComponent:[NSString stringWithFormat:@"%@.png", [TGStringUtils md5:itemId]]];
        [_stillPaintingImageCache setImage:stillImage forKey:itemId attributes:NULL];
        
        NSData *stillImageData = UIImagePNGRepresentation(stillImage);
        [[NSFileManager defaultManager] removeItemAtURL:stillImageUrl error:nil];
        [stillImageData writeToURL:stillImageUrl options:NSDataWritingAtomic error:nil];
        
        if (video)
            [_storeVideoPaintingImages addObject:stillImageUrl];
    }
    
    return (image == nil || imageSuccess) && (data == nil || dataSuccess);
}

- (void)clearPaintingData
{
    for (NSURL *url in _storeVideoPaintingImages)
    {
        [[NSFileManager defaultManager] removeItemAtURL:url error:NULL];
    }
}

- (SSignal *)facesForItem:(NSObject<TGMediaEditableItem> *)item
{
    NSString *itemId = [self _contextualIdForItemId:item.uniqueIdentifier];
    if (itemId == nil)
        return [SSignal fail:nil];
    
    NSArray *faces = _faces[itemId];
    
    return [[SSignal alloc] initWithGenerator:^id<SDisposable>(SSubscriber *subscriber)
    {
        [subscriber putNext:faces];
        [subscriber putCompletion];
                           
        return nil;
    }];
}

- (void)setFaces:(NSArray *)faces forItem:(NSObject<TGMediaEditableItem> *)item
{
    NSString *itemId = [self _contextualIdForItemId:item.uniqueIdentifier];
    if (itemId == nil)
        return;
    
    if (faces.count > 0)
        _faces[itemId] = faces;
    else
        [_faces removeObjectForKey:itemId];
}

- (void)setFullSizeImage:(UIImage *)image forItem:(id<TGMediaEditableItem>)item
{
    NSString *itemId = [self _contextualIdForItemId:item.uniqueIdentifier];
    
    if (itemId == nil)
        return;
    
    NSData *imageData = UIImageJPEGRepresentation(image, 0.7f);
    NSURL *url = [_fullSizeResultsUrl URLByAppendingPathComponent:[NSString stringWithFormat:@"%@.jpg", [TGStringUtils md5:itemId]]];
    
    bool succeed = [imageData writeToURL:url options:NSDataWritingAtomic error:nil];
    if (succeed)
        _fullSizePipe.sink(itemId);
}

- (NSURL *)_fullSizeImageUrlForItem:(id<TGMediaEditableItem>)item
{
    NSString *itemId = [self _contextualIdForItemId:item.uniqueIdentifier];
    
    if (itemId == nil)
        return nil;
    
    NSURL *url = [_fullSizeResultsUrl URLByAppendingPathComponent:[NSString stringWithFormat:@"%@.jpg", [TGStringUtils md5:itemId]]];
    if ([[NSFileManager defaultManager] fileExistsAtPath:url.path])
        return url;
    
    return nil;
}

- (SSignal *)fullSizeImageUrlForItem:(id<TGMediaEditableItem>)item
{
    NSString *itemId = [self _contextualIdForItemId:item.uniqueIdentifier];
    id<TGMediaEditAdjustments> adjustments = [self adjustmentsForItem:item];
    
    if (![adjustments isKindOfClass:[PGPhotoEditorValues class]])
        return [SSignal complete];
    
    PGPhotoEditorValues *editorValues = (PGPhotoEditorValues *)adjustments;
    if (![editorValues toolsApplied] && ![editorValues hasPainting])
        return [SSignal complete];
    
    if ([editorValues.paintingData hasAnimation])
        return [SSignal complete];
    
    NSURL *url = [self _fullSizeImageUrlForItem:item];
    if (url != nil)
        return [SSignal single:url];
    
    return [[[_fullSizePipe.signalProducer() filter:^bool(NSString *identifier)
    {
        return [identifier isEqualToString:itemId];
    }] mapToSignal:^SSignal *(__unused id next)
    {
        NSURL *url = [self _fullSizeImageUrlForItem:item];
        if (url != nil)
            return [SSignal single:url];
        else
            return [SSignal complete];
    }] timeout:5.0 onQueue:_queue orSignal:[SSignal complete]];
}

- (void)setTemporaryRep:(id)rep forItem:(id<TGMediaEditableItem>)item
{
    NSString *itemId = [self _contextualIdForItemId:item.uniqueIdentifier];
    
    if (itemId == nil)
        return;
    
    UIImage *thumbnailImage = nil;
    if ([rep isKindOfClass:[UIImage class]])
    {
        UIImage *image = (UIImage *)rep;
        image.degraded = true;
        image.edited = true;
        
        CGSize fillSize = TGPhotoThumbnailSizeForCurrentScreen();
        fillSize.width = CGCeil(fillSize.width);
        fillSize.height = CGCeil(fillSize.height);
        
        CGSize size = TGScaleToFillSize(image.size, fillSize);
        
        UIGraphicsBeginImageContextWithOptions(size, true, 0.0f);
        CGContextRef context = UIGraphicsGetCurrentContext();
        CGContextSetInterpolationQuality(context, kCGInterpolationMedium);
        
        [image drawInRect:CGRectMake(0, 0, size.width, size.height)];
        
        thumbnailImage = UIGraphicsGetImageFromCurrentImageContext();
        UIGraphicsEndImageContext();
    }
    
    [_queue dispatchSync:^
    {
        [self _clearPreviousImageForItemId:itemId];
        
        if (rep != nil)
            [_temporaryRepCache setObject:rep forKey:itemId];
        else
            [_temporaryRepCache removeObjectForKey:itemId];
        
        _representationPipe.sink([TGMediaImageUpdate imageUpdateWithItem:item representation:rep]);
        
        if (thumbnailImage != nil)
        {
            [_thumbnailImageCache setImage:thumbnailImage forKey:itemId attributes:NULL];
            _thumbnailImagePipe.sink([TGMediaImageUpdate imageUpdateWithItem:item representation:thumbnailImage]);
        }
    }];
}

#pragma mark - Original Images

- (void)requestOriginalImageForItem:(id<TGMediaEditableItem>)item completion:(void (^)(UIImage *))completion
{
    NSString *itemId = [self _contextualIdForItemId:item.uniqueIdentifier];
    
    if (itemId == nil)
    {
        if (completion != nil)
            completion(nil);
        return;
    }
    
    __block UIImage *result = [_originalImageCache imageForKey:itemId attributes:NULL];
    if (result != nil)
    {
        if (completion != nil)
            completion(result);
    }
    else
    {
        [_queue dispatch:^
        {
            NSString *originalImageUri = [[self class] _originalImageUriForItemId:itemId];
            NSData *imageData = [_diskCache getValueForKey:[originalImageUri dataUsingEncoding:NSUTF8StringEncoding]];
            if (imageData != nil)
            {
                result = [UIImage imageWithData:imageData];
                
                [_originalImageCache setImage:result forKey:itemId attributes:NULL];
            }
            
            if (completion != nil)
                completion(result);
        }];
    }
}

- (void)requestOriginalThumbnailImageForItem:(id<TGMediaEditableItem>)item completion:(void (^)(UIImage *))completion
{
    NSString *itemId = [self _contextualIdForItemId:item.uniqueIdentifier];
    
    if (itemId == nil)
    {
        if (completion != nil)
            completion(nil);
        return;
    }
    
    __block UIImage *result = [_originalThumbnailImageCache imageForKey:itemId attributes:NULL];
    if (result != nil)
    {
        if (completion != nil)
            completion(result);
    }
    else
    {
        [_queue dispatch:^
        {
            NSString *originalThumbnailImageUri = [[self class] _originalThumbnailImageUriForItemId:itemId];
            NSData *imageData = [_diskCache getValueForKey:[originalThumbnailImageUri dataUsingEncoding:NSUTF8StringEncoding]];
            if (imageData != nil)
            {
                result = [UIImage imageWithData:imageData];
                
                [_originalThumbnailImageCache setImage:result forKey:itemId attributes:NULL];
            }
            
            if (completion != nil)
                completion(result);
        }];
    }
}

- (void)setOriginalImage:(UIImage *)image forItem:(id<TGMediaEditableItem>)item synchronous:(bool)synchronous
{
    NSString *itemId = [self _contextualIdForItemId:item.uniqueIdentifier];
    
    if (itemId == nil || image == nil)
        return;
    
    if ([_originalImageCache imageForKey:itemId attributes:NULL] != nil)
        return;
    
    void (^block)(void) = ^
    {
        if (image != nil)
        {
            NSString *originalImageUri = [[self class] _originalImageUriForItemId:itemId];
            NSData *existingImageData = [_diskCache getValueForKey:[originalImageUri dataUsingEncoding:NSUTF8StringEncoding]];
            if (existingImageData.length > 0)
                return;
            
            [_originalImageCache setImage:image forKey:itemId attributes:NULL];
            NSData *imageData = UIImageJPEGRepresentation(image, 0.95f);
            [_diskCache setValue:imageData forKey:[originalImageUri dataUsingEncoding:NSUTF8StringEncoding]];
            
            CGFloat thumbnailImageSide = TGPhotoThumbnailSizeForCurrentScreen().width;
            CGSize targetSize = TGScaleToSize(image.size, CGSizeMake(thumbnailImageSide, thumbnailImageSide));
            
            UIGraphicsBeginImageContextWithOptions(targetSize, true, 0.0f);
            [image drawInRect:CGRectMake(0, 0, targetSize.width, targetSize.height)];
            UIImage *image = UIGraphicsGetImageFromCurrentImageContext();
            UIGraphicsEndImageContext();
            
            [_originalThumbnailImageCache setImage:image forKey:itemId attributes:NULL];
            NSString *originalThumbnailImageUri = [[self class] _originalThumbnailImageUriForItemId:itemId];
            NSData *thumbnailImageData = UIImageJPEGRepresentation(image, 0.87f);
            [_diskCache setValue:thumbnailImageData forKey:[originalThumbnailImageUri dataUsingEncoding:NSUTF8StringEncoding]];
        }
    };
    
    if (synchronous)
        [_queue dispatchSync:block];
    else
        [_queue dispatch:block];
}

+ (NSString *)_originalImageUriForItemId:(NSString *)itemId
{
    return [NSString stringWithFormat:@"photo-editor-original://%@", itemId];
}

+ (NSString *)_originalThumbnailImageUriForItemId:(NSString *)itemId
{
    return [NSString stringWithFormat:@"photo-editor-original-thumb://%@", itemId];
}

#pragma mark - URI

- (NSString *)_contextualIdForItemId:(NSString *)itemId
{
    if (itemId == nil)
        return nil;
    
    return itemId;
    //return [NSString stringWithFormat:@"%@hm%@", _contextId, itemId];
}

+ (NSString *)_imageUriForItemId:(NSString *)itemId
{
    return [NSString stringWithFormat:@"%@://%@", [self imageUriScheme], itemId];
}

+ (NSString *)_thumbnailImageUriForItemId:(NSString *)itemId
{
    return [NSString stringWithFormat:@"%@://%@", [self thumbnailImageUriScheme], itemId];
}

#pragma mark - Constants

+ (NSString *)imageUriScheme
{
    return @"photo-editor";
}

+ (NSString *)thumbnailImageUriScheme
{
    return @"photo-editor-thumb";
}

+ (NSString *)diskCachePath
{
    return @"photoeditorcache_v1";
}

+ (NSUInteger)diskMemoryLimit
{
    return 512 * 1024 * 1024;
}

+ (NSUInteger)imageSoftMemoryLimit
{
    return 13 * 1024 * 1024;
}

+ (NSUInteger)imageHardMemoryLimit
{
    return 15 * 1024 * 1024;
}

+ (NSUInteger)originalImageSoftMemoryLimit
{
    return 12 * 1024 * 1024;
}

+ (NSUInteger)originalImageHardMemoryLimit
{
    return 14 * 1024 * 1024;
}

+ (NSUInteger)thumbnailImageSoftMemoryLimit
{
    return 2 * 1024 * 1024;
}

+ (NSUInteger)thumbnailImageHardMemoryLimit
{
    return 3 * 1024 * 1024;
}

@end


@implementation TGMediaImageUpdate

+ (instancetype)imageUpdateWithItem:(id<TGMediaEditableItem>)item representation:(id)representation
{
    TGMediaImageUpdate *update = [[TGMediaImageUpdate alloc] init];
    update->_item = item;
    update->_representation = representation;
    return update;
}

@end


@implementation TGMediaAdjustmentsUpdate

+ (instancetype)adjustmentsUpdateWithItem:(id<TGMediaEditableItem>)item adjustments:(id<TGMediaEditAdjustments>)adjustments
{
    TGMediaAdjustmentsUpdate *update = [[TGMediaAdjustmentsUpdate alloc] init];
    update->_item = item;
    update->_adjustments = adjustments;
    return update;
}

@end

@implementation TGMediaCaptionUpdate

+ (instancetype)captionUpdateWithItem:(id<TGMediaEditableItem>)item caption:(NSAttributedString *)caption
{
    TGMediaCaptionUpdate *update = [[TGMediaCaptionUpdate alloc] init];
    update->_item = item;
    update->_caption = caption;
    return update;
}

@end

@implementation TGMediaTimerUpdate

+ (instancetype)timerUpdateWithItem:(id<TGMediaEditableItem>)item timer:(NSNumber *)timer
{
    TGMediaTimerUpdate *update = [[TGMediaTimerUpdate alloc] init];
    update->_item = item;
    update->_timer = timer;
    return update;
}

+ (instancetype)timerUpdate:(NSNumber *)timer
{
    TGMediaTimerUpdate *update = [[TGMediaTimerUpdate alloc] init];
    update->_timer = timer;
    return update;
}

@end<|MERGE_RESOLUTION|>--- conflicted
+++ resolved
@@ -102,13 +102,7 @@
     SPipe *_fullSizePipe;
     SPipe *_cropPipe;
     
-<<<<<<< HEAD
-    NSString *_forcedCaption;
-    NSArray *_forcedEntities;
-=======
     NSAttributedString *_forcedCaption;
-    NSAttributedString *_initialCaption;
->>>>>>> 48b6f1bf
 }
 @end
 
@@ -408,27 +402,15 @@
     _captionPipe.sink([TGMediaCaptionUpdate captionUpdateWithItem:item caption:caption]);
 }
 
-<<<<<<< HEAD
 - (bool)isForcedCaption {
-    return _forcedCaption.length > 0;
-}
-
-- (void)setForcedCaption:(NSString *)caption entities:(NSArray *)entities
-=======
+    return _forcedCaption.string.length > 0;
+}
+
 - (void)setForcedCaption:(NSAttributedString *)caption
->>>>>>> 48b6f1bf
 {
     _forcedCaption = caption;
 }
 
-<<<<<<< HEAD
-=======
-- (void)setInitialCaption:(NSAttributedString *)caption
-{
-    _initialCaption = caption;
-}
-
->>>>>>> 48b6f1bf
 - (SSignal *)captionSignalForItem:(NSObject<TGMediaEditableItem> *)item
 {
     NSString *uniqueIdentifier = item.uniqueIdentifier;
