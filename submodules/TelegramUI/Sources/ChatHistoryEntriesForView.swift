--- conflicted
+++ resolved
@@ -5,10 +5,6 @@
 import Emoji
 import AccountContext
 import TelegramPresentationData
-
-<<<<<<< HEAD
-func chatHistoryEntriesForView(location: ChatLocation, view: MessageHistoryView, includeUnreadEntry: Bool, includeEmptyEntry: Bool, includeChatInfoEntry: Bool, includeSearchEntry: Bool, reverse: Bool, groupMessages: Bool, selectedMessages: Set<MessageId>?, presentationData: ChatPresentationData, historyAppearsCleared: Bool, pendingUnpinnedAllMessages: Bool, pendingRemovedMessages: Set<MessageId>, associatedData: ChatMessageItemAssociatedData, updatingMedia: [MessageId: ChatUpdatingMessageMedia], customChannelDiscussionReadState: MessageId?, customThreadOutgoingReadState: MessageId?) -> [ChatHistoryEntry] {
-=======
 
 func chatHistoryEntriesForView(
     location: ChatLocation,
@@ -30,7 +26,6 @@
     customThreadOutgoingReadState: MessageId?,
     adMessages: [Message]
 ) -> [ChatHistoryEntry] {
->>>>>>> 231f5654
     if historyAppearsCleared {
         return []
     }
