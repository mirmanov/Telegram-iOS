import Foundation
import UIKit
import Display
import TelegramCore
import SyncCore
import Postbox
import SwiftSignalKit
import TelegramPresentationData
import TelegramBaseController
import AccountContext
import AlertUI
import PresentationDataUtils

final class ChatRecentActionsController: TelegramBaseController {
    private var controllerNode: ChatRecentActionsControllerNode {
        return self.displayNode as! ChatRecentActionsControllerNode
    }
    
    private let context: AccountContext
    private let peer: Peer
    private let initialAdminPeerId: PeerId?
    private var presentationData: PresentationData
    private var presentationDataDisposable: Disposable?
    
    private var interaction: ChatRecentActionsInteraction!
    private var panelInteraction: ChatPanelInterfaceInteraction!
    
    private let titleView: ChatRecentActionsTitleView
    
    init(context: AccountContext, peer: Peer, adminPeerId: PeerId?) {
        self.context = context
        self.peer = peer
        self.initialAdminPeerId = adminPeerId
        
        self.presentationData = context.sharedContext.currentPresentationData.with { $0 }
        
        self.titleView = ChatRecentActionsTitleView(color: self.presentationData.theme.rootController.navigationBar.primaryTextColor)
        
        super.init(context: context, navigationBarPresentationData: NavigationBarPresentationData(presentationData: self.presentationData), mediaAccessoryPanelVisibility: .specific(size: .compact), locationBroadcastPanelSource: .none)
        
        self.statusBar.statusBarStyle = self.presentationData.theme.rootController.statusBarStyle.style
        
        self.interaction = ChatRecentActionsInteraction(displayInfoAlert: { [weak self] in
            if let strongSelf = self {
                let text: String
                if let channel = peer as? TelegramChannel, case .broadcast = channel.info {
                    text = strongSelf.presentationData.strings.Channel_AdminLog_InfoPanelAlertText
                } else {
                    text = strongSelf.presentationData.strings.Channel_AdminLog_InfoPanelChannelAlertText
                }
                self?.present(textAlertController(context: strongSelf.context, title: strongSelf.presentationData.strings.Channel_AdminLog_InfoPanelAlertTitle, text: text, actions: [TextAlertAction(type: .defaultAction, title: strongSelf.presentationData.strings.Common_OK, action: {})]), in: .window(.root))
            }
        })
        
        self.panelInteraction = ChatPanelInterfaceInteraction(setupReplyMessage: { _, _ in
        }, setupEditMessage: { _, _ in
        }, beginMessageSelection: { _, _ in
        }, deleteSelectedMessages: {
        }, reportSelectedMessages: {
        }, reportMessages: { _, _ in
        }, blockMessageAuthor: { _, _ in
        }, deleteMessages: { _, _, f in
            f(.default)
        }, forwardSelectedMessages: {
        }, forwardCurrentForwardMessages: {
        }, forwardMessages: { _ in
        }, shareSelectedMessages: {
        }, updateTextInputStateAndMode: { _ in
        }, updateInputModeAndDismissedButtonKeyboardMessageId: { _ in
        }, openStickers: {
        }, editMessage: {
        }, beginMessageSearch: { _, _ in
        }, dismissMessageSearch: {
        }, updateMessageSearch: { _ in
        }, openSearchResults: {
        }, navigateMessageSearch: { _ in
        }, openCalendarSearch: {
        }, toggleMembersSearch: { _ in
        }, navigateToMessage: { _, _, _, _ in
        }, navigateToChat: { _ in
        }, navigateToProfile: { _ in
        }, openPeerInfo: {
        }, togglePeerNotifications: {
        }, sendContextResult: { _, _, _, _ in
            return false
        }, sendBotCommand: { _, _ in
        }, sendBotStart: { _ in
        }, botSwitchChatWithPayload: { _, _ in
        }, beginMediaRecording: { _ in
        }, finishMediaRecording: { _ in
        }, stopMediaRecording: {
        }, lockMediaRecording: {
        }, deleteRecordedMedia: {
        }, sendRecordedMedia: { _ in
        }, displayRestrictedInfo: { _, _ in
        }, displayVideoUnmuteTip: { _ in
        }, switchMediaRecordingMode: {
        }, setupMessageAutoremoveTimeout: {
        }, sendSticker: { _, _, _ in
            return false
        }, unblockPeer: {
        }, pinMessage: { _, _ in
        }, unpinMessage: { _, _, _ in
        }, unpinAllMessages: {
        }, openPinnedList: { _ in
        }, shareAccountContact: {
        }, reportPeer: {
        }, presentPeerContact: {
        }, dismissReportPeer: {
        }, deleteChat: {
        }, beginCall: { _ in
        }, toggleMessageStickerStarred: { _ in
        }, presentController: { _, _ in
        }, getNavigationController: {
            return nil
        }, presentGlobalOverlayController: { _, _ in
        }, navigateFeed: {
        }, openGrouping: {
        }, toggleSilentPost: {
        }, requestUnvoteInMessage: { _ in
        }, requestStopPollInMessage: { _ in
        }, updateInputLanguage: { _ in
        }, unarchiveChat: {
        }, openLinkEditing: {  
        }, reportPeerIrrelevantGeoLocation: {
        }, displaySlowmodeTooltip: { _, _ in
        }, displaySendMessageOptions: { _, _ in
        }, openScheduledMessages: {
        }, openPeersNearby: {
        }, displaySearchResultsTooltip: { _, _ in
        }, unarchivePeer: {
        }, scrollToTop: {
        }, viewReplies: { _, _ in
        }, activatePinnedListPreview: { _, _ in
<<<<<<< HEAD
        }, editMessageMedia: { _, _ in
=======
        }, joinGroupCall: { _ in
>>>>>>> 9d0cbef4
        }, statuses: nil)
        
        self.navigationItem.titleView = self.titleView
        
        let rightButton = ChatNavigationButton(action: .search, buttonItem: UIBarButtonItem(image: PresentationResourcesRootController.navigationCompactSearchIcon(self.presentationData.theme), style: .plain, target: self, action: #selector(self.activateSearch)))
        self.navigationItem.setRightBarButton(rightButton.buttonItem, animated: false)
        
        self.titleView.title = self.presentationData.strings.Channel_AdminLog_TitleAllEvents
        self.titleView.pressed = { [weak self] in
            self?.openFilterSetup()
        }
        
        self.presentationDataDisposable = (context.sharedContext.presentationData
        |> deliverOnMainQueue).start(next: { [weak self] presentationData in
            if let strongSelf = self {
                let previousTheme = strongSelf.presentationData.theme
                let previousStrings = strongSelf.presentationData.strings
                
                strongSelf.presentationData = presentationData
            
                if previousTheme !== presentationData.theme || previousStrings !== presentationData.strings {
                    strongSelf.updateThemeAndStrings()
                }
            }
        })
    }
    
    required init(coder aDecoder: NSCoder) {
        fatalError("init(coder:) has not been implemented")
    }
    
    private func updateThemeAndStrings() {
        self.titleView.color = self.presentationData.theme.rootController.navigationBar.primaryTextColor
        self.updateTitle()
        
        let rightButton = ChatNavigationButton(action: .search, buttonItem: UIBarButtonItem(image: PresentationResourcesRootController.navigationCompactSearchIcon(self.presentationData.theme), style: .plain, target: self, action: #selector(self.activateSearch)))
        self.navigationItem.setRightBarButton(rightButton.buttonItem, animated: false)
        
        self.statusBar.statusBarStyle = self.presentationData.theme.rootController.statusBarStyle.style
        self.navigationBar?.updatePresentationData(NavigationBarPresentationData(presentationData: self.presentationData))
    }
    
    override func loadDisplayNode() {
        self.displayNode = ChatRecentActionsControllerNode(context: self.context, peer: self.peer, presentationData: self.presentationData, interaction: self.interaction, pushController: { [weak self] c in
            (self?.navigationController as? NavigationController)?.pushViewController(c)
        }, presentController: { [weak self] c, a in
            self?.present(c, in: .window(.root), with: a, blockInteraction: true)
        }, getNavigationController: { [weak self] in
            return self?.navigationController as? NavigationController
        })
        
        if let adminPeerId = self.initialAdminPeerId {
            self.controllerNode.updateFilter(events: .all, adminPeerIds: [adminPeerId])
            self.updateTitle()
        }
        
        self.displayNodeDidLoad()
    }
    
    override public func containerLayoutUpdated(_ layout: ContainerViewLayout, transition: ContainedViewLayoutTransition) {
        super.containerLayoutUpdated(layout, transition: transition)
        
        self.controllerNode.containerLayoutUpdated(layout, navigationBarHeight: self.navigationHeight, transition: transition)
    }
    
    @objc func activateSearch() {
        if let navigationBar = self.navigationBar {
            if !(navigationBar.contentNode is ChatRecentActionsSearchNavigationContentNode) {
                let searchNavigationNode = ChatRecentActionsSearchNavigationContentNode(theme: self.presentationData.theme, strings: self.presentationData.strings, cancel: { [weak self] in
                    self?.deactivateSearch()
                })
            
                navigationBar.setContentNode(searchNavigationNode, animated: true)
                searchNavigationNode.setQueryUpdated({ [weak self] query in
                    self?.controllerNode.updateSearchQuery(query)
                    self?.updateTitle()
                })
                searchNavigationNode.activate()
            }
        }
    }
    
    private func deactivateSearch() {
        self.controllerNode.updateSearchQuery("")
        self.navigationBar?.setContentNode(nil, animated: true)
        self.updateTitle()
    }
    
    private func openFilterSetup() {
        self.present(channelRecentActionsFilterController(context: self.context, peer: self.peer, events: self.controllerNode.filter.events, adminPeerIds: self.controllerNode.filter.adminPeerIds, apply: { [weak self] events, adminPeerIds in
            self?.controllerNode.updateFilter(events: events, adminPeerIds: adminPeerIds)
            self?.updateTitle()
        }), in: .window(.root), with: ViewControllerPresentationArguments(presentationAnimation: .modalSheet))
    }
    
    private func updateTitle() {
        if self.controllerNode.filter.isEmpty {
            self.titleView.title = self.presentationData.strings.Channel_AdminLog_TitleAllEvents
        } else {
            self.titleView.title = self.presentationData.strings.Channel_AdminLog_TitleSelectedEvents
        }
    }
}<|MERGE_RESOLUTION|>--- conflicted
+++ resolved
@@ -132,11 +132,8 @@
         }, scrollToTop: {
         }, viewReplies: { _, _ in
         }, activatePinnedListPreview: { _, _ in
-<<<<<<< HEAD
         }, editMessageMedia: { _, _ in
-=======
         }, joinGroupCall: { _ in
->>>>>>> 9d0cbef4
         }, statuses: nil)
         
         self.navigationItem.titleView = self.titleView
