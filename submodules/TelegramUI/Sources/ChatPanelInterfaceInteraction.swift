import Foundation
import UIKit
import AsyncDisplayKit
import Postbox
import SwiftSignalKit
import TelegramCore
import SyncCore
import Display
import AccountContext
import ContextUI

public enum ChatFinishMediaRecordingAction {
    case dismiss
    case preview
    case send
}

final class ChatPanelInterfaceInteractionStatuses {
    let editingMessage: Signal<Float?, NoError>
    let startingBot: Signal<Bool, NoError>
    let unblockingPeer: Signal<Bool, NoError>
    let searching: Signal<Bool, NoError>
    let loadingMessage: Signal<ChatLoadingMessageSubject?, NoError>
    let inlineSearch: Signal<Bool, NoError>
    
    init(editingMessage: Signal<Float?, NoError>, startingBot: Signal<Bool, NoError>, unblockingPeer: Signal<Bool, NoError>, searching: Signal<Bool, NoError>, loadingMessage: Signal<ChatLoadingMessageSubject?, NoError>, inlineSearch: Signal<Bool, NoError>) {
        self.editingMessage = editingMessage
        self.startingBot = startingBot
        self.unblockingPeer = unblockingPeer
        self.searching = searching
        self.loadingMessage = loadingMessage
        self.inlineSearch = inlineSearch
    }
}

enum ChatPanelSearchNavigationAction {
    case earlier
    case later
    case index(Int)
}

enum ChatPanelRestrictionInfoSubject {
    case mediaRecording
    case stickers
}

enum ChatPanelRestrictionInfoDisplayType {
    case tooltip
    case alert
}

final class ChatPanelInterfaceInteraction {
    let setupReplyMessage: (MessageId, @escaping (ContainedViewLayoutTransition) -> Void) -> Void
    let setupEditMessage: (MessageId?, @escaping (ContainedViewLayoutTransition) -> Void) -> Void
    let beginMessageSelection: ([MessageId], @escaping (ContainedViewLayoutTransition) -> Void) -> Void
    let deleteSelectedMessages: () -> Void
    let reportSelectedMessages: () -> Void
    let reportMessages: ([Message], ContextController?) -> Void
    let blockMessageAuthor: (Message, ContextController?) -> Void
    let deleteMessages: ([Message], ContextController?, @escaping (ContextMenuActionResult) -> Void) -> Void
    let forwardSelectedMessages: () -> Void
    let forwardCurrentForwardMessages: () -> Void
    let forwardMessages: ([Message]) -> Void
    let shareSelectedMessages: () -> Void
    let updateTextInputStateAndMode: (@escaping (ChatTextInputState, ChatInputMode) -> (ChatTextInputState, ChatInputMode)) -> Void
    let updateInputModeAndDismissedButtonKeyboardMessageId: ((ChatPresentationInterfaceState) -> (ChatInputMode, MessageId?)) -> Void
    let openStickers: () -> Void
    let editMessage: () -> Void
    let beginMessageSearch: (ChatSearchDomain, String) -> Void
    let dismissMessageSearch: () -> Void
    let updateMessageSearch: (String) -> Void
    let navigateMessageSearch: (ChatPanelSearchNavigationAction) -> Void
    let openSearchResults: () -> Void
    let openCalendarSearch: () -> Void
    let toggleMembersSearch: (Bool) -> Void
    let navigateToMessage: (MessageId, Bool, Bool, ChatLoadingMessageSubject) -> Void
    let navigateToChat: (PeerId) -> Void
    let navigateToProfile: (PeerId) -> Void
    let openPeerInfo: () -> Void
    let togglePeerNotifications: () -> Void
    let sendContextResult: (ChatContextResultCollection, ChatContextResult, ASDisplayNode, CGRect) -> Bool
    let sendBotCommand: (Peer, String) -> Void
    let sendBotStart: (String?) -> Void
    let botSwitchChatWithPayload: (PeerId, String) -> Void
    let beginMediaRecording: (Bool) -> Void
    let finishMediaRecording: (ChatFinishMediaRecordingAction) -> Void
    let stopMediaRecording: () -> Void
    let lockMediaRecording: () -> Void
    let deleteRecordedMedia: () -> Void
    let sendRecordedMedia: (Bool) -> Void
    let displayRestrictedInfo: (ChatPanelRestrictionInfoSubject, ChatPanelRestrictionInfoDisplayType) -> Void
    let displayVideoUnmuteTip: (CGPoint?) -> Void
    let switchMediaRecordingMode: () -> Void
    let setupMessageAutoremoveTimeout: () -> Void
    let sendSticker: (FileMediaReference, ASDisplayNode, CGRect) -> Bool
    let unblockPeer: () -> Void
    let pinMessage: (MessageId, ContextController?) -> Void
    let unpinMessage: (MessageId, Bool, ContextController?) -> Void
    let unpinAllMessages: () -> Void
    let openPinnedList: (MessageId) -> Void
    let shareAccountContact: () -> Void
    let reportPeer: () -> Void
    let presentPeerContact: () -> Void
    let dismissReportPeer: () -> Void
    let deleteChat: () -> Void
    let beginCall: (Bool) -> Void
    let toggleMessageStickerStarred: (MessageId) -> Void
    let presentController: (ViewController, Any?) -> Void
    let getNavigationController: () -> NavigationController?
    let presentGlobalOverlayController: (ViewController, Any?) -> Void
    let navigateFeed: () -> Void
    let openGrouping: () -> Void
    let toggleSilentPost: () -> Void
    let requestUnvoteInMessage: (MessageId) -> Void
    let requestStopPollInMessage: (MessageId) -> Void
    let updateInputLanguage: (@escaping (String?) -> String?) -> Void
    let unarchiveChat: () -> Void
    let openLinkEditing: () -> Void
    let reportPeerIrrelevantGeoLocation: () -> Void
    let displaySlowmodeTooltip: (ASDisplayNode, CGRect) -> Void
    let displaySendMessageOptions: (ASDisplayNode, ContextGesture) -> Void
    let openScheduledMessages: () -> Void
    let displaySearchResultsTooltip: (ASDisplayNode, CGRect) -> Void
    let openPeersNearby: () -> Void
    let unarchivePeer: () -> Void
    let scrollToTop: () -> Void
    let viewReplies: (MessageId?, ChatReplyThreadMessage) -> Void
    let activatePinnedListPreview: (ASDisplayNode, ContextGesture) -> Void
    let editMessageMedia: (MessageId, Bool) -> Void
    let statuses: ChatPanelInterfaceInteractionStatuses?
    let joinGroupCall: (MessageId) -> Void
    
    init(
        setupReplyMessage: @escaping (MessageId, @escaping (ContainedViewLayoutTransition) -> Void) -> Void,
        setupEditMessage: @escaping (MessageId?, @escaping (ContainedViewLayoutTransition) -> Void) -> Void,
        beginMessageSelection: @escaping ([MessageId], @escaping (ContainedViewLayoutTransition) -> Void) -> Void,
        deleteSelectedMessages: @escaping () -> Void,
        reportSelectedMessages: @escaping () -> Void,
        reportMessages: @escaping ([Message], ContextController?) -> Void,
        blockMessageAuthor: @escaping (Message, ContextController?) -> Void,
        deleteMessages: @escaping ([Message], ContextController?, @escaping (ContextMenuActionResult) -> Void) -> Void,
        forwardSelectedMessages: @escaping () -> Void,
        forwardCurrentForwardMessages: @escaping () -> Void,
        forwardMessages: @escaping ([Message]) -> Void,
        shareSelectedMessages: @escaping () -> Void,
        updateTextInputStateAndMode: @escaping ((ChatTextInputState, ChatInputMode) -> (ChatTextInputState, ChatInputMode)) -> Void,
        updateInputModeAndDismissedButtonKeyboardMessageId: @escaping ((ChatPresentationInterfaceState) -> (ChatInputMode, MessageId?)) -> Void,
        openStickers: @escaping () -> Void,
        editMessage: @escaping () -> Void,
        beginMessageSearch: @escaping (ChatSearchDomain, String) -> Void,
        dismissMessageSearch: @escaping () -> Void,
        updateMessageSearch: @escaping (String) -> Void,
        openSearchResults: @escaping () -> Void,
        navigateMessageSearch: @escaping (ChatPanelSearchNavigationAction) -> Void,
        openCalendarSearch: @escaping () -> Void,
        toggleMembersSearch: @escaping (Bool) -> Void,
        navigateToMessage: @escaping (MessageId, Bool, Bool, ChatLoadingMessageSubject) -> Void,
        navigateToChat: @escaping (PeerId) -> Void,
        navigateToProfile: @escaping (PeerId) -> Void,
        openPeerInfo: @escaping () -> Void,
        togglePeerNotifications: @escaping () -> Void,
        sendContextResult: @escaping (ChatContextResultCollection, ChatContextResult, ASDisplayNode, CGRect) -> Bool,
        sendBotCommand: @escaping (Peer, String) -> Void,
        sendBotStart: @escaping (String?) -> Void,
        botSwitchChatWithPayload: @escaping (PeerId, String) -> Void,
        beginMediaRecording: @escaping (Bool) -> Void,
        finishMediaRecording: @escaping (ChatFinishMediaRecordingAction) -> Void,
        stopMediaRecording: @escaping () -> Void,
        lockMediaRecording: @escaping () -> Void,
        deleteRecordedMedia: @escaping () -> Void,
        sendRecordedMedia: @escaping (Bool) -> Void,
        displayRestrictedInfo: @escaping (ChatPanelRestrictionInfoSubject, ChatPanelRestrictionInfoDisplayType) -> Void,
        displayVideoUnmuteTip: @escaping (CGPoint?) -> Void,
        switchMediaRecordingMode: @escaping () -> Void,
        setupMessageAutoremoveTimeout: @escaping () -> Void,
        sendSticker: @escaping (FileMediaReference, ASDisplayNode, CGRect) -> Bool,
        unblockPeer: @escaping () -> Void,
        pinMessage: @escaping (MessageId, ContextController?) -> Void,
        unpinMessage: @escaping (MessageId, Bool, ContextController?) -> Void,
        unpinAllMessages: @escaping () -> Void,
        openPinnedList: @escaping (MessageId) -> Void,
        shareAccountContact: @escaping () -> Void,
        reportPeer: @escaping () -> Void,
        presentPeerContact: @escaping () -> Void,
        dismissReportPeer: @escaping () -> Void,
        deleteChat: @escaping () -> Void,
        beginCall: @escaping (Bool) -> Void,
        toggleMessageStickerStarred: @escaping (MessageId) -> Void,
        presentController: @escaping (ViewController, Any?) -> Void,
        getNavigationController: @escaping () -> NavigationController?,
        presentGlobalOverlayController: @escaping (ViewController, Any?) -> Void,
        navigateFeed: @escaping () -> Void,
        openGrouping: @escaping () -> Void,
        toggleSilentPost: @escaping () -> Void,
        requestUnvoteInMessage: @escaping (MessageId) -> Void,
        requestStopPollInMessage: @escaping (MessageId) -> Void,
        updateInputLanguage: @escaping ((String?) -> String?) -> Void,
        unarchiveChat: @escaping () -> Void,
        openLinkEditing: @escaping () -> Void,
        reportPeerIrrelevantGeoLocation: @escaping () -> Void,
        displaySlowmodeTooltip: @escaping (ASDisplayNode, CGRect) -> Void,
        displaySendMessageOptions: @escaping (ASDisplayNode, ContextGesture) -> Void,
        openScheduledMessages: @escaping () -> Void,
        openPeersNearby: @escaping () -> Void,
        displaySearchResultsTooltip: @escaping (ASDisplayNode, CGRect) -> Void,
        unarchivePeer: @escaping () -> Void,
        scrollToTop: @escaping () -> Void,
        viewReplies: @escaping (MessageId?, ChatReplyThreadMessage) -> Void,
        activatePinnedListPreview: @escaping (ASDisplayNode, ContextGesture) -> Void,
<<<<<<< HEAD
        editMessageMedia: @escaping (MessageId, Bool) -> Void,
=======
        joinGroupCall: @escaping (MessageId) -> Void,
>>>>>>> 9d0cbef4
        statuses: ChatPanelInterfaceInteractionStatuses?
    ) {
        self.setupReplyMessage = setupReplyMessage
        self.setupEditMessage = setupEditMessage
        self.beginMessageSelection = beginMessageSelection
        self.deleteSelectedMessages = deleteSelectedMessages
        self.reportSelectedMessages = reportSelectedMessages
        self.reportMessages = reportMessages
        self.blockMessageAuthor = blockMessageAuthor
        self.deleteMessages = deleteMessages
        self.forwardSelectedMessages = forwardSelectedMessages
        self.forwardCurrentForwardMessages = forwardCurrentForwardMessages
        self.forwardMessages = forwardMessages
        self.shareSelectedMessages = shareSelectedMessages
        self.updateTextInputStateAndMode = updateTextInputStateAndMode
        self.updateInputModeAndDismissedButtonKeyboardMessageId = updateInputModeAndDismissedButtonKeyboardMessageId
        self.openStickers = openStickers
        self.editMessage = editMessage
        self.beginMessageSearch = beginMessageSearch
        self.dismissMessageSearch = dismissMessageSearch
        self.updateMessageSearch = updateMessageSearch
        self.openSearchResults = openSearchResults
        self.navigateMessageSearch = navigateMessageSearch
        self.openCalendarSearch = openCalendarSearch
        self.toggleMembersSearch = toggleMembersSearch
        self.navigateToMessage = navigateToMessage
        self.navigateToChat = navigateToChat
        self.navigateToProfile = navigateToProfile
        self.openPeerInfo = openPeerInfo
        self.togglePeerNotifications = togglePeerNotifications
        self.sendContextResult = sendContextResult
        self.sendBotCommand = sendBotCommand
        self.sendBotStart = sendBotStart
        self.botSwitchChatWithPayload = botSwitchChatWithPayload
        self.beginMediaRecording = beginMediaRecording
        self.finishMediaRecording = finishMediaRecording
        self.stopMediaRecording = stopMediaRecording
        self.lockMediaRecording = lockMediaRecording
        self.deleteRecordedMedia = deleteRecordedMedia
        self.sendRecordedMedia = sendRecordedMedia
        self.displayRestrictedInfo = displayRestrictedInfo
        self.displayVideoUnmuteTip = displayVideoUnmuteTip
        self.switchMediaRecordingMode = switchMediaRecordingMode
        self.setupMessageAutoremoveTimeout = setupMessageAutoremoveTimeout
        self.sendSticker = sendSticker
        self.unblockPeer = unblockPeer
        self.pinMessage = pinMessage
        self.unpinMessage = unpinMessage
        self.unpinAllMessages = unpinAllMessages
        self.openPinnedList = openPinnedList
        self.shareAccountContact = shareAccountContact
        self.reportPeer = reportPeer
        self.presentPeerContact = presentPeerContact
        self.dismissReportPeer = dismissReportPeer
        self.deleteChat = deleteChat
        self.beginCall = beginCall
        self.toggleMessageStickerStarred = toggleMessageStickerStarred
        self.presentController = presentController
        self.getNavigationController = getNavigationController
        self.presentGlobalOverlayController = presentGlobalOverlayController
        self.navigateFeed = navigateFeed
        self.openGrouping = openGrouping
        self.toggleSilentPost = toggleSilentPost
        self.requestUnvoteInMessage = requestUnvoteInMessage
        self.requestStopPollInMessage = requestStopPollInMessage
        self.updateInputLanguage = updateInputLanguage
        self.unarchiveChat = unarchiveChat
        self.openLinkEditing = openLinkEditing
        self.reportPeerIrrelevantGeoLocation = reportPeerIrrelevantGeoLocation
        self.displaySlowmodeTooltip = displaySlowmodeTooltip
        self.displaySendMessageOptions = displaySendMessageOptions
        self.openScheduledMessages = openScheduledMessages
        self.openPeersNearby = openPeersNearby
        self.displaySearchResultsTooltip = displaySearchResultsTooltip
        self.unarchivePeer = unarchivePeer
        self.scrollToTop = scrollToTop
        self.viewReplies = viewReplies
        self.activatePinnedListPreview = activatePinnedListPreview
<<<<<<< HEAD
        self.editMessageMedia = editMessageMedia
=======
        self.joinGroupCall = joinGroupCall
>>>>>>> 9d0cbef4
        self.statuses = statuses
    }
}<|MERGE_RESOLUTION|>--- conflicted
+++ resolved
@@ -207,11 +207,8 @@
         scrollToTop: @escaping () -> Void,
         viewReplies: @escaping (MessageId?, ChatReplyThreadMessage) -> Void,
         activatePinnedListPreview: @escaping (ASDisplayNode, ContextGesture) -> Void,
-<<<<<<< HEAD
         editMessageMedia: @escaping (MessageId, Bool) -> Void,
-=======
         joinGroupCall: @escaping (MessageId) -> Void,
->>>>>>> 9d0cbef4
         statuses: ChatPanelInterfaceInteractionStatuses?
     ) {
         self.setupReplyMessage = setupReplyMessage
@@ -290,11 +287,8 @@
         self.scrollToTop = scrollToTop
         self.viewReplies = viewReplies
         self.activatePinnedListPreview = activatePinnedListPreview
-<<<<<<< HEAD
         self.editMessageMedia = editMessageMedia
-=======
         self.joinGroupCall = joinGroupCall
->>>>>>> 9d0cbef4
         self.statuses = statuses
     }
 }