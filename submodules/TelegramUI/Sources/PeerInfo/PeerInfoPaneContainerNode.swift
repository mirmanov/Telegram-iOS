--- conflicted
+++ resolved
@@ -520,11 +520,7 @@
         self.isMediaOnly = isMediaOnly
         
         self.additionalBackgroundNode = ASDisplayNode()
-<<<<<<< HEAD
-
-=======
-        
->>>>>>> d202aa14
+        
         self.separatorNode = ASDisplayNode()
         self.separatorNode.isLayerBacked = true
         
@@ -974,7 +970,6 @@
         transition.updateFrame(node: self.coveringBackgroundNode, frame: CGRect(origin: CGPoint(x: 0.0, y: -UIScreenPixel - tabsOffset), size: CGSize(width: size.width, height: tabsHeight + UIScreenPixel)))
         transition.updateFrame(node: self.additionalBackgroundNode, frame: CGRect(origin: CGPoint(x: 0.0, y: -UIScreenPixel - tabsOffset), size: CGSize(width: size.width, height: tabsHeight + UIScreenPixel)))
         self.coveringBackgroundNode.update(size: self.coveringBackgroundNode.bounds.size, transition: transition)
-        transition.updateFrame(node: self.additionalBackgroundNode, frame: CGRect(origin: CGPoint(x: 0.0, y: -UIScreenPixel - tabsOffset), size: CGSize(width: size.width, height: tabsHeight + UIScreenPixel)))
 
         transition.updateFrame(node: self.tabsSeparatorNode, frame: CGRect(origin: CGPoint(x: 0.0, y: tabsHeight - tabsOffset), size: CGSize(width: size.width, height: UIScreenPixel)))
 
