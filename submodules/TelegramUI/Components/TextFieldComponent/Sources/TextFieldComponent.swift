import Foundation
import UIKit
import Display
import ComponentFlow
import SwiftSignalKit
import TextFormat
import TelegramPresentationData
import InvisibleInkDustNode
import EmojiTextAttachmentView
import AccountContext
import TextFormat
import Pasteboard
import ChatTextLinkEditUI
import MobileCoreServices
import ImageTransparency

public final class EmptyInputView: UIView, UIInputViewAudioFeedback {
    public var enableInputClicksWhenVisible: Bool {
        return true
    }
}

public final class TextFieldComponent: Component {
    public final class ExternalState {
        public fileprivate(set) var isEditing: Bool = false
        public fileprivate(set) var hasText: Bool = false
        public fileprivate(set) var textLength: Int = 0
        public var initialText: NSAttributedString?
        
        public var hasTrackingView = false
        
        public var currentEmojiSuggestion: EmojiSuggestion?
        public var dismissedEmojiSuggestionPosition: EmojiSuggestion.Position?
        
        public init() {
        }
    }
    
    public final class EmojiSuggestion {
        public struct Position: Equatable {
            public var range: NSRange
            public var value: String
        }
        
        public var localPosition: CGPoint
        public var position: Position
        public var disposable: Disposable?
        public var value: Any?
        
        init(localPosition: CGPoint, position: Position) {
            self.localPosition = localPosition
            self.position = position
            self.disposable = nil
            self.value = nil
        }
    }
    
    public enum PasteData {
        case sticker(image: UIImage, isMemoji: Bool)
        case images([UIImage])
        case video(Data)
        case gif(Data)
        case text
    }
    
    
    public final class AnimationHint {
        public enum Kind {
            case textChanged
            case textFocusChanged
        }
        
        public let kind: Kind
        
        public init(kind: Kind) {
            self.kind = kind
        }
    }
    
    public enum FormatMenuAvailability: Equatable {
        case available
        case locked
        case none
    }
    
    public let context: AccountContext
    public let strings: PresentationStrings
    public let externalState: ExternalState
    public let fontSize: CGFloat
    public let textColor: UIColor
    public let insets: UIEdgeInsets
    public let hideKeyboard: Bool
    public let customInputView: UIView?
    public let resetText: NSAttributedString?
    public let isOneLineWhenUnfocused: Bool
    public let formatMenuAvailability: FormatMenuAvailability
    public let lockedFormatAction: () -> Void
    public let present: (ViewController) -> Void
    public let paste: (PasteData) -> Void
    
    public init(
        context: AccountContext,
        strings: PresentationStrings,
        externalState: ExternalState,
        fontSize: CGFloat,
        textColor: UIColor,
        insets: UIEdgeInsets,
        hideKeyboard: Bool,
        customInputView: UIView?,
        resetText: NSAttributedString?,
        isOneLineWhenUnfocused: Bool,
        formatMenuAvailability: FormatMenuAvailability,
        lockedFormatAction: @escaping () -> Void,
        present: @escaping (ViewController) -> Void,
        paste: @escaping (PasteData) -> Void
    ) {
        self.context = context
        self.strings = strings
        self.externalState = externalState
        self.fontSize = fontSize
        self.textColor = textColor
        self.insets = insets
        self.hideKeyboard = hideKeyboard
        self.customInputView = customInputView
        self.resetText = resetText
        self.isOneLineWhenUnfocused = isOneLineWhenUnfocused
        self.formatMenuAvailability = formatMenuAvailability
        self.lockedFormatAction = lockedFormatAction
        self.present = present
        self.paste = paste
    }
    
    public static func ==(lhs: TextFieldComponent, rhs: TextFieldComponent) -> Bool {
        if lhs.strings !== rhs.strings {
            return false
        }
        if lhs.externalState !== rhs.externalState {
            return false
        }
        if lhs.fontSize != rhs.fontSize {
            return false
        }
        if lhs.textColor != rhs.textColor {
            return false
        }
        if lhs.insets != rhs.insets {
            return false
        }
        if lhs.hideKeyboard != rhs.hideKeyboard {
            return false
        }
        if lhs.customInputView !== rhs.customInputView {
            return false
        }
        if lhs.resetText != rhs.resetText {
            return false
        }
        if lhs.isOneLineWhenUnfocused != rhs.isOneLineWhenUnfocused {
            return false
        }
        if lhs.formatMenuAvailability != rhs.formatMenuAvailability {
            return false
        }
        return true
    }
    
    public struct InputState {
        public var inputText: NSAttributedString
        public var selectionRange: Range<Int>
        
        public init(inputText: NSAttributedString, selectionRange: Range<Int>) {
            self.inputText = inputText
            self.selectionRange = selectionRange
        }
        
        public init(inputText: NSAttributedString) {
            self.inputText = inputText
            let length = inputText.length
            self.selectionRange = length ..< length
        }
    }
    
    final class TextView: UITextView {
        var onPaste: () -> Bool = { return true }
        
        override func paste(_ sender: Any?) {
            if self.onPaste() {
                super.paste(sender)
            }
        }
        
        override func canPerformAction(_ action: Selector, withSender sender: Any?) -> Bool {
            if action == #selector(self.paste(_:)) {
                return true
            }
            return super.canPerformAction(action, withSender: sender)
        }
    }
    
    public final class View: UIView, UITextViewDelegate, UIScrollViewDelegate {
        private let textContainer: NSTextContainer
        private let textStorage: NSTextStorage
        private let layoutManager: NSLayoutManager
        private let textView: TextView
        
        private var spoilerView: InvisibleInkDustView?
        private var customEmojiContainerView: CustomEmojiContainerView?
        private var emojiViewProvider: ((ChatTextInputTextCustomEmojiAttribute) -> UIView)?
                
        private let ellipsisView = ComponentView<Empty>()
        
        private var inputState: InputState {
            let selectionRange: Range<Int> = self.textView.selectedRange.location ..< (self.textView.selectedRange.location + self.textView.selectedRange.length)
            return InputState(inputText: stateAttributedStringForText(self.textView.attributedText ?? NSAttributedString()), selectionRange: selectionRange)
        }
        
        private var component: TextFieldComponent?
        private weak var state: EmptyComponentState?
        
        override init(frame: CGRect) {
            self.textContainer = NSTextContainer(size: CGSize())
            self.textContainer.widthTracksTextView = false
            self.textContainer.heightTracksTextView = false
            self.textContainer.lineBreakMode = .byWordWrapping
            self.textContainer.lineFragmentPadding = 8.0
            
            self.textStorage = NSTextStorage()

            self.layoutManager = NSLayoutManager()
            self.layoutManager.allowsNonContiguousLayout = false
            self.layoutManager.addTextContainer(self.textContainer)
            self.textStorage.addLayoutManager(self.layoutManager)
            
            self.textView = TextView(frame: CGRect(), textContainer: self.textContainer)
            self.textView.translatesAutoresizingMaskIntoConstraints = false
            self.textView.backgroundColor = nil
            self.textView.layer.isOpaque = false
            self.textView.keyboardAppearance = .dark
            self.textView.indicatorStyle = .white
            self.textView.scrollIndicatorInsets = UIEdgeInsets(top: 9.0, left: 0.0, bottom: 9.0, right: 0.0)
            
            super.init(frame: frame)
            
            self.clipsToBounds = true
            
            self.textView.delegate = self
            self.addSubview(self.textView)
            
            self.textContainer.widthTracksTextView = false
            self.textContainer.heightTracksTextView = false
            
            if #available(iOS 13.0, *) {
                self.textView.overrideUserInterfaceStyle = .dark
            }
            
            self.textView.typingAttributes = [
                NSAttributedString.Key.font: Font.regular(17.0),
                NSAttributedString.Key.foregroundColor: UIColor.white
            ]
            
            self.textView.onPaste = { [weak self] in
                return self?.onPaste() ?? false
            }
        }
        
        required init?(coder: NSCoder) {
            fatalError("init(coder:) has not been implemented")
        }
        
        private func updateInputState(_ f: (InputState) -> InputState) {
            guard let component = self.component else {
                return
            }
            
            let inputState = f(self.inputState)
            
            self.textView.attributedText = textAttributedStringForStateText(inputState.inputText, fontSize: component.fontSize, textColor: component.textColor, accentTextColor: component.textColor, writingDirection: nil, spoilersRevealed: self.spoilersRevealed, availableEmojis: Set(component.context.animatedEmojiStickers.keys), emojiViewProvider: self.emojiViewProvider)
            self.textView.selectedRange = NSMakeRange(inputState.selectionRange.lowerBound, inputState.selectionRange.count)
            
            refreshChatTextInputAttributes(textView: self.textView, primaryTextColor: component.textColor, accentTextColor: component.textColor, baseFontSize: component.fontSize, spoilersRevealed: self.spoilersRevealed, availableEmojis: Set(component.context.animatedEmojiStickers.keys), emojiViewProvider: self.emojiViewProvider)
            
            self.updateEntities()
        }
        
        public func hasFirstResponder() -> Bool {
            return self.textView.isFirstResponder
        }
        
        public func insertText(_ text: NSAttributedString) {
            self.updateInputState { state in
                return state.insertText(text)
            }
            self.state?.updated(transition: Transition(animation: .curve(duration: 0.4, curve: .spring)).withUserData(AnimationHint(kind: .textChanged)))
        }
        
        public func deleteBackward() {
            self.textView.deleteBackward()
        }
        
        public func updateText(_ text: NSAttributedString, selectionRange: Range<Int>) {
            self.updateInputState { _ in
                return TextFieldComponent.InputState(inputText: text, selectionRange: selectionRange)
            }
            self.state?.updated(transition: Transition(animation: .curve(duration: 0.4, curve: .spring)).withUserData(AnimationHint(kind: .textChanged)))
        }
        
        private func onPaste() -> Bool {
            guard let component = self.component else {
                return false
            }
            let pasteboard = UIPasteboard.general
                        
            var attributedString: NSAttributedString?
            if let data = pasteboard.data(forPasteboardType: kUTTypeRTF as String) {
                attributedString = chatInputStateStringFromRTF(data, type: NSAttributedString.DocumentType.rtf)
            } else if let data = pasteboard.data(forPasteboardType: "com.apple.flat-rtfd") {
                attributedString = chatInputStateStringFromRTF(data, type: NSAttributedString.DocumentType.rtfd)
            }
            
            if let attributedString = attributedString {
                self.updateInputState { current in
                    if let inputText = current.inputText.mutableCopy() as? NSMutableAttributedString {
                        inputText.replaceCharacters(in: NSMakeRange(current.selectionRange.lowerBound, current.selectionRange.count), with: attributedString)
                        let updatedRange = current.selectionRange.lowerBound + attributedString.length
                        return InputState(inputText: inputText, selectionRange: updatedRange ..< updatedRange)
                    } else {
                        return InputState(inputText: attributedString)
                    }
                }
                self.state?.updated(transition: Transition(animation: .curve(duration: 0.4, curve: .spring)).withUserData(AnimationHint(kind: .textChanged)))
                component.paste(.text)
                return false
            }
            
            if let data = pasteboard.data(forPasteboardType: "com.compuserve.gif") {
                component.paste(.gif(data))
                return false
            } else if let data = pasteboard.data(forPasteboardType: "public.mpeg-4") {
                component.paste(.video(data))
                return false
            } else {
                var images: [UIImage] = []
                var isPNG = false
                var isMemoji = false
                for item in pasteboard.items {
                    if let image = item["com.apple.png-sticker"] as? UIImage {
                        images.append(image)
                        isPNG = true
                        isMemoji = true
                    } else if let image = item[kUTTypePNG as String] as? UIImage {
                        images.append(image)
                        isPNG = true
                    } else if let image = item["com.apple.uikit.image"] as? UIImage {
                        images.append(image)
                        isPNG = true
                    } else if let image = item[kUTTypeJPEG as String] as? UIImage {
                        images.append(image)
                    } else if let image = item[kUTTypeGIF as String] as? UIImage {
                        images.append(image)
                    }
                }
                
                if isPNG && images.count == 1, let image = images.first, let cgImage = image.cgImage {
                    let maxSide = max(image.size.width, image.size.height)
                    if maxSide.isZero {
                        return false
                    }
                    let aspectRatio = min(image.size.width, image.size.height) / maxSide
                    if isMemoji || (imageHasTransparency(cgImage) && aspectRatio > 0.2) {
                        component.paste(.sticker(image: image, isMemoji: isMemoji))
                        return false
                    }
                }
                
                if !images.isEmpty {
                    component.paste(.images(images))
                    return false
                }
            }
            
            component.paste(.text)
            return true
        }
        
        public func textViewDidChange(_ textView: UITextView) {
            guard let component = self.component else {
                return
            }
            refreshChatTextInputAttributes(textView: self.textView, primaryTextColor: component.textColor, accentTextColor: component.textColor, baseFontSize: component.fontSize, spoilersRevealed: self.spoilersRevealed, availableEmojis: Set(component.context.animatedEmojiStickers.keys), emojiViewProvider: self.emojiViewProvider)
            refreshChatTextInputTypingAttributes(self.textView, textColor: component.textColor, baseFontSize: component.fontSize)
            
            if self.spoilerIsDisappearing {
                self.spoilerIsDisappearing = false
                self.updateInternalSpoilersRevealed(false, animated: false)
            }
            
            self.updateEntities()
            
            self.state?.updated(transition: Transition(animation: .curve(duration: 0.4, curve: .spring)).withUserData(AnimationHint(kind: .textChanged)))
        }
        
        public func textViewDidChangeSelection(_ textView: UITextView) {
            guard let _ = self.component else {
                return
            }
            
            self.updateSpoilersRevealed()
            self.updateEmojiSuggestion(transition: .immediate)
        }
        
        public func textViewDidBeginEditing(_ textView: UITextView) {
            guard let component = self.component else {
                return
            }
            self.state?.updated(transition: Transition(animation: .curve(duration: 0.5, curve: .spring)).withUserData(AnimationHint(kind: .textFocusChanged)))
            if component.isOneLineWhenUnfocused {
                Queue.mainQueue().justDispatch {
                    self.textView.selectedTextRange = self.textView.textRange(from: self.textView.endOfDocument, to: self.textView.endOfDocument)
                }
            }
        }
        
        public func textViewDidEndEditing(_ textView: UITextView) {
            self.state?.updated(transition: Transition(animation: .curve(duration: 0.5, curve: .spring)).withUserData(AnimationHint(kind: .textFocusChanged)))
        }
                
        @available(iOS 16.0, *)
        public func textView(_ textView: UITextView, editMenuForTextIn range: NSRange, suggestedActions: [UIMenuElement]) -> UIMenu? {
            let filteredActions: Set<String> = Set([
                "com.apple.menu.format",
                "com.apple.menu.replace"
            ])
            let suggestedActions = suggestedActions.filter {
                if let action = $0 as? UIMenu, filteredActions.contains(action.identifier.rawValue) {
                    return false
                } else {
                    return true
                }
            }
            guard let component = self.component, !textView.attributedText.string.isEmpty && textView.selectedRange.length > 0 else {
                return UIMenu(children: suggestedActions)
            }
            let strings = component.strings
            
            if case .none = component.formatMenuAvailability {
                return UIMenu(children: suggestedActions)
            }
            
            if case .locked = component.formatMenuAvailability {
                var updatedActions = suggestedActions
                let formatAction = UIAction(title: strings.TextFormat_Format, image: nil) { [weak self] action in
                    if let self {
                        self.component?.lockedFormatAction()
                    }
                }
                updatedActions.insert(formatAction, at: 1)
                return UIMenu(children: updatedActions)
            }
                        
            var actions: [UIAction] = [
                UIAction(title: strings.TextFormat_Bold, image: nil) { [weak self] action in
                    if let self {
                        self.toggleAttribute(key: ChatTextInputAttributes.bold)
                    }
                },
                UIAction(title: strings.TextFormat_Italic, image: nil) { [weak self] action in
                    if let self {
                        self.toggleAttribute(key: ChatTextInputAttributes.italic)
                    }
                },
                UIAction(title: strings.TextFormat_Monospace, image: nil) { [weak self] action in
                    if let self {
                        self.toggleAttribute(key: ChatTextInputAttributes.monospace)
                    }
                },
                UIAction(title: strings.TextFormat_Link, image: nil) { [weak self] action in
                    if let self {
                        self.openLinkEditing()
                    }
                },
                UIAction(title: strings.TextFormat_Strikethrough, image: nil) { [weak self] action in
                    if let self {
                        self.toggleAttribute(key: ChatTextInputAttributes.strikethrough)
                    }
                },
                UIAction(title: strings.TextFormat_Underline, image: nil) { [weak self] action in
                    if let self {
                        self.toggleAttribute(key: ChatTextInputAttributes.underline)
                    }
                }
            ]
            actions.append(UIAction(title: strings.TextFormat_Spoiler, image: nil) { [weak self] action in
                if let self {
                    var animated = false
                    let attributedText = self.inputState.inputText
                    attributedText.enumerateAttributes(in: NSMakeRange(0, attributedText.length), options: [], using: { attributes, _, _ in
                        if let _ = attributes[ChatTextInputAttributes.spoiler] {
                            animated = true
                        }
                    })
                    
                    self.toggleAttribute(key: ChatTextInputAttributes.spoiler)
                    
                    self.updateSpoilersRevealed(animated: animated)
                }
            })
            
            var updatedActions = suggestedActions
            let formatMenu = UIMenu(title: strings.TextFormat_Format, image: nil, children: actions)
            updatedActions.insert(formatMenu, at: 1)
            
            return UIMenu(children: updatedActions)
        }
        
        private func toggleAttribute(key: NSAttributedString.Key) {
            self.updateInputState { state in
                return state.addFormattingAttribute(attribute: key)
            }
        }
                
        private func openLinkEditing() {
            guard let component = self.component else {
                return
            }
            let selectionRange = self.inputState.selectionRange
            let text = self.inputState.inputText.attributedSubstring(from: NSRange(location: selectionRange.startIndex, length: selectionRange.count))
            var link: String?
            text.enumerateAttributes(in: NSMakeRange(0, text.length)) { attributes, _, _ in
                if let linkAttribute = attributes[ChatTextInputAttributes.textUrl] as? ChatTextInputTextUrlAttribute {
                    link = linkAttribute.url
                }
            }
            
            let presentationData = component.context.sharedContext.currentPresentationData.with { $0 }.withUpdated(theme: defaultDarkColorPresentationTheme)
            let updatedPresentationData: (initial: PresentationData, signal: Signal<PresentationData, NoError>) = (presentationData, .single(presentationData))
            let controller = chatTextLinkEditController(sharedContext: component.context.sharedContext, updatedPresentationData: updatedPresentationData, account: component.context.account, text: text.string, link: link, apply: { [weak self] link in
                if let self {
                    if let link = link {
                        self.updateInputState { state in
                            return state.addLinkAttribute(selectionRange: selectionRange, url: link)
                        }
                        self.textView.becomeFirstResponder()
                    }
                }
            })
            component.present(controller)
        }
        
        public func scrollViewDidScroll(_ scrollView: UIScrollView) {
            //print("didScroll \(scrollView.bounds)")
        }
        
        public func getInputState() -> TextFieldComponent.InputState {
            return self.inputState
        }
        
        public func getAttributedText() -> NSAttributedString {
            Keyboard.applyAutocorrection(textView: self.textView)
            return self.inputState.inputText
        }
        
        public func setAttributedText(_ string: NSAttributedString, updateState: Bool) {
            self.updateInputState { _ in
                return TextFieldComponent.InputState(inputText: string, selectionRange: string.length ..< string.length)
            }
            if updateState {
                self.state?.updated(transition: Transition(animation: .curve(duration: 0.4, curve: .spring)).withUserData(AnimationHint(kind: .textChanged)))
            }
        }
        
        public func activateInput() {
            self.textView.becomeFirstResponder()
        }
        
        public func deactivateInput() {
            self.textView.resignFirstResponder()
        }
        
        public var isActive: Bool {
            return self.textView.isFirstResponder
        }
        
        private var spoilersRevealed = false
        private var spoilerIsDisappearing = false
        private func updateSpoilersRevealed(animated: Bool = true) {
            let selectionRange = self.textView.selectedRange
            
            var revealed = false
            if let attributedText = self.textView.attributedText {
                attributedText.enumerateAttributes(in: NSMakeRange(0, attributedText.length), options: [], using: { attributes, range, _ in
                    if let _ = attributes[ChatTextInputAttributes.spoiler] {
                        if let _ = selectionRange.intersection(range) {
                            revealed = true
                        }
                    }
                })
            }
                
            guard self.spoilersRevealed != revealed else {
                return
            }
            self.spoilersRevealed = revealed
            
            if revealed {
                self.updateInternalSpoilersRevealed(true, animated: animated)
            } else {
                self.spoilerIsDisappearing = true
                Queue.mainQueue().after(1.5, {
                    self.updateInternalSpoilersRevealed(false, animated: true)
                    self.spoilerIsDisappearing = false
                })
            }
        }
        
        private func updateInternalSpoilersRevealed(_ revealed: Bool, animated: Bool) {
            guard let component = self.component, self.spoilersRevealed == revealed else {
                return
            }
            
            self.textView.isScrollEnabled = false
            
            refreshChatTextInputAttributes(textView: self.textView, primaryTextColor: component.textColor, accentTextColor: component.textColor, baseFontSize: component.fontSize, spoilersRevealed: self.spoilersRevealed, availableEmojis: Set(component.context.animatedEmojiStickers.keys), emojiViewProvider: self.emojiViewProvider)
            refreshChatTextInputTypingAttributes(self.textView, textColor: component.textColor, baseFontSize: component.fontSize)
            
            if self.textView.subviews.count > 1, animated {
                let containerView = self.textView.subviews[1]
                if let canvasView = containerView.subviews.first {
                    if let snapshotView = canvasView.snapshotView(afterScreenUpdates: false) {
                        snapshotView.frame = canvasView.frame.offsetBy(dx: 0.0, dy: -self.textView.contentOffset.y)
                        self.insertSubview(snapshotView, at: 0)
                        canvasView.layer.animateAlpha(from: 0.0, to: 1.0, duration: 0.3)
                        snapshotView.layer.animateAlpha(from: 1.0, to: 0.0, duration: 0.3, removeOnCompletion: false, completion: { [weak snapshotView] _ in
                            self.textView.isScrollEnabled = false
                            snapshotView?.removeFromSuperview()
                            Queue.mainQueue().after(0.1) {
                                self.textView.isScrollEnabled = true
                            }
                        })
                    }
                }
            }
            Queue.mainQueue().after(0.1) {
                self.textView.isScrollEnabled = true
            }
            
            if let spoilerView = self.spoilerView {
                if animated {
                    let transition = Transition.easeInOut(duration: 0.3)
                    if revealed {
                        transition.setAlpha(view: spoilerView, alpha: 0.0)
                    } else {
                        transition.setAlpha(view: spoilerView, alpha: 1.0)
                    }
                } else {
                    spoilerView.alpha = revealed ? 0.0 : 1.0
                }
            }
        }
        
        func updateEntities() {
            guard let component = self.component else {
                return
            }

            var spoilerRects: [CGRect] = []
            var customEmojiRects: [(CGRect, ChatTextInputTextCustomEmojiAttribute)] = []

            let textView = self.textView
            if let attributedText = textView.attributedText {
                let beginning = textView.beginningOfDocument
                attributedText.enumerateAttributes(in: NSMakeRange(0, attributedText.length), options: [], using: { attributes, range, _ in
                    if let _ = attributes[ChatTextInputAttributes.spoiler] {
                        func addSpoiler(startIndex: Int, endIndex: Int) {
                            if let start = textView.position(from: beginning, offset: startIndex), let end = textView.position(from: start, offset: endIndex - startIndex), let textRange = textView.textRange(from: start, to: end) {
                                let textRects = textView.selectionRects(for: textRange)
                                for textRect in textRects {
                                    if textRect.rect.width > 1.0 && textRect.rect.size.height > 1.0 {
                                        spoilerRects.append(textRect.rect.insetBy(dx: 1.0, dy: 1.0).offsetBy(dx: 0.0, dy: 1.0))
                                    }
                                }
                            }
                        }
                        
                        var startIndex: Int?
                        var currentIndex: Int?
                        
                        let nsString = (attributedText.string as NSString)
                        nsString.enumerateSubstrings(in: range, options: .byComposedCharacterSequences) { substring, range, _, _ in
                            if let substring = substring, substring.rangeOfCharacter(from: .whitespacesAndNewlines) != nil {
                                if let currentStartIndex = startIndex {
                                    startIndex = nil
                                    let endIndex = range.location
                                    addSpoiler(startIndex: currentStartIndex, endIndex: endIndex)
                                }
                            } else if startIndex == nil {
                                startIndex = range.location
                            }
                            currentIndex = range.location + range.length
                        }
                        
                        if let currentStartIndex = startIndex, let currentIndex = currentIndex {
                            startIndex = nil
                            let endIndex = currentIndex
                            addSpoiler(startIndex: currentStartIndex, endIndex: endIndex)
                        }
                    }
                    
                    if let value = attributes[ChatTextInputAttributes.customEmoji] as? ChatTextInputTextCustomEmojiAttribute {
                        if let start = textView.position(from: beginning, offset: range.location), let end = textView.position(from: start, offset: range.length), let textRange = textView.textRange(from: start, to: end) {
                            let textRects = textView.selectionRects(for: textRange)
                            for textRect in textRects {
                                customEmojiRects.append((textRect.rect, value))
                                break
                            }
                        }
                    }
                })
            }
            
            if !spoilerRects.isEmpty {
                let spoilerView: InvisibleInkDustView
                if let current = self.spoilerView {
                    spoilerView = current
                } else {
                    spoilerView = InvisibleInkDustView(textNode: nil, enableAnimations: component.context.sharedContext.energyUsageSettings.fullTranslucency)
                    spoilerView.alpha = self.spoilersRevealed ? 0.0 : 1.0
                    spoilerView.isUserInteractionEnabled = false
                    self.textView.addSubview(spoilerView)
                    self.spoilerView = spoilerView
                }
                spoilerView.frame = CGRect(origin: CGPoint(), size: self.textView.contentSize)
                spoilerView.update(size: self.textView.contentSize, color: component.textColor, textColor: component.textColor, rects: spoilerRects, wordRects: spoilerRects)
            } else if let spoilerView = self.spoilerView {
                spoilerView.removeFromSuperview()
                self.spoilerView = nil
            }

            if !customEmojiRects.isEmpty {
                let customEmojiContainerView: CustomEmojiContainerView
                if let current = self.customEmojiContainerView {
                    customEmojiContainerView = current
                } else {
                    customEmojiContainerView = CustomEmojiContainerView(emojiViewProvider: { [weak self] emoji in
                        guard let strongSelf = self, let emojiViewProvider = strongSelf.emojiViewProvider else {
                            return nil
                        }
                        return emojiViewProvider(emoji)
                    })
                    customEmojiContainerView.isUserInteractionEnabled = false
                    self.textView.addSubview(customEmojiContainerView)
                    self.customEmojiContainerView = customEmojiContainerView
                }

                customEmojiContainerView.update(fontSize: component.fontSize, textColor: component.textColor, emojiRects: customEmojiRects)
            } else if let customEmojiContainerView = self.customEmojiContainerView {
                customEmojiContainerView.removeFromSuperview()
                self.customEmojiContainerView = nil
            }
        }
        
        public func updateEmojiSuggestion(transition: Transition) {
            guard let component = self.component else {
                return
            }
                        
            var hasTracking = false
            var hasTrackingView = false
            if self.textView.selectedRange.length == 0 && self.textView.selectedRange.location > 0 {
                let selectedSubstring = self.textView.attributedText.attributedSubstring(from: NSRange(location: 0, length: self.textView.selectedRange.location))
                if let lastCharacter = selectedSubstring.string.last, String(lastCharacter).isSingleEmoji {
                    let queryLength = (String(lastCharacter) as NSString).length
                    if selectedSubstring.attribute(ChatTextInputAttributes.customEmoji, at: selectedSubstring.length - queryLength, effectiveRange: nil) == nil {
                        let beginning = self.textView.beginningOfDocument
                        
                        let characterRange = NSRange(location: selectedSubstring.length - queryLength, length: queryLength)
                        
                        let start = self.textView.position(from: beginning, offset: selectedSubstring.length - queryLength)
                        let end = self.textView.position(from: beginning, offset: selectedSubstring.length)
                        
                        if let start = start, let end = end, let textRange = self.textView.textRange(from: start, to: end) {
                            let selectionRects = self.textView.selectionRects(for: textRange)
                            let emojiSuggestionPosition = EmojiSuggestion.Position(range: characterRange, value: String(lastCharacter))
                            
                            hasTracking = true
                            
                            if let trackingRect = selectionRects.first?.rect {
                                let trackingPosition = CGPoint(x: trackingRect.midX, y: trackingRect.minY)
                                if component.externalState.dismissedEmojiSuggestionPosition == emojiSuggestionPosition {
                                } else {
                                    hasTrackingView = true
                                    
                                    let emojiSuggestion: EmojiSuggestion
                                    if let current = component.externalState.currentEmojiSuggestion, current.position.value == emojiSuggestionPosition.value {
                                        emojiSuggestion = current
                                    } else {

                                        emojiSuggestion = EmojiSuggestion(localPosition: trackingPosition, position: emojiSuggestionPosition)
                                        component.externalState.currentEmojiSuggestion = emojiSuggestion
                                    }
                                    emojiSuggestion.localPosition = trackingPosition
                                    emojiSuggestion.position = emojiSuggestionPosition
                                    component.externalState.dismissedEmojiSuggestionPosition = nil
                                }
                            }
                        }
                    }
                }
            }
            if !hasTracking {
                component.externalState.dismissedEmojiSuggestionPosition = nil
            }
            component.externalState.hasTrackingView = hasTrackingView
        }
        
        func rightmostPositionOfFirstLine() -> CGPoint? {
            let glyphRange = self.layoutManager.glyphRange(for: self.textContainer)
            
            if glyphRange.length == 0 { return nil }
                
            var lineRect = CGRect.zero
            var glyphIndexForStringStart = glyphRange.location
            var lineRange: NSRange = NSRange()
                
            repeat {
                lineRect = self.layoutManager.lineFragmentUsedRect(forGlyphAt: glyphIndexForStringStart, effectiveRange: &lineRange)
                if NSMaxRange(lineRange) > glyphRange.length {
                    lineRange.length = glyphRange.length - lineRange.location
                }
                glyphIndexForStringStart = NSMaxRange(lineRange)
            } while glyphIndexForStringStart < NSMaxRange(glyphRange) && !NSLocationInRange(glyphRange.location, lineRange)
                
            let padding = self.textView.textContainerInset.left
            var rightmostX = lineRect.maxX + padding
            let rightmostY = lineRect.minY + self.textView.textContainerInset.top
            
            let nsString = (self.textView.text as NSString)
            let firstLineEndRange = NSMakeRange(lineRange.location + lineRange.length - 1, 1)
            if nsString.length > firstLineEndRange.location + firstLineEndRange.length {
                let lastChar = nsString.substring(with: firstLineEndRange)
                if lastChar == " " {
                    rightmostX -= 2.0
                }
            }
            
            return CGPoint(x: rightmostX, y: rightmostY)
        }
        
        func update(component: TextFieldComponent, availableSize: CGSize, state: EmptyComponentState, environment: Environment<Empty>, transition: Transition) -> CGSize {
            self.component = component
            self.state = state
            
            if let initialText = component.externalState.initialText {
                component.externalState.initialText = nil
                self.updateInputState { _ in
                    return TextFieldComponent.InputState(inputText: initialText)
                }
            } else if let resetText = component.resetText {
                self.updateInputState { _ in
                    return TextFieldComponent.InputState(inputText: resetText)
                }
            }
            
            if self.emojiViewProvider == nil {
                self.emojiViewProvider = { [weak self] emoji in
                    guard let component = self?.component else {
                        return UIView()
                    }
                    let pointSize = floor(24.0 * 1.3)
                    return EmojiTextAttachmentView(context: component.context, userLocation: .other, emoji: emoji, file: emoji.file, cache: component.context.animationCache, renderer: component.context.animationRenderer, placeholderColor: UIColor.white.withAlphaComponent(0.12), pointSize: CGSize(width: pointSize, height: pointSize))
                }
            }
            
            if self.textView.textContainerInset != component.insets {
                self.textView.textContainerInset = component.insets
            }
            self.textContainer.size = CGSize(width: availableSize.width - self.textView.textContainerInset.left - self.textView.textContainerInset.right, height: 10000000.0)
            self.layoutManager.ensureLayout(for: self.textContainer)
            
            let boundingRect = self.layoutManager.boundingRect(forGlyphRange: NSRange(location: 0, length: self.textStorage.length), in: self.textContainer)
            let size = CGSize(width: availableSize.width, height: min(availableSize.height, ceil(boundingRect.height) + self.textView.textContainerInset.top + self.textView.textContainerInset.bottom))
            
            let wasEditing = component.externalState.isEditing
            let isEditing = self.textView.isFirstResponder
            
            var refreshScrolling = self.textView.bounds.size != size
            if component.isOneLineWhenUnfocused && !isEditing && isEditing != wasEditing {
                refreshScrolling = true
            }
            self.textView.frame = CGRect(origin: CGPoint(), size: size)
            self.textView.panGestureRecognizer.isEnabled = isEditing
            
            self.updateEmojiSuggestion(transition: .immediate)
            
            if refreshScrolling {
                if isEditing {
                    if wasEditing || component.isOneLineWhenUnfocused {
                        self.textView.setContentOffset(CGPoint(x: 0.0, y: max(0.0, self.textView.contentSize.height - self.textView.bounds.height)), animated: false)
                    }
                } else {
                    self.textView.setContentOffset(CGPoint(x: 0.0, y: 0.0), animated: true)
                }
            }
            
            component.externalState.hasText = self.textStorage.length != 0
            component.externalState.isEditing = isEditing
            component.externalState.textLength = self.textStorage.string.count
            
            if let inputView = component.customInputView {
                if self.textView.inputView == nil {
                    self.textView.inputView = inputView
                    if self.textView.isFirstResponder {
<<<<<<< HEAD
                        self.textView.reloadInputViews()
=======
                        // Avoid layout cycle
                        DispatchQueue.main.async { [weak self] in
                            self?.textView.reloadInputViews()
                        }
>>>>>>> 8a29f624
                    }
                }
            } else if component.hideKeyboard {
                if self.textView.inputView == nil {
                    self.textView.inputView = EmptyInputView()
                    if self.textView.isFirstResponder {
                        // Avoid layout cycle
                        DispatchQueue.main.async { [weak self] in
                            self?.textView.reloadInputViews()
                        }
                    }
                }
            } else {
                if self.textView.inputView != nil {
                    self.textView.inputView = nil
                    if self.textView.isFirstResponder {
                        // Avoid layout cycle
                        DispatchQueue.main.async { [weak self] in
                            self?.textView.reloadInputViews()
                        }
                    }
                }
            }
            
            if component.isOneLineWhenUnfocused, let position = self.rightmostPositionOfFirstLine() {
                let ellipsisSize = self.ellipsisView.update(
                    transition: transition,
                    component: AnyComponent(
                        Text(
                            text: "\u{2026}",
                            font: Font.regular(component.fontSize),
                            color: component.textColor
                        )
                    ),
                    environment: {},
                    containerSize: availableSize
                )
                if let view = self.ellipsisView.view {
                    if view.superview == nil {
                        view.alpha = 0.0
                        self.textView.addSubview(view)
                    }
                    let ellipsisFrame = CGRect(origin: CGPoint(x: position.x - 8.0, y: position.y), size: ellipsisSize)
                    transition.setFrame(view: view, frame: ellipsisFrame)
                    
                    let hasMoreThanOneLine = ellipsisFrame.maxY < self.textView.contentSize.height - 12.0
                    
                    let ellipsisTransition: Transition
                    if isEditing {
                        ellipsisTransition = .easeInOut(duration: 0.2)
                    } else {
                        ellipsisTransition = .easeInOut(duration: 0.3)
                    }
                    ellipsisTransition.setAlpha(view: view, alpha: isEditing || !hasMoreThanOneLine ? 0.0 : 1.0)
                }
            } else {
                if let view = self.ellipsisView.view {
                    view.removeFromSuperview()
                }
            }
            
            self.updateEntities()
            
            return size
        }
    }
    
    public func makeView() -> View {
        return View(frame: CGRect())
    }
    
    public func update(view: View, availableSize: CGSize, state: EmptyComponentState, environment: Environment<Empty>, transition: Transition) -> CGSize {
        return view.update(component: self, availableSize: availableSize, state: state, environment: environment, transition: transition)
    }
}

extension TextFieldComponent.InputState {
    public func insertText(_ text: NSAttributedString) -> TextFieldComponent.InputState {
        let inputText = NSMutableAttributedString(attributedString: self.inputText)
        let range = self.selectionRange
        
        inputText.replaceCharacters(in: NSMakeRange(range.lowerBound, range.count), with: text)
        
        let selectionPosition = range.lowerBound + (text.string as NSString).length
        return TextFieldComponent.InputState(inputText: inputText, selectionRange: selectionPosition ..< selectionPosition)
    }
    
    public func addFormattingAttribute(attribute: NSAttributedString.Key) -> TextFieldComponent.InputState {
        if !self.selectionRange.isEmpty {
            let nsRange = NSRange(location: self.selectionRange.lowerBound, length: self.selectionRange.count)
            var addAttribute = true
            var attributesToRemove: [NSAttributedString.Key] = []
            self.inputText.enumerateAttributes(in: nsRange, options: .longestEffectiveRangeNotRequired) { attributes, range, stop in
                for (key, _) in attributes {
                    if key == attribute && range == nsRange {
                        addAttribute = false
                        attributesToRemove.append(key)
                    }
                }
            }
            
            let result = NSMutableAttributedString(attributedString: self.inputText)
            for attribute in attributesToRemove {
                result.removeAttribute(attribute, range: nsRange)
            }
            if addAttribute {
                result.addAttribute(attribute, value: true as Bool, range: nsRange)
            }
            return TextFieldComponent.InputState(inputText: result, selectionRange: self.selectionRange)
        } else {
            return self
        }
    }

    public func clearFormattingAttributes() -> TextFieldComponent.InputState {
        if !self.selectionRange.isEmpty {
            let nsRange = NSRange(location: self.selectionRange.lowerBound, length: self.selectionRange.count)
            var attributesToRemove: [NSAttributedString.Key] = []
            self.inputText.enumerateAttributes(in: nsRange, options: .longestEffectiveRangeNotRequired) { attributes, range, stop in
                for (key, _) in attributes {
                    attributesToRemove.append(key)
                }
            }
            
            let result = NSMutableAttributedString(attributedString: self.inputText)
            for attribute in attributesToRemove {
                result.removeAttribute(attribute, range: nsRange)
            }
            return TextFieldComponent.InputState(inputText: result, selectionRange: self.selectionRange)
        } else {
            return self
        }
    }

    public func addLinkAttribute(selectionRange: Range<Int>, url: String) -> TextFieldComponent.InputState {
        if !selectionRange.isEmpty {
            let nsRange = NSRange(location: selectionRange.lowerBound, length: selectionRange.count)
            var linkRange = nsRange
            var attributesToRemove: [(NSAttributedString.Key, NSRange)] = []
            self.inputText.enumerateAttributes(in: nsRange, options: .longestEffectiveRangeNotRequired) { attributes, range, stop in
                for (key, _) in attributes {
                    if key == ChatTextInputAttributes.textUrl {
                        attributesToRemove.append((key, range))
                        linkRange = linkRange.union(range)
                    } else {
                        attributesToRemove.append((key, nsRange))
                    }
                }
            }

            let result = NSMutableAttributedString(attributedString: self.inputText)
            for (attribute, range) in attributesToRemove {
                result.removeAttribute(attribute, range: range)
            }
            result.addAttribute(ChatTextInputAttributes.textUrl, value: ChatTextInputTextUrlAttribute(url: url), range: nsRange)
            return TextFieldComponent.InputState(inputText: result, selectionRange: selectionRange)
        } else {
            return self
        }
    }
}<|MERGE_RESOLUTION|>--- conflicted
+++ resolved
@@ -909,14 +909,10 @@
                 if self.textView.inputView == nil {
                     self.textView.inputView = inputView
                     if self.textView.isFirstResponder {
-<<<<<<< HEAD
-                        self.textView.reloadInputViews()
-=======
                         // Avoid layout cycle
                         DispatchQueue.main.async { [weak self] in
                             self?.textView.reloadInputViews()
                         }
->>>>>>> 8a29f624
                     }
                 }
             } else if component.hideKeyboard {
