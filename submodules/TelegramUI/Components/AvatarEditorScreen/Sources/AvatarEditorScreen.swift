--- conflicted
+++ resolved
@@ -246,15 +246,8 @@
                     return
                 }
                 
-<<<<<<< HEAD
                 switch query {
                 case .none:
-=======
-                let query = rawQuery.trimmingCharacters(in: .whitespacesAndNewlines)
-                let presentationData = context.sharedContext.currentPresentationData.with { $0 }
-                
-                if query.isEmpty {
->>>>>>> 00b69bbe
                     strongSelf.emojiSearchDisposable.set(nil)
                     strongSelf.emojiSearchResult.set(.single(nil))
                 case let .text(rawQuery, languageCode):
@@ -383,7 +376,6 @@
                                         )
                                     )
                                 }
-<<<<<<< HEAD
                                 if !stickerItems.isEmpty {
                                     result.append(
                                         EmojiPagerContentComponent.ItemGroup(
@@ -401,32 +393,10 @@
                                             headerItem: nil,
                                             items: stickerItems
                                         )
-=======
-                            }
-                            
-                            var result: [EmojiPagerContentComponent.ItemGroup] = []
-                            if !emojiItems.isEmpty {
-                                result.append(
-                                    EmojiPagerContentComponent.ItemGroup(
-                                        supergroupId: "search",
-                                        groupId: "emoji",
-                                        title: presentationData.strings.AvatarEditor_Emoji,
-                                        subtitle: nil,
-                                        actionButtonTitle: nil,
-                                        isFeatured: false,
-                                        isPremiumLocked: false,
-                                        isEmbedded: false,
-                                        hasClear: false,
-                                        collapsedLineCount: nil,
-                                        displayPremiumBadges: false,
-                                        headerItem: nil,
-                                        items: emojiItems
->>>>>>> 00b69bbe
                                     )
                                 }
                                 return result
                             }
-<<<<<<< HEAD
                         }
                         
                         strongSelf.emojiSearchDisposable.set((resultSignal
@@ -447,26 +417,6 @@
                         for itemFile in files {
                             if existingIds.contains(itemFile.fileId) {
                                 continue
-=======
-                            if !stickerItems.isEmpty {
-                                result.append(
-                                    EmojiPagerContentComponent.ItemGroup(
-                                        supergroupId: "search",
-                                        groupId: "stickers",
-                                        title: presentationData.strings.AvatarEditor_Stickers,
-                                        subtitle: nil,
-                                        actionButtonTitle: nil,
-                                        isFeatured: false,
-                                        isPremiumLocked: false,
-                                        isEmbedded: false,
-                                        hasClear: false,
-                                        collapsedLineCount: nil,
-                                        displayPremiumBadges: false,
-                                        headerItem: nil,
-                                        items: stickerItems
-                                    )
-                                )
->>>>>>> 00b69bbe
                             }
                             existingIds.insert(itemFile.fileId)
                             let animationData = EntityKeyboardAnimationData(file: itemFile)
