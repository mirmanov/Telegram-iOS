import Foundation
import UIKit
import Postbox
import SwiftSignalKit
import Display
import AsyncDisplayKit
import TelegramCore
import SafariServices
import MobileCoreServices
import Intents
import LegacyComponents
import TelegramPresentationData
import TelegramUIPreferences
import DeviceAccess
import TextFormat
import TelegramBaseController
import AccountContext
import TelegramStringFormatting
import OverlayStatusController
import DeviceLocationManager
import ShareController
import UrlEscaping
<<<<<<< HEAD
=======
import ContextUI
>>>>>>> cc9df59e

public enum ChatControllerPeekActions {
    case standard
    case remove(() -> Void)
}

public enum ChatControllerPresentationMode: Equatable {
    case standard(previewing: Bool)
    case overlay
    case inline
}

public final class ChatControllerOverlayPresentationData {
    public let expandData: (ASDisplayNode?, () -> Void)
    public init(expandData: (ASDisplayNode?, () -> Void)) {
        self.expandData = expandData
    }
}

private enum ChatLocationInfoData {
    case peer(Promise<PeerView>)
    //case group(Promise<ChatListTopPeersView>)
}

private enum ChatRecordingActivity {
    case voice
    case instantVideo
    case none
}

public enum NavigateToMessageLocation {
    case id(MessageId)
    case index(MessageIndex)
    case upperBound(PeerId)
    
    var messageId: MessageId? {
        switch self {
            case let .id(id):
                return id
            case let .index(index):
                return index.id
            case .upperBound:
                return nil
        }
    }
    
    var peerId: PeerId {
        switch self {
            case let .id(id):
                return id.peerId
            case let .index(index):
                return index.id.peerId
            case let .upperBound(peerId):
                return peerId
        }
    }
}

private func isTopmostChatController(_ controller: ChatController) -> Bool {
    if let _ = controller.navigationController {
        var hasOther = false
        controller.window?.forEachController({ c in
            if c is ChatController {
                hasOther = true
            }
        })
        if hasOther {
            return false
        }
    }
    return true
}

private func calculateSlowmodeActiveUntilTimestamp(account: Account, untilTimestamp: Int32?) -> Int32? {
    guard let untilTimestamp = untilTimestamp else {
        return nil
    }
    let timestamp = Int32(Date().timeIntervalSince1970)
    let remainingTime = max(0, untilTimestamp - timestamp)
    if remainingTime == 0 {
        return nil
    } else {
        return untilTimestamp
    }
}

let ChatControllerCount = Atomic<Int32>(value: 0)

<<<<<<< HEAD
public enum ChatControllerSubject: Equatable {
    case message(MessageId)
    case scheduledMessages
}

=======
>>>>>>> cc9df59e
public final class ChatController: TelegramBaseController, GalleryHiddenMediaTarget, UIDropInteractionDelegate {
    private var validLayout: ContainerViewLayout?
    
    weak var parentController: ViewController?
    
    public var peekActions: ChatControllerPeekActions = .standard
    private var didSetup3dTouch: Bool = false
    
    private let context: AccountContext
    public let chatLocation: ChatLocation
    public let subject: ChatControllerSubject?
    private let botStart: ChatControllerInitialBotStart?
    
    private let peerDisposable = MetaDisposable()
    private let navigationActionDisposable = MetaDisposable()
    private var networkStateDisposable: Disposable?
    
    private let messageIndexDisposable = MetaDisposable()
    
    private let _chatLocationInfoReady = Promise<Bool>()
    private var didSetChatLocationInfoReady = false
    private let chatLocationInfoData: ChatLocationInfoData
    
    private var presentationInterfaceState: ChatPresentationInterfaceState
    
    private var chatTitleView: ChatTitleView?
    private var leftNavigationButton: ChatNavigationButton?
    private var rightNavigationButton: ChatNavigationButton?
    private var chatInfoNavigationButton: ChatNavigationButton?
    
    private var peerView: PeerView?
    
    private var historyStateDisposable: Disposable?
    
    private let galleryHiddenMesageAndMediaDisposable = MetaDisposable()
    private let temporaryHiddenGalleryMediaDisposable = MetaDisposable()
    
    private var controllerInteraction: ChatControllerInteraction?
    private var interfaceInteraction: ChatPanelInterfaceInteraction?
    
    private let messageContextDisposable = MetaDisposable()
    private let controllerNavigationDisposable = MetaDisposable()
    private let sentMessageEventsDisposable = MetaDisposable()
    private let failedMessageEventsDisposable = MetaDisposable()
    private let messageActionCallbackDisposable = MetaDisposable()
    private let messageActionUrlAuthDisposable = MetaDisposable()
    private let editMessageDisposable = MetaDisposable()
    private let enqueueMediaMessageDisposable = MetaDisposable()
    private var resolvePeerByNameDisposable: MetaDisposable?
    private var shareStatusDisposable: MetaDisposable?
    
    private let editingMessage = ValuePromise<Float?>(nil, ignoreRepeated: true)
    private let startingBot = ValuePromise<Bool>(false, ignoreRepeated: true)
    private let unblockingPeer = ValuePromise<Bool>(false, ignoreRepeated: true)
    private let searching = ValuePromise<Bool>(false, ignoreRepeated: true)
    private let loadingMessage = ValuePromise<Bool>(false, ignoreRepeated: true)
    
    private var preloadHistoryPeerId: PeerId?
    private let preloadHistoryPeerIdDisposable = MetaDisposable()
    
    private let botCallbackAlertMessage = Promise<String?>(nil)
    private var botCallbackAlertMessageDisposable: Disposable?
    
    private var selectMessagePollOptionDisposables: DisposableDict<MessageId>?
    private var selectPollOptionFeedback: HapticFeedback?
    
    private var resolveUrlDisposable: MetaDisposable?
    
    private var contextQueryStates: [ChatPresentationInputQueryKind: (ChatPresentationInputQuery, Disposable)] = [:]
    private var searchQuerySuggestionState: (ChatPresentationInputQuery?, Disposable)?
    private var urlPreviewQueryState: (String?, Disposable)?
    private var editingUrlPreviewQueryState: (String?, Disposable)?
    private var searchState: ChatSearchState?
    
    private var recordingModeFeedback: HapticFeedback?
    private var recorderFeedback: HapticFeedback?
    private var audioRecorderValue: ManagedAudioRecorder?
    private var audioRecorder = Promise<ManagedAudioRecorder?>()
    private var audioRecorderDisposable: Disposable?
    private var audioRecorderStatusDisposable: Disposable?
    
    private var videoRecorderValue: InstantVideoController?
    private var tempVideoRecorderValue: InstantVideoController?
    private var videoRecorder = Promise<InstantVideoController?>()
    private var videoRecorderDisposable: Disposable?
    
    private var buttonKeyboardMessageDisposable: Disposable?
    private var cachedDataDisposable: Disposable?
    private var chatUnreadCountDisposable: Disposable?
    private var chatUnreadMentionCountDisposable: Disposable?
    private var peerInputActivitiesDisposable: Disposable?
    
    private var recentlyUsedInlineBotsValue: [Peer] = []
    private var recentlyUsedInlineBotsDisposable: Disposable?
    
    private var unpinMessageDisposable: MetaDisposable?
    
    private let typingActivityPromise = Promise<Bool>(false)
    private var inputActivityDisposable: Disposable?
    private var recordingActivityValue: ChatRecordingActivity = .none
    private let recordingActivityPromise = ValuePromise<ChatRecordingActivity>(.none, ignoreRepeated: true)
    private var recordingActivityDisposable: Disposable?
    private var acquiredRecordingActivityDisposable: Disposable?
    
    private var searchDisposable: MetaDisposable?
    
    private var historyNavigationStack = ChatHistoryNavigationStack()
    
    let canReadHistory = ValuePromise<Bool>(true, ignoreRepeated: true)
    private var reminderActivity: NSUserActivity?
    private var isReminderActivityEnabled: Bool = false
    
    private var canReadHistoryValue = false
    private var canReadHistoryDisposable: Disposable?
    
    private var presentationData: PresentationData
    private var presentationDataDisposable: Disposable?
    
    private var automaticMediaDownloadSettings: MediaAutoDownloadSettings
    private var automaticMediaDownloadSettingsDisposable: Disposable?
    
    private var stickerSettings: ChatInterfaceStickerSettings
    private var stickerSettingsDisposable: Disposable?
    
    private var applicationInForegroundDisposable: Disposable?
    
    private var checkedPeerChatServiceActions = false
    
    private var raiseToListen: RaiseToListenManager?
    private var voicePlaylistDidEndTimestamp: Double = 0.0
    
    private weak var messageTooltipController: TooltipController?
    private weak var videoUnmuteTooltipController: TooltipController?
    private weak var silentPostTooltipController: TooltipController?
    private weak var mediaRecordingModeTooltipController: TooltipController?
    private weak var mediaRestrictedTooltipController: TooltipController?
    private var mediaRestrictedTooltipControllerMode = true
    
    private weak var slowmodeTooltipController: ChatSlowmodeHintController?
    
    private weak var sendMessageActionsController: ChatSendMessageActionSheetController?
    
    private var screenCaptureEventsDisposable: Disposable?
    private let chatAdditionalDataDisposable = MetaDisposable()
    
    private var reportIrrelvantGeoNoticePromise = Promise<Bool?>()
    private var reportIrrelvantGeoNotice: Bool?
    private var reportIrrelvantGeoDisposable: Disposable?
    
    private var hasScheduledMessages: Bool = false
    
    private var volumeButtonsListener: VolumeButtonsListener?
    
    private var beginMediaRecordingRequestId: Int = 0
    private var lockMediaRecordingRequestId: Int?
    
    private var updateSlowmodeStatusDisposable = MetaDisposable()
    private var updateSlowmodeStatusTimerValue: Int32?

    public override var customData: Any? {
        return self.chatLocation
    }
    
    var purposefulAction: (() -> Void)?
    
    public init(context: AccountContext, chatLocation: ChatLocation, subject: ChatControllerSubject? = nil, botStart: ChatControllerInitialBotStart? = nil, mode: ChatControllerPresentationMode = .standard(previewing: false)) {
        let _ = ChatControllerCount.modify { value in
            return value + 1
        }
        
        self.context = context
        self.chatLocation = chatLocation
        self.subject = subject
        self.botStart = botStart
        
        var locationBroadcastPanelSource: LocationBroadcastPanelSource
        
        switch chatLocation {
            case let .peer(peerId):
                locationBroadcastPanelSource = .peer(peerId)
                self.chatLocationInfoData = .peer(Promise())
            /*case .group:
                locationBroadcastPanelSource = .none
                self.chatLocationInfoData = .group(Promise())*/
        }
        
        self.presentationData = context.sharedContext.currentPresentationData.with { $0 }
        self.automaticMediaDownloadSettings = context.sharedContext.currentAutomaticMediaDownloadSettings.with { $0 }
        
        self.stickerSettings = ChatInterfaceStickerSettings(loopAnimatedStickers: false)
        
        var isScheduledMessages = false
        if let subject = subject, case .scheduledMessages = subject {
            isScheduledMessages = true
        }
        
        self.presentationInterfaceState = ChatPresentationInterfaceState(chatWallpaper: self.presentationData.chatWallpaper, theme: self.presentationData.theme, strings: self.presentationData.strings, dateTimeFormat: self.presentationData.dateTimeFormat, nameDisplayOrder: self.presentationData.nameDisplayOrder, limitsConfiguration: context.currentLimitsConfiguration.with { $0 }, fontSize: self.presentationData.fontSize, accountPeerId: context.account.peerId, mode: mode, chatLocation: chatLocation, isScheduledMessages: isScheduledMessages)
        
        var mediaAccessoryPanelVisibility = MediaAccessoryPanelVisibility.none
        if case .standard = mode {
            mediaAccessoryPanelVisibility = .specific(size: .compact)
        } else {
            locationBroadcastPanelSource = .none
        }
        let navigationBarPresentationData: NavigationBarPresentationData?
        switch mode {
            case .inline:
                navigationBarPresentationData = nil
            default:
                navigationBarPresentationData = NavigationBarPresentationData(presentationData: self.presentationData)
        }
        super.init(context: context, navigationBarPresentationData: navigationBarPresentationData, mediaAccessoryPanelVisibility: mediaAccessoryPanelVisibility, locationBroadcastPanelSource: locationBroadcastPanelSource)
        
        self.blocksBackgroundWhenInOverlay = true
        
        self.navigationItem.backBarButtonItem = UIBarButtonItem(title: self.presentationData.strings.Common_Back, style: .plain, target: nil, action: nil)
        
        self.ready.set(.never())
        
        self.scrollToTop = { [weak self] in
            guard let strongSelf = self, strongSelf.isNodeLoaded else {
                return
            }
            strongSelf.chatDisplayNode.scrollToTop()
        }
        
        self.attemptNavigation = { [weak self] action in
            guard let strongSelf = self else {
                return true
            }
            if let _ = strongSelf.presentationInterfaceState.inputTextPanelState.mediaRecordingState {
                strongSelf.present(textAlertController(context: strongSelf.context, title: nil, text: strongSelf.presentationData.strings.Conversation_DiscardVoiceMessageDescription, actions: [TextAlertAction(type: .genericAction, title: strongSelf.presentationData.strings.Common_Cancel, action: {}), TextAlertAction(type: .defaultAction, title: strongSelf.presentationData.strings.Common_OK, action: {
                    self?.stopMediaRecorder()
                    action()
                })]), in: .window(.root))
                
                return false
            }
            return true
        }
        
        let controllerInteraction = ChatControllerInteraction(openMessage: { [weak self] message, mode in
            guard let strongSelf = self, strongSelf.isNodeLoaded, let message = strongSelf.chatDisplayNode.historyNode.messageInCurrentHistoryView(message.id) else {
                return false
            }
            strongSelf.commitPurposefulAction()
            strongSelf.dismissAllTooltips()
            
            var openMessageByAction: Bool = false

            for media in message.media {
                if let action = media as? TelegramMediaAction {
                    switch action.action {
                        case .pinnedMessageUpdated:
                            for attribute in message.attributes {
                                if let attribute = attribute as? ReplyMessageAttribute {
                                    strongSelf.navigateToMessage(from: message.id, to: .id(attribute.messageId))
                                    break
                                }
                            }
                        case let .photoUpdated(image):
                            openMessageByAction = image != nil
                        case .gameScore:
                            for attribute in message.attributes {
                                if let attribute = attribute as? ReplyMessageAttribute {
                                    strongSelf.navigateToMessage(from: message.id, to: .id(attribute.messageId))
                                    break
                                }
                            }
                        default:
                            break
                    }
                    if !openMessageByAction {
                        return true
                    }
                }
            }
            
            return context.sharedContext.openChatMessage(OpenChatMessageParams(context: context, message: message, standalone: false, reverseMessageGalleryOrder: false, mode: mode, navigationController: strongSelf.navigationController as? NavigationController, dismissInput: {
                self?.chatDisplayNode.dismissInput()
            }, present: { c, a in
                self?.present(c, in: .window(.root), with: a, blockInteraction: true)
            }, transitionNode: { messageId, media in
                var selectedNode: (ASDisplayNode, () -> (UIView?, UIView?))?
                if let strongSelf = self {
                    strongSelf.chatDisplayNode.historyNode.forEachItemNode { itemNode in
                        if let itemNode = itemNode as? ChatMessageItemView {
                            if let result = itemNode.transitionNode(id: messageId, media: media) {
                                selectedNode = result
                            }
                        }
                    }
                }
                return selectedNode
            }, addToTransitionSurface: { view in
                guard let strongSelf = self else {
                    return
                }
                strongSelf.chatDisplayNode.historyNode.view.superview?.insertSubview(view, aboveSubview: strongSelf.chatDisplayNode.historyNode.view)
            }, openUrl: { url in
                self?.openUrl(url, concealed: false)
            }, openPeer: { peer, navigation in
                self?.openPeer(peerId: peer.id, navigation: navigation, fromMessage: nil)
            }, callPeer: { peerId in
                self?.controllerInteraction?.callPeer(peerId)
            }, enqueueMessage: { message in
                self?.sendMessages([message])
            }, sendSticker: canSendMessagesToChat(strongSelf.presentationInterfaceState) ? { fileReference, sourceNode, sourceRect in
                return self?.controllerInteraction?.sendSticker(fileReference, false, sourceNode, sourceRect) ?? false
            } : nil, setupTemporaryHiddenMedia: { signal, centralIndex, galleryMedia in
                if let strongSelf = self {
                    strongSelf.temporaryHiddenGalleryMediaDisposable.set((signal |> deliverOnMainQueue).start(next: { entry in
                        if let strongSelf = self, let controllerInteraction = strongSelf.controllerInteraction {
                            var messageIdAndMedia: [MessageId: [Media]] = [:]
                            
                            if let entry = entry as? InstantPageGalleryEntry, entry.index == centralIndex {
                                messageIdAndMedia[message.id] = [galleryMedia]
                            }
                            
                            controllerInteraction.hiddenMedia = messageIdAndMedia
                            
                            strongSelf.chatDisplayNode.historyNode.forEachItemNode { itemNode in
                                if let itemNode = itemNode as? ChatMessageItemView {
                                    itemNode.updateHiddenMedia()
                                }
                            }
                        }
                    }))
                }
            }, chatAvatarHiddenMedia: { signal, media in
                if let strongSelf = self {
                    strongSelf.temporaryHiddenGalleryMediaDisposable.set((signal |> deliverOnMainQueue).start(next: { messageId in
                        if let strongSelf = self, let controllerInteraction = strongSelf.controllerInteraction {
                            var messageIdAndMedia: [MessageId: [Media]] = [:]
                            
                            if let messageId = messageId {
                                messageIdAndMedia[messageId] = [media]
                            }
                            
                            controllerInteraction.hiddenMedia = messageIdAndMedia
                            
                            strongSelf.chatDisplayNode.historyNode.forEachItemNode { itemNode in
                                if let itemNode = itemNode as? ChatMessageItemView {
                                    itemNode.updateHiddenMedia()
                                }
                            }
                        }
                    }))
                }
            }, actionInteraction: GalleryControllerActionInteraction(openUrl: { [weak self] url, concealed in
                if let strongSelf = self {
                    strongSelf.controllerInteraction?.openUrl(url, concealed, nil)
                }
            }, openUrlIn: { [weak self] url in
                if let strongSelf = self {
                    strongSelf.openUrlIn(url)
                }
            }, openPeerMention: { [weak self] mention in
                if let strongSelf = self {
                    strongSelf.controllerInteraction?.openPeerMention(mention)
                }
            }, openPeer: { [weak self] peerId in
                if let strongSelf = self {
                    strongSelf.controllerInteraction?.openPeer(peerId, .default, nil)
                }
            }, openHashtag: { [weak self] peerName, hashtag in
                if let strongSelf = self {
                    strongSelf.controllerInteraction?.openHashtag(peerName, hashtag)
                }
            }, openBotCommand: { [weak self] command in
                if let strongSelf = self {
                    strongSelf.controllerInteraction?.sendBotCommand(nil, command)
                }
            }, addContact: { [weak self] phoneNumber in
                if let strongSelf = self {
                    strongSelf.controllerInteraction?.addContact(phoneNumber)
                }
            })))
        }, openPeer: { [weak self] id, navigation, fromMessage in
            self?.openPeer(peerId: id, navigation: navigation, fromMessage: fromMessage)
        }, openPeerMention: { [weak self] name in
            self?.openPeerMention(name)
        }, openMessageContextMenu: { [weak self] message, selectAll, node, frame, recognizer in
            guard let strongSelf = self, strongSelf.isNodeLoaded else {
                return
            }
            if let messages = strongSelf.chatDisplayNode.historyNode.messageGroupInCurrentHistoryView(message.id) {
                (strongSelf.view.window as? WindowHost)?.cancelInteractiveKeyboardGestures()
                var updatedMessages = messages
                for i in 0 ..< updatedMessages.count {
                    if updatedMessages[i].id == message.id {
                        let message = updatedMessages.remove(at: i)
                        updatedMessages.insert(message, at: 0)
                        break
                    }
                }
                let _ = contextMenuForChatPresentationIntefaceState(chatPresentationInterfaceState: strongSelf.presentationInterfaceState, context: strongSelf.context, messages: updatedMessages, controllerInteraction: strongSelf.controllerInteraction, selectAll: selectAll, interfaceInteraction: strongSelf.interfaceInteraction).start(next: { actions in
                    guard let strongSelf = self, !actions.isEmpty else {
                        return
                    }
                    var actions = actions
                    actions.insert(.action(ContextMenuActionItem(text: "Reaction", icon: { _ in nil }, action: { _, f in
                        guard let strongSelf = self else {
                            return
                        }
                        let actionSheet = ActionSheetController(presentationTheme: strongSelf.presentationData.theme)
                        var items: [ActionSheetItem] = []
                        let emojis = ["👍", "😊", "🤔", "😔", "❤️"]
                        for emoji in emojis {
                            items.append(ActionSheetButtonItem(title: "\(emoji)", color: .accent, action: { [weak actionSheet] in
                                actionSheet?.dismissAnimated()
                                guard let strongSelf = self else {
                                    return
                                }
                                let _ = updateMessageReactionsInteractively(postbox: strongSelf.context.account.postbox, messageId: updatedMessages[0].id, reactions: [emoji]).start()
                            }))
                        }
                        actionSheet.setItemGroups([ActionSheetItemGroup(items: items), ActionSheetItemGroup(items: [
                            ActionSheetButtonItem(title: strongSelf.presentationData.strings.Common_Cancel, color: .accent, action: { [weak actionSheet] in
                                actionSheet?.dismissAnimated()
                            })
                        ])])
                        strongSelf.chatDisplayNode.dismissInput()
                        strongSelf.present(actionSheet, in: .window(.root))
                        f(.dismissWithoutContent)
                    })), at: 0)
                    strongSelf.window?.presentInGlobalOverlay(ContextController(theme: strongSelf.presentationData.theme, strings: strongSelf.presentationData.strings, source: ChatMessageContextControllerContentSource(chatNode: strongSelf.chatDisplayNode, message: message), items: actions, recognizer: recognizer))
                })
            }
        }, navigateToMessage: { [weak self] fromId, id in
            self?.navigateToMessage(from: fromId, to: .id(id))
        }, clickThroughMessage: { [weak self] in
            self?.chatDisplayNode.dismissInput()
        }, toggleMessagesSelection: { [weak self] ids, value in
            guard let strongSelf = self, strongSelf.isNodeLoaded else {
                return
            }
            strongSelf.updateChatPresentationInterfaceState(animated: true, interactive: true, { $0.updatedInterfaceState { $0.withToggledSelectedMessages(ids, value: value) } })
            if let selectionState = strongSelf.presentationInterfaceState.interfaceState.selectionState {
                let count = selectionState.selectedIds.count
                let text: String
                if count == 1 {
                    text = "1 message selected"
                } else {
                    text = "\(count) messages selected"
                }
                DispatchQueue.main.asyncAfter(deadline: DispatchTime.now() + 0.1, execute: {
                    UIAccessibility.post(notification: UIAccessibility.Notification.announcement, argument: text as NSString)
                })
            }
        }, sendCurrentMessage: { [weak self] silentPosting in
            if let strongSelf = self {
                strongSelf.chatDisplayNode.sendCurrentMessage(silentPosting: silentPosting)
            }
        }, sendMessage: { [weak self] text in
            guard let strongSelf = self, canSendMessagesToChat(strongSelf.presentationInterfaceState) else {
                return
            }
            strongSelf.chatDisplayNode.setupSendActionOnViewUpdate({
                if let strongSelf = self {
                    strongSelf.updateChatPresentationInterfaceState(animated: true, interactive: false, {
                        $0.updatedInterfaceState { $0.withUpdatedReplyMessageId(nil) }
                    })
                }
            })
            var attributes: [MessageAttribute] = []
            let entities = generateTextEntities(text, enabledTypes: .all)
            if !entities.isEmpty {
                attributes.append(TextEntitiesMessageAttribute(entities: entities))
            }
            strongSelf.sendMessages([.message(text: text, attributes: attributes, mediaReference: nil, replyToMessageId: strongSelf.presentationInterfaceState.interfaceState.replyMessageId, localGroupingKey: nil)])
        }, sendSticker: { [weak self] fileReference, clearInput, sourceNode, sourceRect in
            guard let strongSelf = self else {
                return false
            }
            
            if let _ = strongSelf.presentationInterfaceState.slowmodeState {
                strongSelf.interfaceInteraction?.displaySlowmodeTooltip(sourceNode, sourceRect)
                return false
            }
                
            strongSelf.chatDisplayNode.setupSendActionOnViewUpdate({
                if let strongSelf = self {
                    strongSelf.updateChatPresentationInterfaceState(animated: true, interactive: false, { current in
                        var current = current
                        current = current.updatedInterfaceState { interfaceState in
                            var interfaceState = interfaceState
                            interfaceState = interfaceState.withUpdatedReplyMessageId(nil)
                            if clearInput {
                                interfaceState = interfaceState.withUpdatedComposeInputState(ChatTextInputState(inputText: NSAttributedString()))
                            }
                            return interfaceState
                        }.updatedInputMode { current in
                            if case let .media(mode, maybeExpanded) = current, maybeExpanded != nil {
                                return .media(mode: mode, expanded: nil)
                            }
                            return current
                        }
                        
                        return current
                    })
                }
            })
            strongSelf.sendMessages([.message(text: "", attributes: [], mediaReference: fileReference.abstract, replyToMessageId: strongSelf.presentationInterfaceState.interfaceState.replyMessageId, localGroupingKey: nil)])
            return true
        }, sendGif: { [weak self] fileReference, sourceNode, sourceRect in
            if let strongSelf = self {
                if let _ = strongSelf.presentationInterfaceState.slowmodeState {
                    strongSelf.interfaceInteraction?.displaySlowmodeTooltip(sourceNode, sourceRect)
                    return false
                }
                
                strongSelf.chatDisplayNode.setupSendActionOnViewUpdate({
                    if let strongSelf = self {
                        strongSelf.updateChatPresentationInterfaceState(animated: true, interactive: false, {
                            $0.updatedInterfaceState { $0.withUpdatedReplyMessageId(nil) }.updatedInputMode { current in
                                if case let .media(mode, maybeExpanded) = current, maybeExpanded != nil  {
                                    return .media(mode: mode, expanded: nil)
                                }
                                return current
                            }
                        })
                    }
                })
                strongSelf.sendMessages([.message(text: "", attributes: [], mediaReference: fileReference.abstract, replyToMessageId: strongSelf.presentationInterfaceState.interfaceState.replyMessageId, localGroupingKey: nil)])
            }
            return true
        }, requestMessageActionCallback: { [weak self] messageId, data, isGame in
            if let strongSelf = self {
                if let message = strongSelf.chatDisplayNode.historyNode.messageInCurrentHistoryView(messageId) {
                    strongSelf.updateChatPresentationInterfaceState(animated: true, interactive: true, {
                        return $0.updatedTitlePanelContext {
                            if !$0.contains(where: {
                                switch $0 {
                                    case .requestInProgress:
                                        return true
                                    default:
                                        return false
                                }
                            }) {
                                var updatedContexts = $0
                                updatedContexts.append(.requestInProgress)
                                return updatedContexts.sorted()
                            }
                            return $0
                        }
                    })
                    
                    strongSelf.messageActionCallbackDisposable.set(((requestMessageActionCallback(account: strongSelf.context.account, messageId: messageId, isGame: isGame, data: data)
                    |> afterDisposed {
                        Queue.mainQueue().async {
                            if let strongSelf = self {
                                strongSelf.updateChatPresentationInterfaceState(animated: true, interactive: true, {
                                    return $0.updatedTitlePanelContext {
                                        if let index = $0.firstIndex(where: {
                                            switch $0 {
                                                case .requestInProgress:
                                                    return true
                                                default:
                                                    return false
                                            }
                                        }) {
                                            var updatedContexts = $0
                                            updatedContexts.remove(at: index)
                                            return updatedContexts
                                        }
                                        return $0
                                    }
                                })
                            }
                        }
                    })
                    |> deliverOnMainQueue).start(next: { result in
                        if let strongSelf = self {
                            switch result {
                                case .none:
                                    break
                                case let .alert(text):
                                    strongSelf.present(textAlertController(context: strongSelf.context, title: nil, text: text, actions: [TextAlertAction(type: .defaultAction, title: strongSelf.presentationData.strings.Common_OK, action: {})]), in: .window(.root))
                                case let .toast(text):
                                    let message: Signal<String?, NoError> = .single(text)
                                    let noMessage: Signal<String?, NoError> = .single(nil)
                                    let delayedNoMessage: Signal<String?, NoError> = noMessage |> delay(1.0, queue: Queue.mainQueue())
                                    strongSelf.botCallbackAlertMessage.set(message |> then(delayedNoMessage))
                                case let .url(url):
                                    if isGame {
                                        strongSelf.chatDisplayNode.dismissInput()
                                        (strongSelf.navigationController as? NavigationController)?.pushViewController(GameController(context: strongSelf.context, url: url, message: message))
                                    } else {
                                        strongSelf.openUrl(url, concealed: false)
                                    }
                            }
                        }
                    }))
                }
            }
        }, requestMessageActionUrlAuth: { [weak self] defaultUrl, messageId, buttonId in
            if let strongSelf = self {
                if let _ = strongSelf.chatDisplayNode.historyNode.messageInCurrentHistoryView(messageId) {
                    strongSelf.updateChatPresentationInterfaceState(animated: true, interactive: true, {
                        return $0.updatedTitlePanelContext {
                            if !$0.contains(where: {
                                switch $0 {
                                    case .requestInProgress:
                                        return true
                                    default:
                                        return false
                                }
                            }) {
                                var updatedContexts = $0
                                updatedContexts.append(.requestInProgress)
                                return updatedContexts.sorted()
                            }
                            return $0
                        }
                    })
                    strongSelf.messageActionUrlAuthDisposable.set(((combineLatest(strongSelf.context.account.postbox.loadedPeerWithId(strongSelf.context.account.peerId), requestMessageActionUrlAuth(account: strongSelf.context.account, messageId: messageId, buttonId: buttonId) |> afterDisposed {
                        Queue.mainQueue().async {
                            if let strongSelf = self {
                                strongSelf.updateChatPresentationInterfaceState(animated: true, interactive: true, {
                                    return $0.updatedTitlePanelContext {
                                        if let index = $0.firstIndex(where: {
                                            switch $0 {
                                                case .requestInProgress:
                                                    return true
                                                default:
                                                    return false
                                            }
                                        }) {
                                            var updatedContexts = $0
                                            updatedContexts.remove(at: index)
                                            return updatedContexts
                                        }
                                        return $0
                                    }
                                })
                            }
                        }
                    })) |> deliverOnMainQueue).start(next: { peer, result in
                        if let strongSelf = self {
                            switch result {
                                case .default:
                                    strongSelf.openUrl(defaultUrl, concealed: false)
                                case let .request(domain, bot, requestWriteAccess):
                                    let controller = chatMessageActionUrlAuthController(context: strongSelf.context, defaultUrl: defaultUrl, domain: domain, bot: bot, requestWriteAccess: requestWriteAccess, displayName: peer.displayTitle, open: { [weak self] authorize, allowWriteAccess in
                                        if let strongSelf = self {
                                            if authorize {
                                                strongSelf.updateChatPresentationInterfaceState(animated: true, interactive: true, {
                                                    return $0.updatedTitlePanelContext {
                                                        if !$0.contains(where: {
                                                            switch $0 {
                                                                case .requestInProgress:
                                                                    return true
                                                                default:
                                                                    return false
                                                            }
                                                        }) {
                                                            var updatedContexts = $0
                                                            updatedContexts.append(.requestInProgress)
                                                            return updatedContexts.sorted()
                                                        }
                                                        return $0
                                                    }
                                                })
                                                
                                                strongSelf.messageActionUrlAuthDisposable.set(((acceptMessageActionUrlAuth(account: strongSelf.context.account, messageId: messageId, buttonId: buttonId, allowWriteAccess: allowWriteAccess) |> afterDisposed {
                                                    Queue.mainQueue().async {
                                                        if let strongSelf = self {
                                                            strongSelf.updateChatPresentationInterfaceState(animated: true, interactive: true, {
                                                                return $0.updatedTitlePanelContext {
                                                                    if let index = $0.firstIndex(where: {
                                                                        switch $0 {
                                                                            case .requestInProgress:
                                                                                return true
                                                                            default:
                                                                                return false
                                                                        }
                                                                    }) {
                                                                        var updatedContexts = $0
                                                                        updatedContexts.remove(at: index)
                                                                        return updatedContexts
                                                                    }
                                                                    return $0
                                                                }
                                                            })
                                                        }
                                                    }
                                                }) |> deliverOnMainQueue).start(next: { [weak self] result in
                                                    if let strongSelf = self {
                                                        switch result {
                                                            case let .accepted(url):
                                                                strongSelf.openUrl(url, concealed: false)
                                                            default:
                                                                strongSelf.openUrl(defaultUrl, concealed: false)
                                                        }
                                                    }
                                                }))
                                            } else {
                                                strongSelf.openUrl(defaultUrl, concealed: false)
                                            }
                                        }
                                    })
                                    strongSelf.chatDisplayNode.dismissInput()
                                    strongSelf.present(controller, in: .window(.root))
                                case let .accepted(url):
                                    strongSelf.openUrl(url, concealed: false)
                            }
                        }
                    }))
                }
            }
        }, activateSwitchInline: { [weak self] peerId, inputString in
            guard let strongSelf = self else {
                return
            }
            if let botStart = strongSelf.botStart, case let .automatic(returnToPeerId) = botStart.behavior {
                strongSelf.openPeer(peerId: returnToPeerId, navigation: .chat(textInputState: ChatTextInputState(inputText: NSAttributedString(string: inputString)), messageId: nil), fromMessage: nil)
            } else {
                strongSelf.openPeer(peerId: peerId, navigation: .chat(textInputState: ChatTextInputState(inputText: NSAttributedString(string: inputString)), messageId: nil), fromMessage: nil)
            }
        }, openUrl: { [weak self] url, concealed, _ in
            if let strongSelf = self {
                strongSelf.openUrl(url, concealed: concealed)
            }
        }, shareCurrentLocation: { [weak self] in
            if let strongSelf = self {
                strongSelf.present(textAlertController(context: strongSelf.context, title: strongSelf.presentationData.strings.Conversation_ShareBotLocationConfirmationTitle, text: strongSelf.presentationData.strings.Conversation_ShareBotLocationConfirmation, actions: [TextAlertAction(type: .genericAction, title: strongSelf.presentationData.strings.Common_Cancel, action: {}), TextAlertAction(type: .defaultAction, title: strongSelf.presentationData.strings.Common_OK, action: {
                    if let strongSelf = self, let locationManager = strongSelf.context.sharedContext.locationManager {
                        let _ = (currentLocationManagerCoordinate(manager: locationManager, timeout: 5.0)
                        |> deliverOnMainQueue).start(next: { coordinate in
                            if let strongSelf = self {
                                if let coordinate = coordinate {
                                    strongSelf.sendMessages([.message(text: "", attributes: [], mediaReference: .standalone(media: TelegramMediaMap(latitude: coordinate.latitude, longitude: coordinate.longitude, geoPlace: nil, venue: nil, liveBroadcastingTimeout: nil)), replyToMessageId: nil, localGroupingKey: nil)])
                                } else {
                                    strongSelf.present(textAlertController(context: strongSelf.context, title: nil, text: strongSelf.presentationData.strings.Login_UnknownError, actions: [TextAlertAction(type: .genericAction, title: strongSelf.presentationData.strings.Common_Cancel, action: {})]), in: .window(.root))
                                }
                            }
                        })
                    }
                })]), in: .window(.root))
            }
        }, shareAccountContact: { [weak self] in
            if let strongSelf = self {
                strongSelf.present(textAlertController(context: strongSelf.context, title: strongSelf.presentationData.strings.Conversation_ShareBotContactConfirmationTitle, text: strongSelf.presentationData.strings.Conversation_ShareBotContactConfirmation, actions: [TextAlertAction(type: .genericAction, title: strongSelf.presentationData.strings.Common_Cancel, action: {}), TextAlertAction(type: .defaultAction, title: strongSelf.presentationData.strings.Common_OK, action: {
                    if let strongSelf = self {
                        let _ = (strongSelf.context.account.postbox.loadedPeerWithId(strongSelf.context.account.peerId)
                        |> deliverOnMainQueue).start(next: { peer in
                            if let peer = peer as? TelegramUser, let phone = peer.phone, !phone.isEmpty {
                                strongSelf.sendMessages([.message(text: "", attributes: [], mediaReference: .standalone(media: TelegramMediaContact(firstName: peer.firstName ?? "", lastName: peer.lastName ?? "", phoneNumber: phone, peerId: peer.id, vCardData: nil)), replyToMessageId: nil, localGroupingKey: nil)])
                            }
                        })
                    }
                })]), in: .window(.root))
            }
        }, sendBotCommand: { [weak self] messageId, command in
            if let strongSelf = self, canSendMessagesToChat(strongSelf.presentationInterfaceState) {
                strongSelf.chatDisplayNode.setupSendActionOnViewUpdate({})
                var postAsReply = false
                if !command.contains("@") {
                    switch strongSelf.chatLocation {
                        case let .peer(peerId):
                            if (peerId.namespace == Namespaces.Peer.CloudChannel || peerId.namespace == Namespaces.Peer.CloudGroup) {
                                postAsReply = true
                            }
                        /*case .group:
                            postAsReply = true*/
                    }
                }
                
                strongSelf.chatDisplayNode.setupSendActionOnViewUpdate({
                    if let strongSelf = self {
                        strongSelf.updateChatPresentationInterfaceState(animated: true, interactive: false, {
                            $0.updatedInterfaceState { $0.withUpdatedReplyMessageId(nil).withUpdatedComposeInputState(ChatTextInputState(inputText: NSAttributedString(string: ""))).withUpdatedComposeDisableUrlPreview(nil) }
                        })
                    }
                })
                var attributes: [MessageAttribute] = []
                let entities = generateTextEntities(command, enabledTypes: .all)
                if !entities.isEmpty {
                    attributes.append(TextEntitiesMessageAttribute(entities: entities))
                }
                strongSelf.sendMessages([.message(text: command, attributes: attributes, mediaReference: nil, replyToMessageId: (postAsReply && messageId != nil) ? messageId! : nil, localGroupingKey: nil)])
            }
        }, openInstantPage: { [weak self] message, associatedData in
            if let strongSelf = self, strongSelf.isNodeLoaded, let navigationController = strongSelf.navigationController as? NavigationController, let message = strongSelf.chatDisplayNode.historyNode.messageInCurrentHistoryView(message.id) {
                openChatInstantPage(context: strongSelf.context, message: message, sourcePeerType: associatedData?.automaticDownloadPeerType, navigationController: navigationController)
            }
        }, openWallpaper: { [weak self] message in
            if let strongSelf = self, strongSelf.isNodeLoaded, let message = strongSelf.chatDisplayNode.historyNode.messageInCurrentHistoryView(message.id) {
                strongSelf.chatDisplayNode.dismissInput()
                openChatWallpaper(context: strongSelf.context, message: message, present: { [weak self] c, a in
                    self?.present(c, in: .window(.root), with: a, blockInteraction: true)
                })
            }
        }, openHashtag: { [weak self] peerName, hashtag in
            guard let strongSelf = self else {
                return
            }
            if strongSelf.resolvePeerByNameDisposable == nil {
                strongSelf.resolvePeerByNameDisposable = MetaDisposable()
            }
            let account = strongSelf.context.account
            var resolveSignal: Signal<Peer?, NoError>
            if let peerName = peerName {
                resolveSignal = resolvePeerByName(account: strongSelf.context.account, name: peerName)
                |> mapToSignal { peerId -> Signal<Peer?, NoError> in
                    if let peerId = peerId {
                        return account.postbox.loadedPeerWithId(peerId)
                        |> map(Optional.init)
                    } else {
                        return .single(nil)
                    }
                }
            } else if case let .peer(peerId) = strongSelf.chatLocation {
                resolveSignal = context.account.postbox.loadedPeerWithId(peerId)
                |> map(Optional.init)
            } else {
                resolveSignal = .single(nil)
            }
            var cancelImpl: (() -> Void)?
            let presentationData = strongSelf.presentationData
            let progressSignal = Signal<Never, NoError> { subscriber in
                let controller = OverlayStatusController(theme: presentationData.theme, strings: presentationData.strings,  type: .loading(cancelled: {
                    cancelImpl?()
                }))
                self?.present(controller, in: .window(.root))
                return ActionDisposable { [weak controller] in
                    Queue.mainQueue().async() {
                        controller?.dismiss()
                    }
                }
            }
            |> runOn(Queue.mainQueue())
            |> delay(0.15, queue: Queue.mainQueue())
            let progressDisposable = progressSignal.start()
            
            resolveSignal = resolveSignal
            |> afterDisposed {
                Queue.mainQueue().async {
                    progressDisposable.dispose()
                }
            }
            cancelImpl = {
                self?.resolvePeerByNameDisposable?.set(nil)
            }
            strongSelf.resolvePeerByNameDisposable?.set((resolveSignal
            |> deliverOnMainQueue).start(next: { peer in
                if let strongSelf = self, !hashtag.isEmpty {
                    let searchController = HashtagSearchController(context: strongSelf.context, peer: peer, query: hashtag)
                    (strongSelf.navigationController as? NavigationController)?.pushViewController(searchController)
                }
            }))
        }, updateInputState: { [weak self] f in
            if let strongSelf = self {
                strongSelf.updateChatPresentationInterfaceState(animated: true, interactive: true, {
                    return $0.updatedInterfaceState {
                        let updatedState: ChatTextInputState
                        if canSendMessagesToChat(strongSelf.presentationInterfaceState) {
                            updatedState = f($0.effectiveInputState)
                        } else {
                            updatedState = ChatTextInputState()
                        }
                        return $0.withUpdatedEffectiveInputState(updatedState)
                    }
                })
            }
        }, updateInputMode: { [weak self] f in
            self?.updateChatPresentationInterfaceState(animated: true, interactive: true, {
                return $0.updatedInputMode(f)
            })
        }, openMessageShareMenu: { [weak self] id in
            if let strongSelf = self, let messages = strongSelf.chatDisplayNode.historyNode.messageGroupInCurrentHistoryView(id) {
                let shareController = ShareController(context: strongSelf.context, subject: .messages(messages))
                shareController.dismissed = { shared in
                    if shared {
                        self?.commitPurposefulAction()
                    }
                }
                strongSelf.chatDisplayNode.dismissInput()
                strongSelf.present(shareController, in: .window(.root), blockInteraction: true)
            }
        }, presentController: { [weak self] controller, arguments in
            self?.present(controller, in: .window(.root), with: arguments)
        }, navigationController: { [weak self] in
            return self?.navigationController as? NavigationController
        }, presentGlobalOverlayController: { [weak self] controller, arguments in
            self?.presentInGlobalOverlay(controller, with: arguments)
        }, callPeer: { [weak self] peerId in
            if let strongSelf = self {
                strongSelf.commitPurposefulAction()
                
                let _ = (context.account.viewTracker.peerView(peerId)
                |> take(1)
                |> map { view -> Peer? in
                    return peerViewMainPeer(view)
                }
                |> deliverOnMainQueue).start(next: { peer in
                    guard let peer = peer else {
                        return
                    }
                    
                    if let cachedUserData = strongSelf.peerView?.cachedData as? CachedUserData, cachedUserData.callsPrivate {
                        let presentationData = context.sharedContext.currentPresentationData.with { $0 }
                        
                        strongSelf.present(textAlertController(context: strongSelf.context, title: presentationData.strings.Call_ConnectionErrorTitle, text: presentationData.strings.Call_PrivacyErrorMessage(peer.compactDisplayTitle).0, actions: [TextAlertAction(type: .defaultAction, title: presentationData.strings.Common_OK, action: {})]), in: .window(.root))
                        return
                    }
                    
                    let callResult = context.sharedContext.callManager?.requestCall(account: context.account, peerId: peer.id, endCurrentIfAny: false)
                    if let callResult = callResult, case let .alreadyInProgress(currentPeerId) = callResult {
                        if currentPeerId == peer.id {
                            context.sharedContext.navigateToCurrentCall()
                        } else {
                            let presentationData = context.sharedContext.currentPresentationData.with { $0 }
                            let _ = (context.account.postbox.transaction { transaction -> (Peer?, Peer?) in
                                return (transaction.getPeer(peer.id), transaction.getPeer(currentPeerId))
                            }
                            |> deliverOnMainQueue).start(next: { peer, current in
                                if let peer = peer, let current = current {
                                    strongSelf.present(textAlertController(context: strongSelf.context, title: presentationData.strings.Call_CallInProgressTitle, text: presentationData.strings.Call_CallInProgressMessage(current.compactDisplayTitle, peer.compactDisplayTitle).0, actions: [TextAlertAction(type: .defaultAction, title: presentationData.strings.Common_Cancel, action: {}), TextAlertAction(type: .genericAction, title: presentationData.strings.Common_OK, action: {
                                        let _ = context.sharedContext.callManager?.requestCall(account: context.account, peerId: peer.id, endCurrentIfAny: true)
                                    })]), in: .window(.root))
                                }
                            })
                        }
                    }
                })
            }
        }, longTap: { [weak self] action, message in
            if let strongSelf = self {
                switch action {
                    case let .url(url):
                        var cleanUrl = url
                        var canAddToReadingList = true
                        let canOpenIn = availableOpenInOptions(context: strongSelf.context, item: .url(url: url)).count > 1
                        let mailtoString = "mailto:"
                        let telString = "tel:"
                        var openText = strongSelf.presentationData.strings.Conversation_LinkDialogOpen
                        var phoneNumber: String?
                        if cleanUrl.hasPrefix(mailtoString) {
                            canAddToReadingList = false
                            cleanUrl = String(cleanUrl[cleanUrl.index(cleanUrl.startIndex, offsetBy: mailtoString.distance(from: mailtoString.startIndex, to: mailtoString.endIndex))...])
                        } else if cleanUrl.hasPrefix(telString) {
                            canAddToReadingList = false
                            phoneNumber = String(cleanUrl[cleanUrl.index(cleanUrl.startIndex, offsetBy: telString.distance(from: telString.startIndex, to: telString.endIndex))...])
                            cleanUrl = phoneNumber!
                            openText = strongSelf.presentationData.strings.UserInfo_PhoneCall
                        } else if canOpenIn {
                            openText = strongSelf.presentationData.strings.Conversation_FileOpenIn
                        }
                        let actionSheet = ActionSheetController(presentationTheme: strongSelf.presentationData.theme)
                        
                        var items: [ActionSheetItem] = []
                        items.append(ActionSheetTextItem(title: cleanUrl))
                        items.append(ActionSheetButtonItem(title: openText, color: .accent, action: { [weak actionSheet] in
                            actionSheet?.dismissAnimated()
                            if let strongSelf = self {
                                if canOpenIn {
                                    strongSelf.openUrlIn(url)
                                } else {
                                    strongSelf.openUrl(url, concealed: false)
                                }
                            }
                        }))
                        if let phoneNumber = phoneNumber {
                            items.append(ActionSheetButtonItem(title: strongSelf.presentationData.strings.Conversation_AddContact, color: .accent, action: { [weak actionSheet] in
                                actionSheet?.dismissAnimated()
                                if let strongSelf = self {
                                    strongSelf.controllerInteraction?.addContact(phoneNumber)
                                }
                            }))
                        }
                        items.append(ActionSheetButtonItem(title: canAddToReadingList ? strongSelf.presentationData.strings.ShareMenu_CopyShareLink : strongSelf.presentationData.strings.Conversation_ContextMenuCopy, color: .accent, action: { [weak actionSheet] in
                            actionSheet?.dismissAnimated()
                            UIPasteboard.general.string = cleanUrl
                        }))
                        if canAddToReadingList {
                            items.append(ActionSheetButtonItem(title: strongSelf.presentationData.strings.Conversation_AddToReadingList, color: .accent, action: { [weak actionSheet] in
                                actionSheet?.dismissAnimated()
                                if let link = URL(string: url) {
                                    let _ = try? SSReadingList.default()?.addItem(with: link, title: nil, previewText: nil)
                                }
                            }))
                        }
                        actionSheet.setItemGroups([ActionSheetItemGroup(items: items), ActionSheetItemGroup(items: [
                            ActionSheetButtonItem(title: strongSelf.presentationData.strings.Common_Cancel, color: .accent, action: { [weak actionSheet] in
                                actionSheet?.dismissAnimated()
                            })
                        ])])
                        strongSelf.chatDisplayNode.dismissInput()
                        strongSelf.present(actionSheet, in: .window(.root))
                    case let .peerMention(peerId, mention):
                        let actionSheet = ActionSheetController(presentationTheme: strongSelf.presentationData.theme)
                        var items: [ActionSheetItem] = []
                        if !mention.isEmpty {
                            items.append(ActionSheetTextItem(title: mention))
                        }
                        items.append(ActionSheetButtonItem(title: strongSelf.presentationData.strings.Conversation_LinkDialogOpen, color: .accent, action: { [weak actionSheet] in
                            actionSheet?.dismissAnimated()
                            if let strongSelf = self {
                                strongSelf.openPeer(peerId: peerId, navigation: .chat(textInputState: nil, messageId: nil), fromMessage: nil)
                            }
                        }))
                        if !mention.isEmpty {
                            items.append(ActionSheetButtonItem(title: strongSelf.presentationData.strings.Conversation_LinkDialogCopy, color: .accent, action: { [weak actionSheet] in
                                actionSheet?.dismissAnimated()
                                UIPasteboard.general.string = mention
                            }))
                        }
                        actionSheet.setItemGroups([ActionSheetItemGroup(items:items), ActionSheetItemGroup(items: [
                            ActionSheetButtonItem(title: strongSelf.presentationData.strings.Common_Cancel, color: .accent, action: { [weak actionSheet] in
                                actionSheet?.dismissAnimated()
                            })
                        ])])
                        strongSelf.chatDisplayNode.dismissInput()
                        strongSelf.present(actionSheet, in: .window(.root))
                    case let .mention(mention):
                        let actionSheet = ActionSheetController(presentationTheme: strongSelf.presentationData.theme)
                        actionSheet.setItemGroups([ActionSheetItemGroup(items: [
                            ActionSheetTextItem(title: mention),
                            ActionSheetButtonItem(title: strongSelf.presentationData.strings.Conversation_LinkDialogOpen, color: .accent, action: { [weak actionSheet] in
                                actionSheet?.dismissAnimated()
                                if let strongSelf = self {
                                    strongSelf.openPeerMention(mention)
                                }
                            }),
                            ActionSheetButtonItem(title: strongSelf.presentationData.strings.Conversation_LinkDialogCopy, color: .accent, action: { [weak actionSheet] in
                                actionSheet?.dismissAnimated()
                                    UIPasteboard.general.string = mention
                            })
                        ]), ActionSheetItemGroup(items: [
                            ActionSheetButtonItem(title: strongSelf.presentationData.strings.Common_Cancel, color: .accent, action: { [weak actionSheet] in
                                actionSheet?.dismissAnimated()
                            })
                        ])])
                        strongSelf.chatDisplayNode.dismissInput()
                        strongSelf.present(actionSheet, in: .window(.root))
                    case let .command(command):
                        let actionSheet = ActionSheetController(presentationTheme: strongSelf.presentationData.theme)
                        var items: [ActionSheetItem] = []
                        items.append(ActionSheetTextItem(title: command))
                        if canSendMessagesToChat(strongSelf.presentationInterfaceState) {
                            items.append(ActionSheetButtonItem(title: strongSelf.presentationData.strings.ShareMenu_Send, color: .accent, action: { [weak actionSheet] in
                                actionSheet?.dismissAnimated()
                                if let strongSelf = self {
                                    strongSelf.sendMessages([.message(text: command, attributes: [], mediaReference: nil, replyToMessageId: nil, localGroupingKey: nil)])
                                }
                            }))
                        }
                        items.append(ActionSheetButtonItem(title: strongSelf.presentationData.strings.Conversation_LinkDialogCopy, color: .accent, action: { [weak actionSheet] in
                            actionSheet?.dismissAnimated()
                            UIPasteboard.general.string = command
                        }))
                        actionSheet.setItemGroups([ActionSheetItemGroup(items: items), ActionSheetItemGroup(items: [
                            ActionSheetButtonItem(title: strongSelf.presentationData.strings.Common_Cancel, color: .accent, action: { [weak actionSheet] in
                                actionSheet?.dismissAnimated()
                            })
                        ])])
                        strongSelf.chatDisplayNode.dismissInput()
                        strongSelf.present(actionSheet, in: .window(.root))
                    case let .hashtag(hashtag):
                        let actionSheet = ActionSheetController(presentationTheme: strongSelf.presentationData.theme)
                        actionSheet.setItemGroups([ActionSheetItemGroup(items: [
                            ActionSheetTextItem(title: hashtag),
                            ActionSheetButtonItem(title: strongSelf.presentationData.strings.Conversation_LinkDialogOpen, color: .accent, action: { [weak actionSheet] in
                                actionSheet?.dismissAnimated()
                                if let strongSelf = self {
                                    let peerSignal: Signal<Peer?, NoError>
                                    if case let .peer(peerId) = strongSelf.chatLocation {
                                        peerSignal = strongSelf.context.account.postbox.loadedPeerWithId(peerId)
                                        |> map(Optional.init)
                                    } else {
                                        peerSignal = .single(nil)
                                    }
                                    let _ = (peerSignal
                                    |> deliverOnMainQueue).start(next: { peer in
                                        if let strongSelf = self {
                                            let searchController = HashtagSearchController(context: strongSelf.context, peer: peer, query: hashtag)
                                            (strongSelf.navigationController as? NavigationController)?.pushViewController(searchController)
                                        }
                                    })
                                }
                            }),
                            ActionSheetButtonItem(title: strongSelf.presentationData.strings.Conversation_LinkDialogCopy, color: .accent, action: { [weak actionSheet] in
                                actionSheet?.dismissAnimated()
                                UIPasteboard.general.string = hashtag
                            })
                        ]), ActionSheetItemGroup(items: [
                            ActionSheetButtonItem(title: strongSelf.presentationData.strings.Common_Cancel, color: .accent, action: { [weak actionSheet] in
                                actionSheet?.dismissAnimated()
                            })
                        ])])
                        strongSelf.chatDisplayNode.dismissInput()
                        strongSelf.present(actionSheet, in: .window(.root))
                    case let .timecode(timecode, text):
                        guard let message = message else {
                            return
                        }
                        let actionSheet = ActionSheetController(presentationTheme: strongSelf.presentationData.theme)
                        actionSheet.setItemGroups([ActionSheetItemGroup(items: [
                            ActionSheetTextItem(title: text),
                            ActionSheetButtonItem(title: strongSelf.presentationData.strings.Conversation_LinkDialogOpen, color: .accent, action: { [weak actionSheet] in
                                actionSheet?.dismissAnimated()
                                if let strongSelf = self {
                                    strongSelf.controllerInteraction?.seekToTimecode(message, timecode, true)
                                }
                            }),
                            ActionSheetButtonItem(title: strongSelf.presentationData.strings.Conversation_LinkDialogCopy, color: .accent, action: { [weak actionSheet] in
                                actionSheet?.dismissAnimated()
                                UIPasteboard.general.string = text
                            })
                            ]), ActionSheetItemGroup(items: [
                                ActionSheetButtonItem(title: strongSelf.presentationData.strings.Common_Cancel, color: .accent, action: { [weak actionSheet] in
                                    actionSheet?.dismissAnimated()
                                })
                            ])])
                        strongSelf.chatDisplayNode.dismissInput()
                        strongSelf.present(actionSheet, in: .window(.root))
                }
            }
        }, openCheckoutOrReceipt: { [weak self] messageId in
            if let strongSelf = self {
                strongSelf.commitPurposefulAction()
                if let message = strongSelf.chatDisplayNode.historyNode.messageInCurrentHistoryView(messageId) {
                    for media in message.media {
                        if let invoice = media as? TelegramMediaInvoice {
                            strongSelf.chatDisplayNode.dismissInput()
                            if let receiptMessageId = invoice.receiptMessageId {
                                strongSelf.present(BotReceiptController(context: strongSelf.context, invoice: invoice, messageId: receiptMessageId), in: .window(.root), with: ViewControllerPresentationArguments(presentationAnimation: .modalSheet))
                            } else {
                                strongSelf.present(BotCheckoutController(context: strongSelf.context, invoice: invoice, messageId: messageId), in: .window(.root), with: ViewControllerPresentationArguments(presentationAnimation: .modalSheet))
                            }
                        }
                    }
                }
            }
        }, openSearch: {
        }, setupReply: { [weak self] messageId in
            self?.interfaceInteraction?.setupReplyMessage(messageId)
        }, canSetupReply: { [weak self] message in
            if !message.flags.contains(.Incoming) {
                if !message.flags.intersection([.Failed, .Sending, .Unsent]).isEmpty {
                    return false
                }
            }
            if let strongSelf = self {
                return canReplyInChat(strongSelf.presentationInterfaceState)
            }
            return false
        }, navigateToFirstDateMessage: { [weak self] timestamp in
            guard let strongSelf = self else {
                return
            }
            switch strongSelf.chatLocation {
                case let .peer(peerId):
                    strongSelf.navigateToMessage(from: nil, to: .index(MessageIndex(id: MessageId(peerId: peerId, namespace: 0, id: 0), timestamp: timestamp - Int32(NSTimeZone.local.secondsFromGMT()))), scrollPosition: .bottom(0.0), rememberInStack: false, animated: true, completion: nil)
            }
        }, requestRedeliveryOfFailedMessages: { [weak self] id in
            guard let strongSelf = self else {
                return
            }
            let _ = (strongSelf.context.account.postbox.transaction { transaction -> [Message] in
                return transaction.getMessageFailedGroup(id) ?? []
            } |> deliverOnMainQueue).start(next: { messages in
                guard let strongSelf = self, !messages.isEmpty else {
                    return
                }
                let actionSheet = ActionSheetController(presentationTheme: strongSelf.presentationData.theme)
                var items: [ActionSheetItem] = []
                items.append(ActionSheetButtonItem(title: strongSelf.presentationData.strings.Conversation_MessageDialogRetry, color: .accent, action: { [weak actionSheet] in
                    actionSheet?.dismissAnimated()
                    guard let strongSelf = self else {
                        return
                    }
                    let _ = resendMessages(account: strongSelf.context.account, messageIds: [id]).start()
                }))
                if messages.count != 1 {
                    items.append(ActionSheetButtonItem(title: strongSelf.presentationData.strings.Conversation_MessageDialogRetryAll(messages.count).0, color: .accent, action: { [weak actionSheet] in
                        actionSheet?.dismissAnimated()
                        guard let strongSelf = self else {
                            return
                        }
                        let _ = resendMessages(account: strongSelf.context.account, messageIds: messages.map({ $0.id })).start()
                    }))
                }
                items.append(ActionSheetButtonItem(title: strongSelf.presentationData.strings.Conversation_MessageDialogDelete, color: .destructive, action: { [weak actionSheet] in
                    actionSheet?.dismissAnimated()
                    guard let strongSelf = self else {
                        return
                    }
                    let _ = deleteMessagesInteractively(postbox: strongSelf.context.account.postbox, messageIds: [id], type: .forLocalPeer).start()
                }))
                actionSheet.setItemGroups([ActionSheetItemGroup(items: items), ActionSheetItemGroup(items: [
                    ActionSheetButtonItem(title: strongSelf.presentationData.strings.Common_Cancel, color: .accent, action: { [weak actionSheet] in
                        actionSheet?.dismissAnimated()
                    })
                ])])
                strongSelf.chatDisplayNode.dismissInput()
                strongSelf.present(actionSheet, in: .window(.root))
            })
        }, addContact: { [weak self] phoneNumber in
            if let strongSelf = self {
                openAddContact(context: strongSelf.context, phoneNumber: phoneNumber, present: { [weak self] controller, arguments in
                    self?.present(controller, in: .window(.root), with: arguments)
                }, pushController: { [weak self] controller in
                    if let strongSelf = self {
                        (strongSelf.navigationController as? NavigationController)?.pushViewController(controller)
                    }
                })
            }
        }, rateCall: { [weak self] message, callId in
            if let strongSelf = self {
                let controller = callRatingController(sharedContext: strongSelf.context.sharedContext, account: strongSelf.context.account, callId: callId, userInitiated: true, present: { [weak self] c, a in
                    if let strongSelf = self {
                        strongSelf.present(c, in: .window(.root), with: a)
                    }
                })
                strongSelf.chatDisplayNode.dismissInput()
                strongSelf.present(controller, in: .window(.root))
            }
        }, requestSelectMessagePollOption: { [weak self] id, opaqueIdentifier in
            guard let strongSelf = self, let controllerInteraction = strongSelf.controllerInteraction else {
                return
            }
            if controllerInteraction.pollActionState.pollMessageIdsInProgress[id] == nil {
                controllerInteraction.pollActionState.pollMessageIdsInProgress[id] = opaqueIdentifier
                strongSelf.chatDisplayNode.historyNode.requestMessageUpdate(id)
                let disposables: DisposableDict<MessageId>
                if let current = strongSelf.selectMessagePollOptionDisposables {
                    disposables = current
                } else {
                    disposables = DisposableDict()
                    strongSelf.selectMessagePollOptionDisposables = disposables
                }
                let signal = requestMessageSelectPollOption(account: strongSelf.context.account, messageId: id, opaqueIdentifier: opaqueIdentifier)
                disposables.set((signal
                |> deliverOnMainQueue).start(error: { _ in
                    guard let strongSelf = self, let controllerInteraction = strongSelf.controllerInteraction else {
                        return
                    }
                    if controllerInteraction.pollActionState.pollMessageIdsInProgress.removeValue(forKey: id) != nil {
                        strongSelf.chatDisplayNode.historyNode.requestMessageUpdate(id)
                    }
                }, completed: {
                    guard let strongSelf = self, let controllerInteraction = strongSelf.controllerInteraction else {
                        return
                    }
                    if controllerInteraction.pollActionState.pollMessageIdsInProgress.removeValue(forKey: id) != nil {
                        strongSelf.chatDisplayNode.historyNode.requestMessageUpdate(id)
                    }
                    if strongSelf.selectPollOptionFeedback == nil {
                        strongSelf.selectPollOptionFeedback = HapticFeedback()
                    }
                    strongSelf.selectPollOptionFeedback?.success()
                }), forKey: id)
            }
        }, openAppStorePage: { [weak self] in
            if let strongSelf = self {
                strongSelf.context.sharedContext.applicationBindings.openAppStorePage()
            }
        }, displayMessageTooltip: { [weak self] messageId, text, sourceNode, sourceFrame in
            if let strongSelf = self {
                if let sourceNode = sourceNode {
                    strongSelf.messageTooltipController?.dismiss()
                    let tooltipController = TooltipController(content: .text(text), dismissByTapOutside: true, dismissImmediatelyOnLayoutUpdate: true)
                    strongSelf.messageTooltipController = tooltipController
                    tooltipController.dismissed = { [weak tooltipController] in
                        if let strongSelf = self, let tooltipController = tooltipController, strongSelf.messageTooltipController === tooltipController {
                            strongSelf.messageTooltipController = nil
                        }
                    }
                    strongSelf.present(tooltipController, in: .window(.root), with: TooltipControllerPresentationArguments(sourceNodeAndRect: {
                        if let strongSelf = self {
                            var rect = sourceNode.view.convert(sourceNode.view.bounds, to: strongSelf.chatDisplayNode.view)
                            if let sourceFrame = sourceFrame {
                                rect = CGRect(origin: rect.origin.offsetBy(dx: sourceFrame.minX, dy: sourceFrame.minY - sourceNode.bounds.minY), size: sourceFrame.size)
                            }
                            return (strongSelf.chatDisplayNode, rect)
                        }
                        return nil
                    }))
                }
            }
        }, seekToTimecode: { [weak self] message, timestamp, forceOpen in
            if let strongSelf = self {
                var found = false
                if !forceOpen {
                    strongSelf.chatDisplayNode.historyNode.forEachVisibleItemNode { itemNode in
                        if !found, let itemNode = itemNode as? ChatMessageItemView, itemNode.item?.message.id == message.id, let (action, _, _, _, _) = itemNode.playMediaWithSound() {
                            if case let .visible(fraction) = itemNode.visibility, fraction > 0.7 {
                                action(Double(timestamp))
                            } else {
                                let _ = strongSelf.controllerInteraction?.openMessage(message, .timecode(Double(timestamp)))
                            }
                            found = true
                        }
                    }
                }
                if !found {
                    let _ = strongSelf.controllerInteraction?.openMessage(message, .timecode(Double(timestamp)))
                }
            }
        }, scheduleCurrentMessage: { [weak self] in
            if let strongSelf = self {
                let mode: ChatScheduleTimeControllerMode
                if case let .peer(peerId) = strongSelf.presentationInterfaceState.chatLocation, peerId == strongSelf.context.account.peerId {
                    mode = .reminders
                } else {
                    mode = .scheduledMessages
                }
                let controller = ChatScheduleTimeController(context: strongSelf.context, mode: mode, completion: { [weak self] scheduleTime in
                    if let strongSelf = self {
                        strongSelf.chatDisplayNode.sendCurrentMessage(scheduleTime: scheduleTime)
                        if !strongSelf.presentationInterfaceState.isScheduledMessages {
                            let controller = ChatController(context: strongSelf.context, chatLocation: strongSelf.chatLocation, subject: .scheduledMessages)
                            (strongSelf.navigationController as? NavigationController)?.pushViewController(controller)
                        }
                    }
                })
                strongSelf.chatDisplayNode.dismissInput()
                strongSelf.present(controller, in: .window(.root))
            }
        }, sendScheduledMessagesNow: { [weak self] messageIds in
            if let strongSelf = self {
                strongSelf.sendScheduledMessagesNow(messageIds)
            }
        }, editScheduledMessagesTime: { [weak self] messageIds in
            if let strongSelf = self {
                let mode: ChatScheduleTimeControllerMode
                if case let .peer(peerId) = strongSelf.presentationInterfaceState.chatLocation, peerId == strongSelf.context.account.peerId {
                    mode = .reminders
                } else {
                    mode = .scheduledMessages
                }
                let controller = ChatScheduleTimeController(context: strongSelf.context, mode: mode, completion: { [weak self] scheduleTime in
                    if let strongSelf = self, let messageId = messageIds.first {
                        let signal = (strongSelf.context.account.postbox.transaction { transaction -> Message? in
                            return transaction.getMessage(messageId)
                        }
                        |> introduceError(RequestEditMessageError.self)
                        |> mapToSignal({ message -> Signal<RequestEditMessageResult, RequestEditMessageError> in
                            if let message = message {
                                var entities: TextEntitiesMessageAttribute?
                                for attribute in message.attributes {
                                    if let attribute = attribute as? TextEntitiesMessageAttribute {
                                        entities = attribute
                                        break
                                    }
                                }
                                return requestEditMessage(account: strongSelf.context.account, messageId: messageId, text: message.text, media: .keep
                                    , entities: entities, disableUrlPreview: false, scheduleTime: scheduleTime)
                            } else {
                                return .complete()
                            }
                        }))
                        
                        strongSelf.editMessageDisposable.set((signal |> deliverOnMainQueue).start(next: { result in
                             
                        }, error: { error in
                              
                        }))
                    }
                })
                strongSelf.chatDisplayNode.dismissInput()
                strongSelf.present(controller, in: .window(.root))
            }
        }, requestMessageUpdate: { [weak self] id in
            if let strongSelf = self {
                strongSelf.chatDisplayNode.historyNode.requestMessageUpdate(id)
            }
        }, cancelInteractiveKeyboardGestures: { [weak self] in
            (self?.view.window as? WindowHost)?.cancelInteractiveKeyboardGestures()
            self?.chatDisplayNode.cancelInteractiveKeyboardGestures()
        }, automaticMediaDownloadSettings: self.automaticMediaDownloadSettings, pollActionState: ChatInterfacePollActionState(), stickerSettings: self.stickerSettings)
        
        self.controllerInteraction = controllerInteraction
        
        self.chatTitleView = ChatTitleView(account: self.context.account, theme: self.presentationData.theme, strings: self.presentationData.strings, dateTimeFormat: self.presentationData.dateTimeFormat, nameDisplayOrder: self.presentationData.nameDisplayOrder)
        self.navigationItem.titleView = self.chatTitleView
        self.chatTitleView?.pressed = { [weak self] in
            if let strongSelf = self {
                if strongSelf.chatLocation == .peer(strongSelf.context.account.peerId) {
                    (strongSelf.navigationController as? NavigationController)?.pushViewController(PeerMediaCollectionController(context: strongSelf.context, peerId: strongSelf.context.account.peerId))
                } else {
                    strongSelf.updateChatPresentationInterfaceState(animated: true, interactive: true, {
                        return $0.updatedTitlePanelContext {
                            if let index = $0.firstIndex(where: {
                                switch $0 {
                                    case .chatInfo:
                                        return true
                                    default:
                                        return false
                                }
                            }) {
                                var updatedContexts = $0
                                updatedContexts.remove(at: index)
                                return updatedContexts
                            } else {
                                var updatedContexts = $0
                                updatedContexts.append(.chatInfo)
                                return updatedContexts.sorted()
                            }
                        }
                    })
                }
            }
        }
        
        let chatInfoButtonItem: UIBarButtonItem
        switch chatLocation {
            case .peer:
                let avatarNode = ChatAvatarNavigationNode()
                avatarNode.chatController = self
                chatInfoButtonItem = UIBarButtonItem(customDisplayNode: avatarNode)!
            /*case .group:
                chatInfoButtonItem = UIBarButtonItem(customDisplayNode: ChatMultipleAvatarsNavigationNode())!*/
        }
        chatInfoButtonItem.target = self
        chatInfoButtonItem.action = #selector(self.rightNavigationButtonAction)
        chatInfoButtonItem.accessibilityLabel = self.presentationData.strings.Conversation_Info
        self.chatInfoNavigationButton = ChatNavigationButton(action: .openChatInfo, buttonItem: chatInfoButtonItem)
        
        self.updateChatPresentationInterfaceState(animated: false, interactive: false, { state in
            if let botStart = botStart, case .interactive = botStart.behavior {
                return state.updatedBotStartPayload(botStart.payload)
            } else {
                return state
            }
        })
        
        switch chatLocation {
            case let .peer(peerId):
                if case let .peer(peerView) = self.chatLocationInfoData {
                    peerView.set(context.account.viewTracker.peerView(peerId))
                    var onlineMemberCount: Signal<Int32?, NoError> = .single(nil)
                    var hasScheduledMessages: Signal<Bool, NoError> = .single(false)
                    
                    if peerId.namespace == Namespaces.Peer.CloudChannel {
                        let recentOnlineSignal: Signal<Int32, NoError> = context.account.viewTracker.peerView(peerId)
                        |> map { view -> Bool in
                            if let cachedData = view.cachedData as? CachedChannelData, let memberCount = cachedData.participantsSummary.memberCount, memberCount > 50 {
                                return true
                            } else {
                                return false
                            }
                        }
                        |> distinctUntilChanged
                        |> mapToSignal { isLarge -> Signal<Int32, NoError> in
                            if isLarge {
                                return context.peerChannelMemberCategoriesContextsManager.recentOnline(postbox: context.account.postbox, network: context.account.network, accountPeerId: context.account.peerId, peerId: peerId)
                            } else {
                                return context.peerChannelMemberCategoriesContextsManager.recentOnlineSmall(postbox: context.account.postbox, network: context.account.network, accountPeerId: context.account.peerId, peerId: peerId)
                            }
                        }
                        onlineMemberCount = recentOnlineSignal
                        |> map(Optional.init)
                        
                        self.reportIrrelvantGeoNoticePromise.set(context.account.postbox.transaction { transaction -> Bool? in
                            if let _ = transaction.getNoticeEntry(key: ApplicationSpecificNotice.irrelevantPeerGeoReportKey(peerId: peerId)) as? ApplicationSpecificBoolNotice {
                                return true
                            } else {
                                return false
                            }
                        })
                    } else {
                        self.reportIrrelvantGeoNoticePromise.set(.single(nil))
                    }
                    
                    if !isScheduledMessages {
                        hasScheduledMessages = context.account.viewTracker.aroundMessageHistoryViewForLocation(chatLocation, index: .upperBound, anchorIndex: .upperBound, count: 100, fixedCombinedReadStates: nil, tagMask: nil, excludeNamespaces: [Namespaces.Message.Cloud, Namespaces.Message.Local], orderStatistics: [])
                        |> map { view, _, _ in
                            return !view.entries.isEmpty
                        }
                    }
                    
                    self.peerDisposable.set((combineLatest(queue: Queue.mainQueue(), peerView.get(), onlineMemberCount, hasScheduledMessages, self.reportIrrelvantGeoNoticePromise.get())
                    |> deliverOnMainQueue).start(next: { [weak self] peerView, onlineMemberCount, hasScheduledMessages, peerReportNotice in
                        if let strongSelf = self {
                            if let peer = peerViewMainPeer(peerView) {
                                strongSelf.chatTitleView?.titleContent = .peer(peerView: peerView, onlineMemberCount: onlineMemberCount, isScheduledMessages: isScheduledMessages)
                                (strongSelf.chatInfoNavigationButton?.buttonItem.customDisplayNode as? ChatAvatarNavigationNode)?.avatarNode.setPeer(account: strongSelf.context.account, theme: strongSelf.presentationData.theme, peer: peer, overrideImage: peer.isDeleted ? .deletedIcon : .none)
                            }
                            
                            if strongSelf.peerView === peerView && strongSelf.reportIrrelvantGeoNotice == peerReportNotice && strongSelf.hasScheduledMessages == hasScheduledMessages {
                                return
                            }
                            
                            strongSelf.reportIrrelvantGeoNotice = peerReportNotice
                            strongSelf.hasScheduledMessages = hasScheduledMessages
                            
                            var upgradedToPeerId: PeerId?
                            if let previous = strongSelf.peerView, let group = previous.peers[previous.peerId] as? TelegramGroup, group.migrationReference == nil, let updatedGroup = peerView.peers[peerView.peerId] as? TelegramGroup, let migrationReference = updatedGroup.migrationReference {
                                upgradedToPeerId = migrationReference.peerId
                            }
                            var wasGroupChannel: Bool?
                            if let previousPeerView = strongSelf.peerView, let info = (previousPeerView.peers[previousPeerView.peerId] as? TelegramChannel)?.info {
                                if case .group = info {
                                    wasGroupChannel = true
                                } else {
                                    wasGroupChannel = false
                                }
                            }
                            var isGroupChannel: Bool?
                            if let info = (peerView.peers[peerView.peerId] as? TelegramChannel)?.info {
                                if case .group = info {
                                    isGroupChannel = true
                                } else {
                                    isGroupChannel = false
                                }
                            }
                            let firstTime = strongSelf.peerView == nil
                            strongSelf.peerView = peerView
                            if wasGroupChannel != isGroupChannel {
                                if let isGroupChannel = isGroupChannel, isGroupChannel {
                                    let (recentDisposable, _) = strongSelf.context.peerChannelMemberCategoriesContextsManager.recent(postbox: strongSelf.context.account.postbox, network: strongSelf.context.account.network, accountPeerId: context.account.peerId, peerId: peerView.peerId, updated: { _ in })
                                    let (adminsDisposable, _) = strongSelf.context.peerChannelMemberCategoriesContextsManager.admins(postbox: strongSelf.context.account.postbox, network: strongSelf.context.account.network, accountPeerId: context.account.peerId, peerId: peerView.peerId, updated: { _ in })
                                    let disposable = DisposableSet()
                                    disposable.add(recentDisposable)
                                    disposable.add(adminsDisposable)
                                    strongSelf.chatAdditionalDataDisposable.set(disposable)
                                } else {
                                    strongSelf.chatAdditionalDataDisposable.set(nil)
                                }
                            }
                            if strongSelf.isNodeLoaded {
                                strongSelf.chatDisplayNode.peerView = peerView
                            }
                            var peerIsMuted = false
                            if let notificationSettings = peerView.notificationSettings as? TelegramPeerNotificationSettings {
                                if case let .muted(until) = notificationSettings.muteState, until >= Int32(CFAbsoluteTimeGetCurrent() + NSTimeIntervalSince1970) {
                                    peerIsMuted = true
                                }
                            }
                            var peerDiscussionId: PeerId?
                            var peerGeoLocation: PeerGeoLocation?
                            if let peer = peerView.peers[peerView.peerId] as? TelegramChannel, let cachedData = peerView.cachedData as? CachedChannelData {
                                if case .broadcast = peer.info {
                                    peerDiscussionId = cachedData.linkedDiscussionPeerId
                                } else {
                                    peerGeoLocation = cachedData.peerGeoLocation
                                }
                            }
                            var renderedPeer: RenderedPeer?
                            var contactStatus: ChatContactStatus?
                            if let peer = peerView.peers[peerView.peerId] {
                                if let cachedData = peerView.cachedData as? CachedUserData {
                                    contactStatus = ChatContactStatus(canAddContact: !peerView.peerIsContact, canReportIrrelevantLocation: false, peerStatusSettings: cachedData.peerStatusSettings)
                                } else if let cachedData = peerView.cachedData as? CachedGroupData {
                                    contactStatus = ChatContactStatus(canAddContact: false, canReportIrrelevantLocation: false, peerStatusSettings: cachedData.peerStatusSettings)
                                } else if let cachedData = peerView.cachedData as? CachedChannelData {
                                    var canReportIrrelevantLocation = true
                                    if let peer = peerView.peers[peerView.peerId] as? TelegramChannel, peer.participationStatus == .member {
                                        canReportIrrelevantLocation = false
                                    }
                                    if let peerReportNotice = peerReportNotice, peerReportNotice {
                                        canReportIrrelevantLocation = false
                                    }
                                    contactStatus = ChatContactStatus(canAddContact: false, canReportIrrelevantLocation: canReportIrrelevantLocation, peerStatusSettings: cachedData.peerStatusSettings)
                                }
                                
                                var peers = SimpleDictionary<PeerId, Peer>()
                                peers[peer.id] = peer
                                if let associatedPeerId = peer.associatedPeerId, let associatedPeer = peerView.peers[associatedPeerId] {
                                    peers[associatedPeer.id] = associatedPeer
                                }
                                renderedPeer = RenderedPeer(peerId: peer.id, peers: peers)
                            }
                            
                            var isNotAccessible: Bool = false
                            if let cachedChannelData = peerView.cachedData as? CachedChannelData {
                                isNotAccessible = cachedChannelData.isNotAccessible
                            }
                            
                            if firstTime && isNotAccessible {
                                strongSelf.context.account.viewTracker.forceUpdateCachedPeerData(peerId: peerView.peerId)
                            }
                            
                            var hasBots: Bool = false
                            if let peer = peerView.peers[peerView.peerId] {
                                if let cachedGroupData = peerView.cachedData as? CachedGroupData {
                                    if !cachedGroupData.botInfos.isEmpty {
                                        hasBots = true
                                    }
                                } else if let cachedChannelData = peerView.cachedData as? CachedChannelData, let channel = peer as? TelegramChannel, case .group = channel.info {
                                    if !cachedChannelData.botInfos.isEmpty {
                                        hasBots = true
                                    }
                                }
                            }
                            
                            let isArchived: Bool = peerView.groupId == Namespaces.PeerGroup.archive
                            
                            var explicitelyCanPinMessages: Bool = false
                            if let cachedUserData = peerView.cachedData as? CachedUserData {
                                explicitelyCanPinMessages = cachedUserData.canPinMessages
                            } else if peerView.peerId == context.account.peerId {
                                explicitelyCanPinMessages = true
                            }
                            
                            var animated = false
                            if let peer = strongSelf.presentationInterfaceState.renderedPeer?.peer as? TelegramSecretChat, let updated = renderedPeer?.peer as? TelegramSecretChat, peer.embeddedState != updated.embeddedState {
                                animated = true
                            }
                            if let peer = strongSelf.presentationInterfaceState.renderedPeer?.peer as? TelegramChannel, let updated = renderedPeer?.peer as? TelegramChannel {
                                if peer.participationStatus != updated.participationStatus {
                                    animated = true
                                }
                            }
                            
                            var didDisplayActionsPanel = false
                            if let contactStatus = strongSelf.presentationInterfaceState.contactStatus, !contactStatus.isEmpty, let peerStatusSettings = contactStatus.peerStatusSettings {
                                if !peerStatusSettings.isEmpty {
                                    if contactStatus.canAddContact && peerStatusSettings.contains(.canAddContact) {
                                        didDisplayActionsPanel = true
                                    } else if peerStatusSettings.contains(.canReport) || peerStatusSettings.contains(.canBlock) {
                                        didDisplayActionsPanel = true
                                    } else if peerStatusSettings.contains(.canShareContact) {
                                        didDisplayActionsPanel = true
                                    } else if contactStatus.canReportIrrelevantLocation && peerStatusSettings.contains(.canReportIrrelevantGeoLocation) {
                                        didDisplayActionsPanel = true
                                    }
                                }
                            }
                            
                            var displayActionsPanel = false
                            if let contactStatus = contactStatus, !contactStatus.isEmpty, let peerStatusSettings = contactStatus.peerStatusSettings {
                                if !peerStatusSettings.isEmpty {
                                    if contactStatus.canAddContact && peerStatusSettings.contains(.canAddContact) {
                                        displayActionsPanel = true
                                    } else if peerStatusSettings.contains(.canReport) || peerStatusSettings.contains(.canBlock) {
                                        displayActionsPanel = true
                                    } else if peerStatusSettings.contains(.canShareContact) {
                                        displayActionsPanel = true
                                    } else if contactStatus.canReportIrrelevantLocation && peerStatusSettings.contains(.canReportIrrelevantGeoLocation) {
                                        displayActionsPanel = true
                                    }
                                }
                            }
                            
                            if displayActionsPanel != didDisplayActionsPanel {
                                animated = true
                            }
                            
                            if strongSelf.preloadHistoryPeerId != peerDiscussionId {
                                strongSelf.preloadHistoryPeerId = peerDiscussionId
                                if let peerDiscussionId = peerDiscussionId {
                                    strongSelf.preloadHistoryPeerIdDisposable.set(strongSelf.context.account.addAdditionalPreloadHistoryPeerId(peerId: peerDiscussionId))
                                } else {
                                    strongSelf.preloadHistoryPeerIdDisposable.set(nil)
                                }
                            }
                            
                            strongSelf.updateChatPresentationInterfaceState(animated: animated, interactive: false, {
                                return $0.updatedPeer { _ in
                                    return renderedPeer
                                }.updatedIsNotAccessible(isNotAccessible).updatedContactStatus(contactStatus).updatedHasBots(hasBots).updatedIsArchived(isArchived).updatedPeerIsMuted(peerIsMuted).updatedPeerDiscussionId(peerDiscussionId).updatedPeerGeoLocation(peerGeoLocation).updatedExplicitelyCanPinMessages(explicitelyCanPinMessages).updatedHasScheduledMessages(hasScheduledMessages)
                            })
                            if !strongSelf.didSetChatLocationInfoReady {
                                strongSelf.didSetChatLocationInfoReady = true
                                strongSelf._chatLocationInfoReady.set(.single(true))
                            }
                            strongSelf.updateReminderActivity()
                            if let upgradedToPeerId = upgradedToPeerId {
                                if let navigationController = strongSelf.navigationController as? NavigationController {
                                    var viewControllers = navigationController.viewControllers
                                    if let index = viewControllers.firstIndex(where: { $0 === strongSelf }) {
                                        viewControllers[index] = ChatController(context: strongSelf.context, chatLocation: .peer(upgradedToPeerId))
                                        navigationController.setViewControllers(viewControllers, animated: false)
                                    }
                                }
                            }
                        }
                    }))
                }
        }
        
        self.botCallbackAlertMessageDisposable = (self.botCallbackAlertMessage.get()
            |> deliverOnMainQueue).start(next: { [weak self] message in
                if let strongSelf = self {
                    strongSelf.updateChatPresentationInterfaceState(animated: true, interactive: false, {
                        return $0.updatedTitlePanelContext {
                            if let message = message {
                                if let index = $0.firstIndex(where: {
                                    switch $0 {
                                        case .toastAlert:
                                            return true
                                        default:
                                            return false
                                    }
                                }) {
                                    if $0[index] != ChatTitlePanelContext.toastAlert(message) {
                                        var updatedContexts = $0
                                        updatedContexts[index] = .toastAlert(message)
                                        return updatedContexts
                                    } else {
                                        return $0
                                    }
                                } else {
                                    var updatedContexts = $0
                                    updatedContexts.append(.toastAlert(message))
                                    return updatedContexts.sorted()
                                }
                            } else {
                                if let index = $0.firstIndex(where: {
                                    switch $0 {
                                        case .toastAlert:
                                            return true
                                        default:
                                            return false
                                    }
                                }) {
                                    var updatedContexts = $0
                                    updatedContexts.remove(at: index)
                                    return updatedContexts
                                } else {
                                    return $0
                                }
                            }
                        }
                    })
                }
            })
        
        self.audioRecorderDisposable = (self.audioRecorder.get()
        |> deliverOnMainQueue).start(next: { [weak self] audioRecorder in
            if let strongSelf = self {
                if strongSelf.audioRecorderValue !== audioRecorder {
                    strongSelf.audioRecorderValue = audioRecorder
                    strongSelf.lockOrientation = audioRecorder != nil
                    
                    strongSelf.updateChatPresentationInterfaceState(animated: true, interactive: true, {
                        $0.updatedInputTextPanelState { panelState in
                            if let audioRecorder = audioRecorder {
                                if panelState.mediaRecordingState == nil {
                                    return panelState.withUpdatedMediaRecordingState(.audio(recorder: audioRecorder, isLocked: strongSelf.lockMediaRecordingRequestId == strongSelf.beginMediaRecordingRequestId))
                                }
                            } else {
                                return panelState.withUpdatedMediaRecordingState(nil)
                            }
                            return panelState
                        }
                    })
                    strongSelf.audioRecorderStatusDisposable?.dispose()
                    
                    if let audioRecorder = audioRecorder {
                        if !audioRecorder.beginWithTone {
                            strongSelf.recorderFeedback?.impact(.light)
                        }
                        audioRecorder.start()
                        strongSelf.audioRecorderStatusDisposable = (audioRecorder.recordingState
                        |> deliverOnMainQueue).start(next: { value in
                            if case .stopped = value {
                                self?.stopMediaRecorder()
                            }
                        })
                    } else {
                        strongSelf.audioRecorderStatusDisposable = nil
                    }
                }
            }
        })
        
        self.videoRecorderDisposable = (self.videoRecorder.get()
        |> deliverOnMainQueue).start(next: { [weak self] videoRecorder in
            if let strongSelf = self {
                if strongSelf.videoRecorderValue !== videoRecorder {
                    let previousVideoRecorderValue = strongSelf.videoRecorderValue
                    strongSelf.videoRecorderValue = videoRecorder
                    
                    strongSelf.updateChatPresentationInterfaceState(animated: true, interactive: true, {
                        $0.updatedInputTextPanelState { panelState in
                            if let videoRecorder = videoRecorder {
                                if panelState.mediaRecordingState == nil {
                                    return panelState.withUpdatedMediaRecordingState(.video(status: .recording(videoRecorder.audioStatus), isLocked: false))
                                }
                            } else {
                                return panelState.withUpdatedMediaRecordingState(nil)
                            }
                            return panelState
                        }
                    })
                    
                    if let videoRecorder = videoRecorder {
                        strongSelf.recorderFeedback?.impact(.light)
                        
                        videoRecorder.onDismiss = {
                            if let strongSelf = self {
                                strongSelf.videoRecorder.set(.single(nil))
                            }
                        }
                        videoRecorder.onStop = {
                            if let strongSelf = self {
                                strongSelf.updateChatPresentationInterfaceState(animated: true, interactive: true, {
                                    $0.updatedInputTextPanelState { panelState in
                                        return panelState.withUpdatedMediaRecordingState(.video(status: .editing, isLocked: false))
                                    }
                                })
                            }
                        }
                        strongSelf.present(videoRecorder, in: .window(.root))
                        
                        if strongSelf.lockMediaRecordingRequestId == strongSelf.beginMediaRecordingRequestId {
                            videoRecorder.lockVideo()
                        }
                    }
                    
                    if let previousVideoRecorderValue = previousVideoRecorderValue {
                        previousVideoRecorderValue.dismissVideo()
                    }
                }
            }
        })
        
        if let botStart = botStart, case .automatic = botStart.behavior {
            self.startBot(botStart.payload)
        }
        
        self.inputActivityDisposable = (self.typingActivityPromise.get()
        |> deliverOnMainQueue).start(next: { [weak self] value in
            if let strongSelf = self, case let .peer(peerId) = strongSelf.chatLocation {
                strongSelf.context.account.updateLocalInputActivity(peerId: peerId, activity: .typingText, isPresent: value)
            }
        })
        
        self.recordingActivityDisposable = (self.recordingActivityPromise.get()
        |> deliverOnMainQueue).start(next: { [weak self] value in
            if let strongSelf = self, case let .peer(peerId) = strongSelf.chatLocation {
                strongSelf.acquiredRecordingActivityDisposable?.dispose()
                switch value {
                    case .voice:
                        strongSelf.acquiredRecordingActivityDisposable = strongSelf.context.account.acquireLocalInputActivity(peerId: peerId, activity: .recordingVoice)
                    case .instantVideo:
                        strongSelf.acquiredRecordingActivityDisposable = strongSelf.context.account.acquireLocalInputActivity(peerId: peerId, activity: .recordingInstantVideo)
                    case .none:
                        strongSelf.acquiredRecordingActivityDisposable = nil
                }
            }
        })
        
        self.presentationDataDisposable = (context.sharedContext.presentationData
        |> deliverOnMainQueue).start(next: { [weak self] presentationData in
            if let strongSelf = self {
                let previousTheme = strongSelf.presentationData.theme
                let previousStrings = strongSelf.presentationData.strings
                let previousChatWallpaper = strongSelf.presentationData.chatWallpaper
                
                strongSelf.presentationData = presentationData
                
                if previousTheme !== presentationData.theme || previousStrings !== presentationData.strings || presentationData.chatWallpaper != previousChatWallpaper {
                    strongSelf.themeAndStringsUpdated()
                }
            }
        })
        
        self.automaticMediaDownloadSettingsDisposable = (context.sharedContext.automaticMediaDownloadSettings
        |> deliverOnMainQueue).start(next: { [weak self] downloadSettings in
            if let strongSelf = self, strongSelf.automaticMediaDownloadSettings != downloadSettings {
                strongSelf.automaticMediaDownloadSettings = downloadSettings
                strongSelf.controllerInteraction?.automaticMediaDownloadSettings = downloadSettings
                if strongSelf.isNodeLoaded {
                    strongSelf.chatDisplayNode.updateAutomaticMediaDownloadSettings(downloadSettings)
                }
            }
        })
        
        self.stickerSettingsDisposable = (context.sharedContext.accountManager.sharedData(keys: [ApplicationSpecificSharedDataKeys.stickerSettings])
        |> deliverOnMainQueue).start(next: { [weak self] sharedData in
            var stickerSettings = StickerSettings.defaultSettings
            if let value = sharedData.entries[ApplicationSpecificSharedDataKeys.stickerSettings] as? StickerSettings {
                stickerSettings = value
            }
            
            let chatStickerSettings = ChatInterfaceStickerSettings(stickerSettings: stickerSettings)
            
            if let strongSelf = self, strongSelf.stickerSettings != chatStickerSettings {
                strongSelf.stickerSettings = chatStickerSettings
                strongSelf.controllerInteraction?.stickerSettings = chatStickerSettings
                if strongSelf.isNodeLoaded {
                    strongSelf.chatDisplayNode.updateStickerSettings(chatStickerSettings)
                }
            }
        })
        
        self.applicationInForegroundDisposable = (context.sharedContext.applicationBindings.applicationInForeground
        |> distinctUntilChanged
        |> deliverOn(Queue.mainQueue())).start(next: { [weak self] value in
            if let strongSelf = self, strongSelf.isNodeLoaded {
                if !value {
                    strongSelf.saveInterfaceState()
                    strongSelf.raiseToListen?.applicationResignedActive()
                    
                    strongSelf.stopMediaRecorder()
                }
            }
        })
        
        self.canReadHistoryDisposable = (combineLatest(context.sharedContext.applicationBindings.applicationInForeground, self.canReadHistory.get()) |> map { a, b in
            return a && b
        } |> deliverOnMainQueue).start(next: { [weak self] value in
            if let strongSelf = self, strongSelf.canReadHistoryValue != value {
                strongSelf.canReadHistoryValue = value
                strongSelf.raiseToListen?.enabled = value
                strongSelf.isReminderActivityEnabled = value
                strongSelf.updateReminderActivity()
            }
        })
        
        self.networkStateDisposable = (context.account.networkState |> deliverOnMainQueue).start(next: { [weak self] state in
            if let strongSelf = self {
                strongSelf.chatTitleView?.networkState = state
            }
        })
    }
    
    required public init(coder aDecoder: NSCoder) {
        fatalError("init(coder:) has not been implemented")
    }
    
    deinit {
        let _ = ChatControllerCount.modify { value in
            return value - 1
        }
        self.historyStateDisposable?.dispose()
        self.messageIndexDisposable.dispose()
        self.navigationActionDisposable.dispose()
        self.galleryHiddenMesageAndMediaDisposable.dispose()
        self.temporaryHiddenGalleryMediaDisposable.dispose()
        self.peerDisposable.dispose()
        self.messageContextDisposable.dispose()
        self.controllerNavigationDisposable.dispose()
        self.sentMessageEventsDisposable.dispose()
        self.failedMessageEventsDisposable.dispose()
        self.messageActionCallbackDisposable.dispose()
        self.messageActionUrlAuthDisposable.dispose()
        self.editMessageDisposable.dispose()
        self.enqueueMediaMessageDisposable.dispose()
        self.resolvePeerByNameDisposable?.dispose()
        self.shareStatusDisposable?.dispose()
        self.botCallbackAlertMessageDisposable?.dispose()
        self.selectMessagePollOptionDisposables?.dispose()
        for (_, info) in self.contextQueryStates {
            info.1.dispose()
        }
        self.urlPreviewQueryState?.1.dispose()
        self.audioRecorderDisposable?.dispose()
        self.audioRecorderStatusDisposable?.dispose()
        self.videoRecorderDisposable?.dispose()
        self.buttonKeyboardMessageDisposable?.dispose()
        self.cachedDataDisposable?.dispose()
        self.resolveUrlDisposable?.dispose()
        self.chatUnreadCountDisposable?.dispose()
        self.chatUnreadMentionCountDisposable?.dispose()
        self.peerInputActivitiesDisposable?.dispose()
        self.recentlyUsedInlineBotsDisposable?.dispose()
        self.unpinMessageDisposable?.dispose()
        self.inputActivityDisposable?.dispose()
        self.recordingActivityDisposable?.dispose()
        self.acquiredRecordingActivityDisposable?.dispose()
        self.presentationDataDisposable?.dispose()
        self.searchDisposable?.dispose()
        self.applicationInForegroundDisposable?.dispose()
        self.canReadHistoryDisposable?.dispose()
        self.networkStateDisposable?.dispose()
        self.screenCaptureEventsDisposable?.dispose()
        self.chatAdditionalDataDisposable.dispose()
        self.shareStatusDisposable?.dispose()
        self.context.sharedContext.mediaManager.galleryHiddenMediaManager.removeTarget(self)
        self.preloadHistoryPeerIdDisposable.dispose()
        self.reportIrrelvantGeoDisposable?.dispose()
        self.reminderActivity?.invalidate()
        self.updateSlowmodeStatusDisposable.dispose()
    }
    
    public func updatePresentationMode(_ mode: ChatControllerPresentationMode) {
        self.updateChatPresentationInterfaceState(animated: false, interactive: false, {
            return $0.updatedMode(mode)
        })
    }
    
    var chatDisplayNode: ChatControllerNode {
        get {
            return super.displayNode as! ChatControllerNode
        }
    }
    
    private func themeAndStringsUpdated() {
        self.navigationItem.backBarButtonItem = UIBarButtonItem(title: self.presentationData.strings.Common_Back, style: .plain, target: nil, action: nil)
        self.statusBar.statusBarStyle = self.presentationData.theme.rootController.statusBarStyle.style
        self.navigationBar?.updatePresentationData(NavigationBarPresentationData(presentationData: self.presentationData))
        self.chatTitleView?.updateThemeAndStrings(theme: self.presentationData.theme, strings: self.presentationData.strings)
        self.updateChatPresentationInterfaceState(animated: false, interactive: false, { state in
            var state = state
            state = state.updatedTheme(self.presentationData.theme)
            state = state.updatedStrings(self.presentationData.strings)
            state = state.updatedDateTimeFormat(self.presentationData.dateTimeFormat)
            state = state.updatedChatWallpaper(self.presentationData.chatWallpaper)
            return state
        })
    }
    
    override public func loadDisplayNode() {
        self.displayNode = ChatControllerNode(context: self.context, chatLocation: self.chatLocation, subject: self.subject, controllerInteraction: self.controllerInteraction!, chatPresentationInterfaceState: self.presentationInterfaceState, automaticMediaDownloadSettings: self.automaticMediaDownloadSettings, navigationBar: self.navigationBar, controller: self)
        
        self.chatDisplayNode.peerView = self.peerView
        
        let initialData = self.chatDisplayNode.historyNode.initialData
        |> take(1)
        |> beforeNext { [weak self] combinedInitialData in
            guard let strongSelf = self, let combinedInitialData = combinedInitialData else {
                return
            }
            if let interfaceState = combinedInitialData.initialData?.chatInterfaceState as? ChatInterfaceState {
                var pinnedMessageId: MessageId?
                var peerIsBlocked: Bool = false
                var callsAvailable: Bool = true
                var callsPrivate: Bool = false
                var slowmodeState: ChatSlowmodeState?
                if let cachedData = combinedInitialData.cachedData as? CachedChannelData {
                    pinnedMessageId = cachedData.pinnedMessageId
                    if let channel = combinedInitialData.initialData?.peer as? TelegramChannel, channel.isRestrictedBySlowmode, let timeout = cachedData.slowModeTimeout {
                        if let slowmodeUntilTimestamp = calculateSlowmodeActiveUntilTimestamp(account: strongSelf.context.account, untilTimestamp: cachedData.slowModeValidUntilTimestamp) {
                            slowmodeState = ChatSlowmodeState(timeout: timeout, variant: .timestamp(slowmodeUntilTimestamp))
                        }
                    }
                } else if let cachedData = combinedInitialData.cachedData as? CachedUserData {
                    peerIsBlocked = cachedData.isBlocked
                    callsAvailable = cachedData.callsAvailable
                    callsPrivate = cachedData.callsPrivate
                    pinnedMessageId = cachedData.pinnedMessageId
                } else if let cachedData = combinedInitialData.cachedData as? CachedGroupData {
                    pinnedMessageId = cachedData.pinnedMessageId
                } else if let _ = combinedInitialData.cachedData as? CachedSecretChatData {
                }
                var pinnedMessage: Message?
                if let pinnedMessageId = pinnedMessageId {
                    if let cachedDataMessages = combinedInitialData.cachedDataMessages {
                        pinnedMessage = cachedDataMessages[pinnedMessageId]
                    }
                }
                
                strongSelf.updateChatPresentationInterfaceState(animated: false, interactive: false, { updated in
                    var updated = updated
                
                    updated = updated.updatedInterfaceState({ _ in return interfaceState })
                    
                    updated = updated.updatedKeyboardButtonsMessage(combinedInitialData.buttonKeyboardMessage)
                    updated = updated.updatedPinnedMessageId(pinnedMessageId)
                    updated = updated.updatedPinnedMessage(pinnedMessage)
                    updated = updated.updatedPeerIsBlocked(peerIsBlocked)
                    updated = updated.updatedCallsAvailable(callsAvailable)
                    updated = updated.updatedCallsPrivate(callsPrivate)
                    updated = updated.updatedTitlePanelContext({ context in
                        if pinnedMessageId != nil {
                            if !context.contains(where: {
                                switch $0 {
                                    case .pinnedMessage:
                                        return true
                                    default:
                                        return false
                                }
                            }) {
                                var updatedContexts = context
                                updatedContexts.append(.pinnedMessage)
                                return updatedContexts.sorted()
                            } else {
                                return context
                            }
                        } else {
                            if let index = context.firstIndex(where: {
                                switch $0 {
                                    case .pinnedMessage:
                                        return true
                                    default:
                                        return false
                                }
                            }) {
                                var updatedContexts = context
                                updatedContexts.remove(at: index)
                                return updatedContexts
                            } else {
                                return context
                            }
                        }
                    })
                    if let editMessage = interfaceState.editMessage, let message = combinedInitialData.initialData?.associatedMessages[editMessage.messageId] {
                        updated = updatedChatEditInterfaceMessagetState(state: updated, message: message)
                    }
                    updated = updated.updatedSlowmodeState(slowmodeState)
                    return updated
                })
            }
            if let readStateData = combinedInitialData.readStateData {
                if case let .peer(peerId) = strongSelf.chatLocation, let peerReadStateData = readStateData[peerId], let notificationSettings = peerReadStateData.notificationSettings {
                    
                    let inAppSettings = strongSelf.context.sharedContext.currentInAppNotificationSettings.with { $0 }
                    let (count, _) = renderedTotalUnreadCount(inAppSettings: inAppSettings, totalUnreadState: peerReadStateData.totalState ?? ChatListTotalUnreadState(absoluteCounters: [:], filteredCounters: [:]))
                    
                    var globalRemainingUnreadChatCount = count
                    if !notificationSettings.isRemovedFromTotalUnreadCount && peerReadStateData.unreadCount > 0 {
                        if case .messages = inAppSettings.totalUnreadCountDisplayCategory {
                            globalRemainingUnreadChatCount -= peerReadStateData.unreadCount
                        } else {
                            globalRemainingUnreadChatCount -= 1
                        }
                    }
                    if globalRemainingUnreadChatCount > 0 {
                        strongSelf.navigationItem.badge = "\(globalRemainingUnreadChatCount)"
                    } else {
                        strongSelf.navigationItem.badge = ""
                    }
                }
            }
        }
        
        self.buttonKeyboardMessageDisposable = self.chatDisplayNode.historyNode.buttonKeyboardMessage.start(next: { [weak self] message in
            if let strongSelf = self {
                var buttonKeyboardMessageUpdated = false
                if let currentButtonKeyboardMessage = strongSelf.presentationInterfaceState.keyboardButtonsMessage, let message = message {
                    if currentButtonKeyboardMessage.id != message.id || currentButtonKeyboardMessage.stableVersion != message.stableVersion {
                        buttonKeyboardMessageUpdated = true
                    }
                } else if (strongSelf.presentationInterfaceState.keyboardButtonsMessage != nil) != (message != nil) {
                    buttonKeyboardMessageUpdated = true
                }
                if buttonKeyboardMessageUpdated {
                    strongSelf.updateChatPresentationInterfaceState(animated: true, interactive: true, { $0.updatedKeyboardButtonsMessage(message) })
                }
            }
        })
        
        let hasPendingMessages: Signal<Bool, NoError>
        if case let .peer(peerId) = self.chatLocation {
            hasPendingMessages = self.context.account.pendingMessageManager.hasPendingMessages
            |> mapToSignal { peerIds -> Signal<Bool, NoError> in
                let value = peerIds.contains(peerId)
                if value {
                    return .single(true)
                } else {
                    return .single(false)
                    |> delay(0.1, queue: .mainQueue())
                }
            }
            |> distinctUntilChanged
        } else {
            hasPendingMessages = .single(false)
        }
        
        self.cachedDataDisposable = combineLatest(queue: .mainQueue(), self.chatDisplayNode.historyNode.cachedPeerDataAndMessages, hasPendingMessages).start(next: { [weak self] cachedDataAndMessages, hasPendingMessages in
            if let strongSelf = self {
                let (cachedData, messages) = cachedDataAndMessages
                
                var pinnedMessageId: MessageId?
                var peerIsBlocked: Bool = false
                var callsAvailable: Bool = false
                var callsPrivate: Bool = false
                var slowmodeState: ChatSlowmodeState?
                if let cachedData = cachedData as? CachedChannelData {
                    pinnedMessageId = cachedData.pinnedMessageId
                    if let channel = strongSelf.presentationInterfaceState.renderedPeer?.peer as? TelegramChannel, channel.isRestrictedBySlowmode, let timeout = cachedData.slowModeTimeout {
                        if hasPendingMessages {
                            slowmodeState = ChatSlowmodeState(timeout: timeout, variant: .pendingMessages)
                        } else if let slowmodeUntilTimestamp = calculateSlowmodeActiveUntilTimestamp(account: strongSelf.context.account, untilTimestamp: cachedData.slowModeValidUntilTimestamp) {
                            slowmodeState = ChatSlowmodeState(timeout: timeout, variant: .timestamp(slowmodeUntilTimestamp))
                        }
                    }
                } else if let cachedData = cachedData as? CachedUserData {
                    peerIsBlocked = cachedData.isBlocked
                    callsAvailable = cachedData.callsAvailable
                    callsPrivate = cachedData.callsPrivate
                    pinnedMessageId = cachedData.pinnedMessageId
                } else if let cachedData = cachedData as? CachedGroupData {
                    pinnedMessageId = cachedData.pinnedMessageId
                } else if let _ = cachedData as? CachedSecretChatData {
                }
                
                var pinnedMessage: Message?
                if let pinnedMessageId = pinnedMessageId {
                    pinnedMessage = messages?[pinnedMessageId]
                }
                
                var pinnedMessageUpdated = false
                if let current = strongSelf.presentationInterfaceState.pinnedMessage, let updated = pinnedMessage {
                    if current.id != updated.id || current.stableVersion != updated.stableVersion {
                        pinnedMessageUpdated = true
                    }
                } else if (strongSelf.presentationInterfaceState.pinnedMessage != nil) != (pinnedMessage != nil) {
                    pinnedMessageUpdated = true
                }
                
                let callsDataUpdated = strongSelf.presentationInterfaceState.callsAvailable != callsAvailable || strongSelf.presentationInterfaceState.callsPrivate != callsPrivate
                
                if strongSelf.presentationInterfaceState.pinnedMessageId != pinnedMessageId || strongSelf.presentationInterfaceState.pinnedMessage?.stableVersion != pinnedMessage?.stableVersion || strongSelf.presentationInterfaceState.peerIsBlocked != peerIsBlocked || pinnedMessageUpdated || callsDataUpdated || strongSelf.presentationInterfaceState.slowmodeState != slowmodeState  {
                    strongSelf.updateChatPresentationInterfaceState(animated: true, interactive: true, { state in
                        return state
                        .updatedPinnedMessageId(pinnedMessageId)
                        .updatedPinnedMessage(pinnedMessage)
                        .updatedPeerIsBlocked(peerIsBlocked)
                        .updatedCallsAvailable(callsAvailable)
                        .updatedCallsPrivate(callsPrivate)
                        .updatedTitlePanelContext({ context in
                            if pinnedMessageId != nil {
                                if !context.contains(where: {
                                    switch $0 {
                                        case .pinnedMessage:
                                            return true
                                        default:
                                            return false
                                    }
                                }) {
                                    var updatedContexts = context
                                    updatedContexts.append(.pinnedMessage)
                                    return updatedContexts.sorted()
                                } else {
                                    return context
                                }
                            } else {
                                if let index = context.firstIndex(where: {
                                    switch $0 {
                                        case .pinnedMessage:
                                            return true
                                        default:
                                            return false
                                    }
                                }) {
                                    var updatedContexts = context
                                    updatedContexts.remove(at: index)
                                    return updatedContexts
                                } else {
                                    return context
                                }
                            }
                        })
                        .updatedSlowmodeState(slowmodeState)
                    })
                }
            }
        })
        
        self.historyStateDisposable = self.chatDisplayNode.historyNode.historyState.get().start(next: { [weak self] state in
            if let strongSelf = self {
                strongSelf.updateChatPresentationInterfaceState(animated: true, interactive: strongSelf.isViewLoaded && strongSelf.view.window != nil, {
                    $0.updatedChatHistoryState(state)
                })
            }
        })
        
        self.ready.set(combineLatest(self.chatDisplayNode.historyNode.historyState.get(), self._chatLocationInfoReady.get(), initialData) |> map { _, chatLocationInfoReady, _ in
            return chatLocationInfoReady
        })
        
        if self.context.sharedContext.immediateExperimentalUISettings.crashOnLongQueries {
            let _ = (self.ready.get()
            |> filter({ $0 })
            |> take(1)
            |> timeout(0.8, queue: .concurrentDefaultQueue(), alternate: Signal { _ in
                preconditionFailure()
            })).start()
        }
        
        self.chatDisplayNode.historyNode.contentPositionChanged = { [weak self] offset in
            if let strongSelf = self {
                let offsetAlpha: CGFloat
                switch offset {
                    case let .known(offset):
                        if offset < 40.0 {
                            offsetAlpha = 0.0
                        } else {
                            offsetAlpha = 1.0
                        }
                    case .unknown:
                        offsetAlpha = 1.0
                    case .none:
                        offsetAlpha = 0.0
                }
                
                strongSelf.chatDisplayNode.navigateButtons.displayDownButton = !offsetAlpha.isZero
            }
        }
        
        self.chatDisplayNode.historyNode.scrolledToIndex = { [weak self] toIndex in
            if let strongSelf = self, case let .message(index) = toIndex {
                if let controllerInteraction = strongSelf.controllerInteraction {
                    if let message = strongSelf.chatDisplayNode.historyNode.messageInCurrentHistoryView(index.id) {
                        let highlightedState = ChatInterfaceHighlightedState(messageStableId: message.stableId)
                        controllerInteraction.highlightedState = highlightedState
                        strongSelf.updateItemNodesHighlightedStates(animated: true)
                        
                        strongSelf.messageContextDisposable.set((Signal<Void, NoError>.complete() |> delay(0.7, queue: Queue.mainQueue())).start(completed: {
                            if let strongSelf = self, let controllerInteraction = strongSelf.controllerInteraction {
                                if controllerInteraction.highlightedState == highlightedState {
                                    controllerInteraction.highlightedState = nil
                                    strongSelf.updateItemNodesHighlightedStates(animated: true)
                                }
                            }
                        }))
                    }
                }
            }
        }
        
        self.chatDisplayNode.historyNode.maxVisibleMessageIndexUpdated = { [weak self] index in
            if let strongSelf = self, !strongSelf.historyNavigationStack.isEmpty {
                strongSelf.historyNavigationStack.filterOutIndicesLessThan(index)
            }
        }
        
        self.chatDisplayNode.requestLayout = { [weak self] transition in
            self?.requestLayout(transition: transition)
        }
        
        self.chatDisplayNode.setupSendActionOnViewUpdate = { [weak self] f in
            self?.chatDisplayNode.historyNode.layoutActionOnViewTransition = { [weak self] transition in
                f()
                if let strongSelf = self, let validLayout = strongSelf.validLayout {
                    var mappedTransition: (ChatHistoryListViewTransition, ListViewUpdateSizeAndInsets?)?
                    
                    strongSelf.chatDisplayNode.containerLayoutUpdated(validLayout, navigationBarHeight: strongSelf.navigationHeight, transition: .animated(duration: 0.2, curve: .easeInOut), listViewTransaction: { updateSizeAndInsets, _, _ in
                        var options = transition.options
                        let _ = options.insert(.Synchronous)
                        let _ = options.insert(.LowLatency)
                        let _ = options.insert(.PreferSynchronousResourceLoading)
                        options.remove(.AnimateInsertion)
                        options.insert(.RequestItemInsertionAnimations)
                        
                        let deleteItems = transition.deleteItems.map({ item in
                            return ListViewDeleteItem(index: item.index, directionHint: nil)
                        })
                        
                        var maxInsertedItem: Int?
                        var insertItems: [ListViewInsertItem] = []
                        for i in 0 ..< transition.insertItems.count {
                            let item = transition.insertItems[i]
                            if item.directionHint == .Down && (maxInsertedItem == nil || maxInsertedItem! < item.index) {
                                maxInsertedItem = item.index
                            }
                            insertItems.append(ListViewInsertItem(index: item.index, previousIndex: item.previousIndex, item: item.item, directionHint: item.directionHint == .Down ? .Up : nil))
                        }
                        
                        var scrollToItem: ListViewScrollToItem?
                        if transition.historyView.originalView.laterId == nil {
                            scrollToItem = ListViewScrollToItem(index: 0, position: .top(0.0), animated: true, curve: .Default(duration: 0.2), directionHint: .Up)
                        }
                        
                        var stationaryItemRange: (Int, Int)?
                        if let maxInsertedItem = maxInsertedItem {
                            stationaryItemRange = (maxInsertedItem + 1, Int.max)
                        }
                        
                        mappedTransition = (ChatHistoryListViewTransition(historyView: transition.historyView, deleteItems: deleteItems, insertItems: insertItems, updateItems: transition.updateItems, options: options, scrollToItem: scrollToItem, stationaryItemRange: stationaryItemRange, initialData: transition.initialData, keyboardButtonsMessage: transition.keyboardButtonsMessage, cachedData: transition.cachedData, cachedDataMessages: transition.cachedDataMessages, readStateData: transition.readStateData, scrolledToIndex: transition.scrolledToIndex, peerType: transition.peerType, networkType: transition.networkType, animateIn: false, reason: transition.reason, flashIndicators: transition.flashIndicators), updateSizeAndInsets)
                    })
                    
                    if let mappedTransition = mappedTransition {
                        return mappedTransition
                    }
                }
                return (transition, nil)
            }
        }
        
        self.chatDisplayNode.sendMessages = { [weak self] messages, silentPosting, scheduleTime, isAnyMessageTextPartitioned in
            if let strongSelf = self, case let .peer(peerId) = strongSelf.chatLocation {
                strongSelf.commitPurposefulAction()
                
                if let channel = strongSelf.presentationInterfaceState.renderedPeer?.peer as? TelegramChannel, channel.isRestrictedBySlowmode {
                    let forwardCount = messages.reduce(0, { count, message -> Int in
                        if case .forward = message {
                            return count + 1
                        } else {
                            return count
                        }
                    })
                    
                    var errorText: String?
                    if forwardCount > 1 {
                        errorText = strongSelf.presentationData.strings.Chat_AttachmentMultipleForwardDisabled
                    } else if isAnyMessageTextPartitioned {
                        errorText = strongSelf.presentationData.strings.Chat_MultipleTextMessagesDisabled
                    }
                    
                    if let errorText = errorText {
                        strongSelf.present(standardTextAlertController(theme: AlertControllerTheme(presentationTheme: strongSelf.presentationData.theme), title: nil, text: errorText, actions: [TextAlertAction(type: .defaultAction, title: strongSelf.presentationData.strings.Common_OK, action: {})]), in: .window(.root))
                        return
                    }
                }
                
                let transformedMessages: [EnqueueMessage]
                if let silentPosting = silentPosting {
                    transformedMessages = strongSelf.transformEnqueueMessages(messages, silentPosting: silentPosting)
                } else if let scheduleTime = scheduleTime {
                    transformedMessages = strongSelf.transformEnqueueMessages(messages, silentPosting: false, scheduleTime: scheduleTime)
                } else {
                    transformedMessages = strongSelf.transformEnqueueMessages(messages)
                }
                
                let _ = (enqueueMessages(account: strongSelf.context.account, peerId: peerId, messages: transformedMessages)
                |> deliverOnMainQueue).start(next: { _ in
                    if let strongSelf = self {
                        strongSelf.chatDisplayNode.historyNode.scrollToEndOfHistory()
                    }
                })
                
                strongSelf.donateIntent()
            }
        }
        
        self.chatDisplayNode.requestUpdateChatInterfaceState = { [weak self] animated, saveInterfaceState, f in
            self?.updateChatPresentationInterfaceState(animated: animated, interactive: true, saveInterfaceState: saveInterfaceState, { $0.updatedInterfaceState(f) })
        }
        
        self.chatDisplayNode.requestUpdateInterfaceState = { [weak self] transition, interactive, f in
            self?.updateChatPresentationInterfaceState(transition: transition, interactive: interactive, f)
        }
        
        self.chatDisplayNode.displayAttachmentMenu = { [weak self] in
            guard let strongSelf = self else {
                return
            }
            if strongSelf.presentationInterfaceState.interfaceState.editMessage == nil, let _ = strongSelf.presentationInterfaceState.slowmodeState {
                if let rect = strongSelf.chatDisplayNode.frameForAttachmentButton() {
                    strongSelf.interfaceInteraction?.displaySlowmodeTooltip(strongSelf.chatDisplayNode, rect)
                }
                return
            }
            if case .peer = strongSelf.chatLocation, let messageId = strongSelf.presentationInterfaceState.interfaceState.editMessage?.messageId {
                let _ = (strongSelf.context.account.postbox.transaction { transaction -> Message? in
                    return transaction.getMessage(messageId)
                } |> deliverOnMainQueue).start(next: { message in
                    guard let strongSelf = self, let editMessageState = strongSelf.presentationInterfaceState.editMessageState, case let .media(options) = editMessageState.content else {
                        return
                    }
                    strongSelf.presentAttachmentMenu(editMediaOptions: options)
                })
            } else {
                strongSelf.presentAttachmentMenu(editMediaOptions: nil)
            }
        }
        self.chatDisplayNode.paste = { [weak self] data in
            switch data {
                case let .images(images):
                   self?.displayPasteMenu(images)
                case let .gif(data):
                    self?.enqueueGifData(data)
                case let .sticker(image):
                    self?.enqueueStickerImage(image)
            }
        }
        self.chatDisplayNode.updateTypingActivity = { [weak self] value in
            if let strongSelf = self, strongSelf.presentationInterfaceState.interfaceState.editMessage == nil {
                if value {
                    strongSelf.typingActivityPromise.set(Signal<Bool, NoError>.single(true)
                    |> then(
                        Signal<Bool, NoError>.single(false)
                        |> delay(4.0, queue: Queue.mainQueue())
                    ))
                } else {
                    strongSelf.typingActivityPromise.set(.single(false))
                }
            }
        }
        
        self.chatDisplayNode.dismissUrlPreview = { [weak self] in
            if let strongSelf = self {
                if let _ = strongSelf.presentationInterfaceState.interfaceState.editMessage {
                    if let (link, _) = strongSelf.presentationInterfaceState.editingUrlPreview {
                        strongSelf.updateChatPresentationInterfaceState(animated: true, interactive: true, {
                            $0.updatedInterfaceState {
                                $0.withUpdatedEditMessage($0.editMessage.flatMap { $0.withUpdatedDisableUrlPreview(link) })
                            }
                        })
                    }
                } else {
                    if let (link, _) = strongSelf.presentationInterfaceState.urlPreview {
                        strongSelf.updateChatPresentationInterfaceState(animated: true, interactive: true, {
                            $0.updatedInterfaceState {
                                $0.withUpdatedComposeDisableUrlPreview(link)
                            }
                        })
                    }
                }
            }
        }
        
        self.chatDisplayNode.navigateButtons.downPressed = { [weak self] in
            if let strongSelf = self, strongSelf.isNodeLoaded {
                if let messageId = strongSelf.historyNavigationStack.removeLast() {
                    strongSelf.navigateToMessage(from: nil, to: .id(messageId.id), rememberInStack: false)
                } else {
                    if case .known = strongSelf.chatDisplayNode.historyNode.visibleContentOffset() {
                        strongSelf.chatDisplayNode.historyNode.scrollToEndOfHistory()
                    } else if case let .peer(peerId) = strongSelf.chatLocation {
                        strongSelf.navigateToMessage(messageLocation: .upperBound(peerId), animated: true)
                    } else {
                        strongSelf.chatDisplayNode.historyNode.scrollToEndOfHistory()
                    }
                }
            }
        }
        
        self.chatDisplayNode.navigateButtons.mentionsPressed = { [weak self] in
            if let strongSelf = self, strongSelf.isNodeLoaded, case let .peer(peerId) = strongSelf.chatLocation {
                let signal = earliestUnseenPersonalMentionMessage(account: strongSelf.context.account, peerId: peerId)
                strongSelf.navigationActionDisposable.set((signal |> deliverOnMainQueue).start(next: { result in
                    if let strongSelf = self {
                        switch result {
                            case let .result(messageId):
                                if let messageId = messageId {
                                    strongSelf.navigateToMessage(from: nil, to: .id(messageId))
                                }
                            case .loading:
                                break
                        }
                    }
                }))
            }
        }
        
        self.chatDisplayNode.navigateButtons.mentionsMenu = { [weak self] in
            guard let strongSelf = self else {
                return
            }
            let actionSheet = ActionSheetController(presentationTheme: strongSelf.presentationData.theme)
            actionSheet.setItemGroups([ActionSheetItemGroup(items: [
                ActionSheetButtonItem(title: strongSelf.presentationData.strings.WebSearch_RecentSectionClear, color: .accent, action: { [weak actionSheet] in
                    actionSheet?.dismissAnimated()
                    guard let strongSelf = self, case let .peer(peerId) = strongSelf.chatLocation else {
                        return
                    }
                    let _ = clearPeerUnseenPersonalMessagesInteractively(account: strongSelf.context.account, peerId: peerId).start()
                })
            ]), ActionSheetItemGroup(items: [
                ActionSheetButtonItem(title: strongSelf.presentationData.strings.Common_Cancel, color: .accent, action: { [weak actionSheet] in
                    actionSheet?.dismissAnimated()
                })
            ])])
            strongSelf.chatDisplayNode.dismissInput()
            strongSelf.present(actionSheet, in: .window(.root))
        }
        
        let interfaceInteraction = ChatPanelInterfaceInteraction(setupReplyMessage: { [weak self] messageId in
            if let strongSelf = self, strongSelf.isNodeLoaded, canSendMessagesToChat(strongSelf.presentationInterfaceState) {
                if let message = strongSelf.chatDisplayNode.historyNode.messageInCurrentHistoryView(messageId) {
                    strongSelf.updateChatPresentationInterfaceState(animated: true, interactive: true, { $0.updatedInterfaceState({ $0.withUpdatedReplyMessageId(message.id) }).updatedSearch(nil) })
                    strongSelf.updateItemNodesSearchTextHighlightStates()
                    strongSelf.chatDisplayNode.ensureInputViewFocused()
                }
            }
        }, setupEditMessage: { [weak self] messageId in
            if let strongSelf = self, strongSelf.isNodeLoaded {
                guard let messageId = messageId else {
                    strongSelf.updateChatPresentationInterfaceState(animated: true, interactive: true, { state in
                        var state = state
                        state = state.updatedInterfaceState {
                            $0.withUpdatedEditMessage(nil)
                        }
                        state = state.updatedEditMessageState(nil)
                        return state
                    })
                    strongSelf.editMessageDisposable.set(nil)
                    
                    return
                }
                if let message = strongSelf.chatDisplayNode.historyNode.messageInCurrentHistoryView(messageId) {
                    strongSelf.updateChatPresentationInterfaceState(animated: true, interactive: true, { state in
                        var updated = state.updatedInterfaceState {
                            var entities: [MessageTextEntity] = []
                            for attribute in message.attributes {
                                if let attribute = attribute as? TextEntitiesMessageAttribute {
                                    entities = attribute.entities
                                    break
                                }
                            }
                            return $0.withUpdatedEditMessage(ChatEditMessageState(messageId: messageId, inputState: ChatTextInputState(inputText: chatInputStateStringWithAppliedEntities(message.text, entities: entities)), disableUrlPreview: nil))
                        }
                        
                        updated = updatedChatEditInterfaceMessagetState(state: updated, message: message)
                        updated = updated.updatedInputMode({ _ in
                            return .text
                        })
                        
                        return updated
                    })
                }
            }
        }, beginMessageSelection: { [weak self] messageIds in
            if let strongSelf = self, strongSelf.isNodeLoaded {
                strongSelf.updateChatPresentationInterfaceState(animated: true, interactive: true,{ $0.updatedInterfaceState { $0.withUpdatedSelectedMessages(messageIds) } })
                
                    if let selectionState = strongSelf.presentationInterfaceState.interfaceState.selectionState {
                    let count = selectionState.selectedIds.count
                    let text: String
                    if count == 1 {
                        text = "1 message selected"
                    } else {
                        text = "\(count) messages selected"
                    }
                        UIAccessibility.post(notification: UIAccessibility.Notification.announcement, argument: text)
                }
            }
        }, deleteSelectedMessages: { [weak self] in
            if let strongSelf = self {
                if let messageIds = strongSelf.presentationInterfaceState.interfaceState.selectionState?.selectedIds, !messageIds.isEmpty {
                    strongSelf.messageContextDisposable.set((chatAvailableMessageActions(postbox: strongSelf.context.account.postbox, accountPeerId: strongSelf.context.account.peerId, messageIds: messageIds)
                    |> deliverOnMainQueue).start(next: { actions in
                        if let strongSelf = self, !actions.options.isEmpty {
                            if let banAuthor = actions.banAuthor {
                                strongSelf.presentBanMessageOptions(accountPeerId: strongSelf.context.account.peerId, author: banAuthor, messageIds: messageIds, options: actions.options)
                            } else {
                                strongSelf.presentDeleteMessageOptions(messageIds: messageIds, options: actions.options, contextController: nil, completion: { _ in })
                            }
                        }
                    }))
                }
            }
        }, reportSelectedMessages: { [weak self] in
            if let strongSelf = self, let messageIds = strongSelf.presentationInterfaceState.interfaceState.selectionState?.selectedIds, !messageIds.isEmpty {
                strongSelf.present(peerReportOptionsController(context: strongSelf.context, subject: .messages(Array(messageIds).sorted()), present: { c, a in
                    self?.present(c, in: .window(.root), with: a)
                }, completion: { _ in }), in: .window(.root))
            }
        }, reportMessages: { [weak self] messages, contextController in
            if let strongSelf = self, !messages.isEmpty {
<<<<<<< HEAD
                strongSelf.chatDisplayNode.dismissInput()
                strongSelf.present(peerReportOptionsController(context: strongSelf.context, subject: .messages(messages.map({ $0.id }).sorted()), present: { c, a in
                    self?.present(c, in: .window(.root), with: a)
                }, completion: { _ in }), in: .window(.root))
=======
                presentPeerReportOptions(context: strongSelf.context, parent: strongSelf, contextController: contextController, subject: .messages(messages.map({ $0.id }).sorted()), completion: { _ in })
>>>>>>> cc9df59e
            }
        }, deleteMessages: { [weak self] messages, contextController, completion in
            if let strongSelf = self, !messages.isEmpty {
                let messageIds = Set(messages.map { $0.id })
                strongSelf.messageContextDisposable.set((chatAvailableMessageActions(postbox: strongSelf.context.account.postbox, accountPeerId: strongSelf.context.account.peerId, messageIds: messageIds)
                |> deliverOnMainQueue).start(next: { actions in
                    if let strongSelf = self, !actions.options.isEmpty {
                        if let banAuthor = actions.banAuthor {
                            strongSelf.presentBanMessageOptions(accountPeerId: strongSelf.context.account.peerId, author: banAuthor, messageIds: messageIds, options: actions.options)
                            completion(.default)
                        } else {
                            var isAction = false
                            if messages.count == 1 {
                                for media in messages[0].media {
                                    if media is TelegramMediaAction {
                                        isAction = true
                                    }
                                }
                            }
                            if isAction && (actions.options == .deleteGlobally || actions.options == .deleteLocally) {
                                let _ = deleteMessagesInteractively(postbox: strongSelf.context.account.postbox, messageIds: Array(messageIds), type: actions.options == .deleteLocally ? .forLocalPeer : .forEveryone).start()
                                completion(.dismissWithoutContent)
                            } else if (messages.first?.flags.isSending ?? false) {
                                let _ = deleteMessagesInteractively(postbox: strongSelf.context.account.postbox, messageIds: Array(messageIds), type: .forEveryone, deleteAllInGroup: true).start()
                                completion(.dismissWithoutContent)
                            } else {
<<<<<<< HEAD
                                var isScheduled = false
                                for id in messageIds {
                                    if id.namespace == Namespaces.Message.CloudScheduled {
                                        isScheduled = true
                                        break
                                    }
                                }
                                strongSelf.presentDeleteMessageOptions(messageIds: messageIds, options: isScheduled ? [.deleteLocally] : actions.options)
=======
                                strongSelf.presentDeleteMessageOptions(messageIds: messageIds, options: actions.options, contextController: contextController, completion: completion)
>>>>>>> cc9df59e
                            }
                        }
                    }
                }))
            }
        }, forwardSelectedMessages: { [weak self] in
            if let strongSelf = self {
                strongSelf.commitPurposefulAction()
                if let forwardMessageIdsSet = strongSelf.presentationInterfaceState.interfaceState.selectionState?.selectedIds {
                    let forwardMessageIds = Array(forwardMessageIdsSet).sorted()
                    strongSelf.forwardMessages(messageIds: forwardMessageIds)
                }
            }
        }, forwardCurrentForwardMessages: { [weak self] in
            if let strongSelf = self {
                strongSelf.commitPurposefulAction()
                if let forwardMessageIds = strongSelf.presentationInterfaceState.interfaceState.forwardMessageIds {
                    strongSelf.forwardMessages(messageIds: forwardMessageIds, resetCurrent: true)
                }
            }
        }, forwardMessages: { [weak self] messages in
            if let strongSelf = self, !messages.isEmpty {
                strongSelf.commitPurposefulAction()
                let forwardMessageIds = messages.map { $0.id }.sorted()
                strongSelf.forwardMessages(messageIds: forwardMessageIds)
            }
        }, shareSelectedMessages: { [weak self] in
            if let strongSelf = self, let selectedIds = strongSelf.presentationInterfaceState.interfaceState.selectionState?.selectedIds, !selectedIds.isEmpty {
                strongSelf.commitPurposefulAction()
                let _ = (strongSelf.context.account.postbox.transaction { transaction -> [Message] in
                    var messages: [Message] = []
                    for id in selectedIds {
                        if let message = transaction.getMessage(id) {
                            messages.append(message)
                        }
                    }
                    return messages
                } |> deliverOnMainQueue).start(next: { messages in
                    if let strongSelf = self, !messages.isEmpty {
                        strongSelf.updateChatPresentationInterfaceState(animated: true, interactive: true, { $0.updatedInterfaceState({ $0.withoutSelectionState() }) })
                        
                        let shareController = ShareController(context: strongSelf.context, subject: .messages(messages.sorted(by: { lhs, rhs in
                            return lhs.index < rhs.index
                        })), externalShare: true, immediateExternalShare: true)
                        strongSelf.chatDisplayNode.dismissInput()
                        strongSelf.present(shareController, in: .window(.root))
                    }
                })
            }
        }, updateTextInputStateAndMode: { [weak self] f in
            if let strongSelf = self {
                strongSelf.updateChatPresentationInterfaceState(animated: true, interactive: true, { state in
                    let (updatedState, updatedMode) = f(state.interfaceState.effectiveInputState, state.inputMode)
                    return state.updatedInterfaceState { interfaceState in
                        return interfaceState.withUpdatedEffectiveInputState(updatedState)
                        }.updatedInputMode({ _ in updatedMode })
                })
            }
        }, updateInputModeAndDismissedButtonKeyboardMessageId: { [weak self] f in
            if let strongSelf = self {
                strongSelf.updateChatPresentationInterfaceState(animated: true, interactive: true, {
                    let (updatedInputMode, updatedClosedButtonKeyboardMessageId) = f($0)
                    return $0.updatedInputMode({ _ in return updatedInputMode }).updatedInterfaceState({
                        $0.withUpdatedMessageActionsState({ value in
                            var value = value
                            value.closedButtonKeyboardMessageId = updatedClosedButtonKeyboardMessageId
                            return value
                        })
                    })
                })
            }
        }, openStickers: { [weak self] in
            guard let strongSelf = self else {
                return
            }
            strongSelf.chatDisplayNode.openStickers()
            strongSelf.mediaRecordingModeTooltipController?.dismissImmediately()
        }, editMessage: { [weak self] in
            if let strongSelf = self, let editMessage = strongSelf.presentationInterfaceState.interfaceState.editMessage {
                var disableUrlPreview = false
                if let (link, _) = strongSelf.presentationInterfaceState.editingUrlPreview {
                    if editMessage.disableUrlPreview == link {
                        disableUrlPreview = true
                    }
                }
                
                let editingMessage = strongSelf.editingMessage
                let text = trimChatInputText(editMessage.inputState.inputText)
                let entities = generateTextEntities(text.string, enabledTypes: .all, currentEntities: generateChatInputTextEntities(text))
                var entitiesAttribute: TextEntitiesMessageAttribute?
                if !entities.isEmpty {
                    entitiesAttribute = TextEntitiesMessageAttribute(entities: entities)
                }
                
                let media: RequestEditMessageMedia
                if let editMediaReference = strongSelf.presentationInterfaceState.editMessageState?.mediaReference {
                    media = .update(editMediaReference)
                } else {
                    media = .keep
                }
                
                strongSelf.editMessageDisposable.set((requestEditMessage(account: strongSelf.context.account, messageId: editMessage.messageId, text: text.string, media: media
                    , entities: entitiesAttribute, disableUrlPreview: disableUrlPreview) |> deliverOnMainQueue |> afterDisposed({
                        editingMessage.set(nil)
                    })).start(next: { result in
                    guard let strongSelf = self else {
                        return
                    }
                    switch result {
                        case let .progress(value):
                            editingMessage.set(value)
                        case .done:
                            editingMessage.set(nil)
                            strongSelf.updateChatPresentationInterfaceState(animated: true, interactive: true, { state in
                                var state = state
                                state = state.updatedInterfaceState({ $0.withUpdatedEditMessage(nil) })
                                state = state.updatedEditMessageState(nil)
                                return state
                            })
                    }
                }, error: { error in
                    guard let strongSelf = self else {
                        return
                    }
                    
                    editingMessage.set(nil)
                    
                    let text: String
                    switch error {
                        case .generic:
                            text = strongSelf.presentationData.strings.Channel_EditMessageErrorGeneric
                        case .restricted:
                            text = strongSelf.presentationData.strings.Group_ErrorSendRestrictedMedia
                    }
                    strongSelf.present(textAlertController(context: strongSelf.context, title: nil, text: text, actions: [TextAlertAction(type: .defaultAction, title: strongSelf.presentationData.strings.Common_OK, action: {
                    })]), in: .window(.root))
                }))
            }
        }, beginMessageSearch: { [weak self] domain, query in
            if let strongSelf = self {
                strongSelf.updateChatPresentationInterfaceState(animated: true, interactive: true, { current in
                    return current.updatedTitlePanelContext {
                        if let index = $0.firstIndex(where: {
                            switch $0 {
                                case .chatInfo:
                                    return true
                                default:
                                    return false
                            }
                        }) {
                            var updatedContexts = $0
                            updatedContexts.remove(at: index)
                            return updatedContexts
                        } else {
                            return $0
                        }
                    }.updatedSearch(current.search == nil ? ChatSearchData(domain: domain).withUpdatedQuery(query) : current.search?.withUpdatedDomain(domain).withUpdatedQuery(query))
                })
                strongSelf.updateItemNodesSearchTextHighlightStates()
            }
        }, dismissMessageSearch: { [weak self] in
            if let strongSelf = self {
                strongSelf.updateChatPresentationInterfaceState(animated: true, interactive: true, { current in
                    return current.updatedSearch(nil)
                })
            }
        }, updateMessageSearch: { [weak self] query in
            if let strongSelf = self {
                strongSelf.updateChatPresentationInterfaceState(animated: true, interactive: true, { current in
                    if let data = current.search {
                        return current.updatedSearch(data.withUpdatedQuery(query))
                    } else {
                        return current
                    }
                })
                strongSelf.updateItemNodesSearchTextHighlightStates()
            }
        }, navigateMessageSearch: { [weak self] action in
            if let strongSelf = self {
                var navigateIndex: MessageIndex?
                strongSelf.updateChatPresentationInterfaceState(animated: true, interactive: true, { current in
                    if let data = current.search, let resultsState = data.resultsState {
                        if let currentId = resultsState.currentId, let index = resultsState.messageIndices.firstIndex(where: { $0.id == currentId }) {
                            var updatedIndex: Int?
                            switch action {
                                case .earlier:
                                    if index != 0 {
                                        updatedIndex = index - 1
                                    }
                                case .later:
                                    if index != resultsState.messageIndices.count - 1 {
                                        updatedIndex = index + 1
                                    }
                            }
                            if let updatedIndex = updatedIndex {
                                navigateIndex = resultsState.messageIndices[updatedIndex]
                                return current.updatedSearch(data.withUpdatedResultsState(ChatSearchResultsState(messageIndices: resultsState.messageIndices, currentId: resultsState.messageIndices[updatedIndex].id, state: resultsState.state, totalCount: resultsState.totalCount, completed: resultsState.completed)))
                            }
                        }
                    }
                    return current
                })
                strongSelf.updateItemNodesSearchTextHighlightStates()
                if let navigateIndex = navigateIndex {
                    switch strongSelf.chatLocation {
                        case .peer:
                            strongSelf.navigateToMessage(from: nil, to: .index(navigateIndex), forceInCurrentChat: true)
                        /*case .group:
                            strongSelf.navigateToMessage(from: nil, to: .index(navigateIndex))*/
                    }
                }
            }
        }, openCalendarSearch: { [weak self] in
            if let strongSelf = self, case let .peer(peerId) = strongSelf.chatLocation {
                strongSelf.chatDisplayNode.dismissInput()
                
                let controller = ChatDateSelectionSheet(theme: strongSelf.presentationData.theme, strings: strongSelf.presentationData.strings, completion: { timestamp in
                    if let strongSelf = self {
                        strongSelf.loadingMessage.set(true)
                        strongSelf.messageIndexDisposable.set((searchMessageIdByTimestamp(account: strongSelf.context.account, peerId: peerId, timestamp: timestamp) |> deliverOnMainQueue).start(next: { messageId in
                            if let strongSelf = self {
                                strongSelf.loadingMessage.set(false)
                                if let messageId = messageId {
                                    strongSelf.navigateToMessage(from: nil, to: .id(messageId))
                                }
                            }
                        }))
                    }
                })
                strongSelf.present(controller, in: .window(.root))
            }
        }, toggleMembersSearch: { [weak self] value in
            if let strongSelf = self {
                strongSelf.updateChatPresentationInterfaceState(animated: true, interactive: true, { state in
                    if value {
                        return state.updatedSearch(ChatSearchData(query: "", domain: .members, domainSuggestionContext: .none, resultsState: nil))
                    } else if let search = state.search {
                        switch search.domain {
                            case .everything:
                                return state
                            case .members:
                                return state.updatedSearch(ChatSearchData(query: "", domain: .everything, domainSuggestionContext: .none, resultsState: nil))
                            case .member:
                                return state.updatedSearch(ChatSearchData(query: "", domain: .members, domainSuggestionContext: .none, resultsState: nil))
                        }
                    } else {
                        return state
                    }
                })
                strongSelf.updateItemNodesSearchTextHighlightStates()
            }
        }, navigateToMessage: { [weak self] messageId in
            self?.navigateToMessage(from: nil, to: .id(messageId))
        }, navigateToChat: { [weak self] peerId in
            guard let strongSelf = self else {
                return
            }
            if let navigationController = strongSelf.navigationController as? NavigationController {
                navigateToChatController(navigationController: navigationController, context: strongSelf.context, chatLocation: .peer(peerId), messageId: nil, keepStack: .always)
            }
        }, openPeerInfo: { [weak self] in
            self?.navigationButtonAction(.openChatInfo)
        }, togglePeerNotifications: { [weak self] in
            if let strongSelf = self, case let .peer(peerId) = strongSelf.chatLocation {
                let _ = togglePeerMuted(account: strongSelf.context.account, peerId: peerId).start()
            }
        }, sendContextResult: { [weak self] results, result, node, rect in
            guard let strongSelf = self else {
                return false
            }
            if let _ = strongSelf.presentationInterfaceState.slowmodeState {
                strongSelf.interfaceInteraction?.displaySlowmodeTooltip(node, rect)
                return false
            }
            
            strongSelf.enqueueChatContextResult(results, result)
            return true
        }, sendBotCommand: { [weak self] botPeer, command in
            if let strongSelf = self, canSendMessagesToChat(strongSelf.presentationInterfaceState) {
                if let peer = strongSelf.presentationInterfaceState.renderedPeer?.peer {
                    let messageText: String
                    if let addressName = botPeer.addressName {
                        if peer is TelegramUser {
                            messageText = command
                        } else {
                            messageText = command + "@" + addressName
                        }
                    } else {
                        messageText = command
                    }
                    let replyMessageId = strongSelf.presentationInterfaceState.interfaceState.replyMessageId
                    strongSelf.chatDisplayNode.setupSendActionOnViewUpdate({
                        if let strongSelf = self {
                            strongSelf.updateChatPresentationInterfaceState(animated: true, interactive: false, {
                                $0.updatedInterfaceState { $0.withUpdatedReplyMessageId(nil).withUpdatedComposeInputState(ChatTextInputState(inputText: NSAttributedString(string: ""))).withUpdatedComposeDisableUrlPreview(nil) }
                            })
                        }
                    })
                    var attributes: [MessageAttribute] = []
                    let entities = generateTextEntities(messageText, enabledTypes: .all)
                    if !entities.isEmpty {
                        attributes.append(TextEntitiesMessageAttribute(entities: entities))
                    }
                    strongSelf.sendMessages([.message(text: messageText, attributes: attributes, mediaReference: nil, replyToMessageId: replyMessageId, localGroupingKey: nil)])
                }
            }
        }, sendBotStart: { [weak self] payload in
            if let strongSelf = self, canSendMessagesToChat(strongSelf.presentationInterfaceState) {
                strongSelf.startBot(payload)
            }
        }, botSwitchChatWithPayload: { [weak self] peerId, payload in
            if let strongSelf = self, case let .peer(currentPeerId) = strongSelf.chatLocation {
                strongSelf.openPeer(peerId: peerId, navigation: .withBotStartPayload(ChatControllerInitialBotStart(payload: payload, behavior: .automatic(returnToPeerId: currentPeerId))), fromMessage: nil)
            }
        }, beginMediaRecording: { [weak self] isVideo in
            guard let strongSelf = self else {
                return
            }
            strongSelf.mediaRecordingModeTooltipController?.dismiss()
            
            let requestId = strongSelf.beginMediaRecordingRequestId
            let begin: () -> Void = {
                guard let strongSelf = self, strongSelf.beginMediaRecordingRequestId == requestId else {
                    return
                }
                guard checkAvailableDiskSpace(context: strongSelf.context, present: { [weak self] c, a in
                    self?.present(c, in: .window(.root), with: a)
                }) else {
                    return
                }
                let hasOngoingCall: Signal<Bool, NoError> = strongSelf.context.sharedContext.hasOngoingCall.get()
                let _ = (hasOngoingCall
                |> deliverOnMainQueue).start(next: { hasOngoingCall in
                    guard let strongSelf = self, strongSelf.beginMediaRecordingRequestId == requestId else {
                        return
                    }
                    if hasOngoingCall {
                        strongSelf.present(textAlertController(context: strongSelf.context, title: strongSelf.presentationData.strings.Call_CallInProgressTitle, text: strongSelf.presentationData.strings.Call_RecordingDisabledMessage, actions: [TextAlertAction(type: .defaultAction, title: strongSelf.presentationData.strings.Common_OK, action: {
                        })]), in: .window(.root))
                    } else {
                        if isVideo {
                            strongSelf.requestVideoRecorder()
                        } else {
                            strongSelf.requestAudioRecorder(beginWithTone: false)
                        }
                    }
                })
            }
            DeviceAccess.authorizeAccess(to: .microphone(isVideo ? .video : .audio), presentationData: strongSelf.presentationData, present: { c, a in
                self?.present(c, in: .window(.root), with: a)
            }, openSettings: {
                self?.context.sharedContext.applicationBindings.openSettings()
            }, { granted in
                guard let strongSelf = self, granted else {
                    return
                }
                if isVideo {
                    DeviceAccess.authorizeAccess(to: .camera, presentationData: strongSelf.presentationData, present: { c, a in
                        self?.present(c, in: .window(.root), with: a)
                    }, openSettings: {
                        self?.context.sharedContext.applicationBindings.openSettings()
                    }, { granted in
                        if granted {
                            begin()
                        }
                    })
                } else {
                    begin()
                }
            })
        }, finishMediaRecording: { [weak self] action in
            guard let strongSelf = self else {
                return
            }
            strongSelf.beginMediaRecordingRequestId += 1
            strongSelf.dismissMediaRecorder(action)
        }, stopMediaRecording: { [weak self] in
            guard let strongSelf = self else {
                return
            }
            strongSelf.beginMediaRecordingRequestId += 1
            strongSelf.lockMediaRecordingRequestId = nil
            strongSelf.stopMediaRecorder()
        }, lockMediaRecording: { [weak self] in
            guard let strongSelf = self else {
                return
            }
            strongSelf.lockMediaRecordingRequestId = strongSelf.beginMediaRecordingRequestId
            strongSelf.lockMediaRecorder()
        }, deleteRecordedMedia: { [weak self] in
            self?.deleteMediaRecording()
        }, sendRecordedMedia: { [weak self] in
            self?.sendMediaRecording()
        }, displayRestrictedInfo: { [weak self] subject, displayType in
            guard let strongSelf = self else {
                return
            }
            let subjectFlags: TelegramChatBannedRightsFlags
            switch subject {
                case .stickers:
                    subjectFlags = .banSendStickers
                case .mediaRecording:
                    subjectFlags = .banSendMedia
            }
            
            let bannedPermission: (Int32, Bool)?
            if let channel = strongSelf.presentationInterfaceState.renderedPeer?.peer as? TelegramChannel {
                bannedPermission = channel.hasBannedPermission(subjectFlags)
            } else if let group = strongSelf.presentationInterfaceState.renderedPeer?.peer as? TelegramGroup {
                if group.hasBannedPermission(subjectFlags) {
                    bannedPermission = (Int32.max, false)
                } else {
                    bannedPermission = nil
                }
            } else {
                bannedPermission = nil
            }
            
            if let (untilDate, personal) = bannedPermission {
                let banDescription: String
                switch subject {
                    case .stickers:
                        if untilDate != 0 && untilDate != Int32.max {
                            banDescription = strongSelf.presentationInterfaceState.strings.Conversation_RestrictedStickersTimed(stringForFullDate(timestamp: untilDate, strings: strongSelf.presentationInterfaceState.strings, dateTimeFormat: strongSelf.presentationInterfaceState.dateTimeFormat)).0
                        } else if personal {
                            banDescription = strongSelf.presentationInterfaceState.strings.Conversation_RestrictedStickers
                        } else {
                            banDescription = strongSelf.presentationInterfaceState.strings.Conversation_DefaultRestrictedStickers
                        }
                    case .mediaRecording:
                        if untilDate != 0 && untilDate != Int32.max {
                            banDescription = strongSelf.presentationInterfaceState.strings.Conversation_RestrictedMediaTimed(stringForFullDate(timestamp: untilDate, strings: strongSelf.presentationInterfaceState.strings, dateTimeFormat: strongSelf.presentationInterfaceState.dateTimeFormat)).0
                        } else if personal {
                            banDescription = strongSelf.presentationInterfaceState.strings.Conversation_RestrictedMedia
                        } else {
                            banDescription = strongSelf.presentationInterfaceState.strings.Conversation_DefaultRestrictedMedia
                        }
                }
                if strongSelf.recordingModeFeedback == nil {
                    strongSelf.recordingModeFeedback = HapticFeedback()
                    strongSelf.recordingModeFeedback?.prepareError()
                }
                
                strongSelf.recordingModeFeedback?.error()
                
                switch displayType {
                    case .tooltip:
                        var rect: CGRect?
                        let isStickers: Bool = subject == .stickers
                        switch subject {
                        case .stickers:
                            rect = strongSelf.chatDisplayNode.frameForStickersButton()
                            if var rectValue = rect, let actionRect = strongSelf.chatDisplayNode.frameForInputActionButton() {
                                rectValue.origin.y = actionRect.minY
                                rect = rectValue
                            }
                        case .mediaRecording:
                            rect = strongSelf.chatDisplayNode.frameForInputActionButton()
                        }
                        
                        if let tooltipController = strongSelf.mediaRestrictedTooltipController, strongSelf.mediaRestrictedTooltipControllerMode == isStickers {
                            tooltipController.updateContent(.text(banDescription), animated: true, extendTimer: true)
                        } else if let rect = rect {
                            strongSelf.mediaRestrictedTooltipController?.dismiss()
                            let tooltipController = TooltipController(content: .text(banDescription))
                            strongSelf.mediaRestrictedTooltipController = tooltipController
                            strongSelf.mediaRestrictedTooltipControllerMode = isStickers
                            tooltipController.dismissed = { [weak tooltipController] in
                                if let strongSelf = self, let tooltipController = tooltipController, strongSelf.mediaRestrictedTooltipController === tooltipController {
                                    strongSelf.mediaRestrictedTooltipController = nil
                                }
                            }
                            strongSelf.present(tooltipController, in: .window(.root), with: TooltipControllerPresentationArguments(sourceNodeAndRect: {
                                if let strongSelf = self {
                                    return (strongSelf.chatDisplayNode, rect)
                                }
                                return nil
                            }))
                        }
                    case .alert:
                        strongSelf.present(textAlertController(context: strongSelf.context, title: nil, text: banDescription, actions: [TextAlertAction(type: .defaultAction, title: strongSelf.presentationData.strings.Common_OK, action: {})]), in: .window(.root))
                }
            }
        }, displayVideoUnmuteTip: { [weak self] location in
            guard let strongSelf = self, let layout = strongSelf.validLayout, strongSelf.traceVisibility() && isTopmostChatController(strongSelf) else {
                return
            }
            
            if let location = location, location.y < strongSelf.navigationHeight {
                return
            }
            
            let icon: UIImage?
            switch DeviceMetrics.forScreenSize(layout.size) {
                case .iPhoneX?, .iPhoneXSMax?:
                    icon = UIImage(bundleImageName: "Chat/Message/VolumeButtonIconX")
                default:
                    icon = UIImage(bundleImageName: "Chat/Message/VolumeButtonIcon")
            }
            if let location = location, let icon = icon {
                strongSelf.videoUnmuteTooltipController?.dismiss()
                let tooltipController = TooltipController(content: .iconAndText(icon, strongSelf.presentationInterfaceState.strings.Conversation_PressVolumeButtonForSound), timeout: 3.5, dismissByTapOutside: true, dismissImmediatelyOnLayoutUpdate: true)
                strongSelf.videoUnmuteTooltipController = tooltipController
                tooltipController.dismissed = { [weak tooltipController] in
                    if let strongSelf = self, let tooltipController = tooltipController, strongSelf.videoUnmuteTooltipController === tooltipController {
                        strongSelf.videoUnmuteTooltipController = nil
                        ApplicationSpecificNotice.setVolumeButtonToUnmute(accountManager: strongSelf.context.sharedContext.accountManager)
                    }
                }
                strongSelf.present(tooltipController, in: .window(.root), with: TooltipControllerPresentationArguments(sourceNodeAndRect: {
                    if let strongSelf = self {
                        return (strongSelf.chatDisplayNode, CGRect(origin: location, size: CGSize()))
                    }
                    return nil
                }))
            } else if let tooltipController = strongSelf.videoUnmuteTooltipController {
                tooltipController.dismissImmediately()
            }
        }, switchMediaRecordingMode: { [weak self] in
            if let strongSelf = self {
                if strongSelf.recordingModeFeedback == nil {
                    strongSelf.recordingModeFeedback = HapticFeedback()
                    strongSelf.recordingModeFeedback?.prepareImpact()
                }
                
                strongSelf.recordingModeFeedback?.impact()
                var updatedMode: ChatTextInputMediaRecordingButtonMode?
                
                strongSelf.updateChatPresentationInterfaceState(interactive: true, {
                    return $0.updatedInterfaceState { current in
                        let mode: ChatTextInputMediaRecordingButtonMode
                        switch current.mediaRecordingMode {
                            case .audio:
                                mode = .video
                            case .video:
                                mode = .audio
                        }
                        updatedMode = mode
                        return current.withUpdatedMediaRecordingMode(mode)
                    }
                })
                
                if let updatedMode = updatedMode, updatedMode == .video {
                    let _ = ApplicationSpecificNotice.incrementChatMediaMediaRecordingTips(accountManager: strongSelf.context.sharedContext.accountManager, count: 3).start()
                }
                
                strongSelf.displayMediaRecordingTooltip()
            }
        }, setupMessageAutoremoveTimeout: { [weak self] in
            if let strongSelf = self, case let .peer(peerId) = strongSelf.chatLocation, peerId.namespace == Namespaces.Peer.SecretChat {
                strongSelf.chatDisplayNode.dismissInput()
                
                if let peer = strongSelf.presentationInterfaceState.renderedPeer?.peer as? TelegramSecretChat {
                    let controller = ChatSecretAutoremoveTimerActionSheetController(context: strongSelf.context, currentValue: peer.messageAutoremoveTimeout == nil ? 0 : peer.messageAutoremoveTimeout!, applyValue: { value in
                        if let strongSelf = self {
                            let _ = setSecretChatMessageAutoremoveTimeoutInteractively(account: strongSelf.context.account, peerId: peer.id, timeout: value == 0 ? nil : value).start()
                        }
                    })
                    strongSelf.present(controller, in: .window(.root))
                }
            }
        }, sendSticker: { [weak self] file, sourceNode, sourceRect in
            if let strongSelf = self, canSendMessagesToChat(strongSelf.presentationInterfaceState) {
                return strongSelf.controllerInteraction?.sendSticker(file, true, sourceNode, sourceRect) ?? false
            } else {
                return false
            }
        }, unblockPeer: { [weak self] in
            self?.unblockPeer()
        }, pinMessage: { [weak self] messageId in
            if let strongSelf = self, case let .peer(currentPeerId) = strongSelf.chatLocation {
                if let peer = strongSelf.presentationInterfaceState.renderedPeer?.peer {
                    var canManagePin = false
                    if let channel = peer as? TelegramChannel {
                        canManagePin = channel.hasPermission(.pinMessages)
                    } else if let group = peer as? TelegramGroup {
                        switch group.role {
                            case .creator, .admin:
                                canManagePin = true
                            default:
                                if let defaultBannedRights = group.defaultBannedRights {
                                    canManagePin = !defaultBannedRights.flags.contains(.banPinMessages)
                                } else {
                                    canManagePin = true
                                }
                        }
                    } else if let _ = peer as? TelegramUser, strongSelf.presentationInterfaceState.explicitelyCanPinMessages {
                        canManagePin = true
                    }
                        
                    if canManagePin {
                        let pinAction: (Bool) -> Void = { notify in
                            if let strongSelf = self {
                                let disposable: MetaDisposable
                                if let current = strongSelf.unpinMessageDisposable {
                                    disposable = current
                                } else {
                                    disposable = MetaDisposable()
                                    strongSelf.unpinMessageDisposable = disposable
                                }
                                disposable.set(requestUpdatePinnedMessage(account: strongSelf.context.account, peerId: currentPeerId, update: .pin(id: messageId, silent: !notify)).start())
                            }
                        }
                        
                        var pinImmediately = false
                        if let channel = peer as? TelegramChannel, case .broadcast = channel.info {
                            pinImmediately = true
                        } else if let _ = peer as? TelegramUser {
                            pinImmediately = true
                        }
                        
                        if pinImmediately {
                            pinAction(true)
                        } else {
                            strongSelf.present(textAlertController(context: strongSelf.context, title: nil, text: strongSelf.presentationData.strings.Conversation_PinMessageAlertGroup, actions: [TextAlertAction(type: .genericAction, title: strongSelf.presentationData.strings.Conversation_PinMessageAlert_OnlyPin, action: {
                                pinAction(false)
                            }), TextAlertAction(type: .defaultAction, title: strongSelf.presentationData.strings.Common_Yes, action: {
                                pinAction(true)
                            })]), in: .window(.root))
                        }
                    } else {
                        if let pinnedMessageId = strongSelf.presentationInterfaceState.pinnedMessage?.id {
                            strongSelf.updateChatPresentationInterfaceState(animated: true, interactive: true, {
                                return $0.updatedInterfaceState({ $0.withUpdatedMessageActionsState({ value in
                                    var value = value
                                    value.closedPinnedMessageId = pinnedMessageId
                                    return value
                                    })
                                })
                            })
                        }
                    }
                }
            }
        }, unpinMessage: { [weak self] in
            if let strongSelf = self {
                if let peer = strongSelf.presentationInterfaceState.renderedPeer?.peer {
                    var canManagePin = false
                    if let channel = peer as? TelegramChannel {
                        canManagePin = channel.hasPermission(.pinMessages)
                    } else if let group = peer as? TelegramGroup {
                        switch group.role {
                            case .creator, .admin:
                                canManagePin = true
                            default:
                                if let defaultBannedRights = group.defaultBannedRights {
                                    canManagePin = !defaultBannedRights.flags.contains(.banPinMessages)
                                } else {
                                    canManagePin = true
                                }
                        }
                    } else if let _ = peer as? TelegramUser, strongSelf.presentationInterfaceState.explicitelyCanPinMessages {
                        canManagePin = true
                    }
                        
                    if canManagePin {
                        strongSelf.present(textAlertController(context: strongSelf.context, title: nil, text: strongSelf.presentationData.strings.Conversation_UnpinMessageAlert, actions: [TextAlertAction(type: .genericAction, title: strongSelf.presentationData.strings.Common_Cancel, action: {}), TextAlertAction(type: .genericAction, title: strongSelf.presentationData.strings.Conversation_Unpin, action: {
                            if let strongSelf = self {
                                let disposable: MetaDisposable
                                if let current = strongSelf.unpinMessageDisposable {
                                    disposable = current
                                } else {
                                    disposable = MetaDisposable()
                                    strongSelf.unpinMessageDisposable = disposable
                                }
                                disposable.set(requestUpdatePinnedMessage(account: strongSelf.context.account, peerId: peer.id, update: .clear).start())
                            }
                        })]), in: .window(.root))
                    } else {
                        if let pinnedMessage = strongSelf.presentationInterfaceState.pinnedMessage {
                            strongSelf.updateChatPresentationInterfaceState(animated: true, interactive: true, {
                                return $0.updatedInterfaceState({ $0.withUpdatedMessageActionsState({ value in
                                    var value = value
                                    value.closedPinnedMessageId = pinnedMessage.id
                                    return value
                                }) })
                            })
                        }
                    }
                }
            }
        }, shareAccountContact: { [weak self] in
            self?.shareAccountContact()
        }, reportPeer: { [weak self] in
            self?.reportPeer()
        }, presentPeerContact: { [weak self] in
            self?.addPeerContact()
        }, dismissReportPeer: { [weak self] in
            self?.dismissPeerContactOptions()
        }, deleteChat: { [weak self] in
            self?.deleteChat(reportChatSpam: false)
        }, beginCall: { [weak self] in
            if let strongSelf = self, case let .peer(peerId) = strongSelf.chatLocation {
                strongSelf.controllerInteraction?.callPeer(peerId)
            }
        }, toggleMessageStickerStarred: { [weak self] messageId in
            if let strongSelf = self, let message = strongSelf.chatDisplayNode.historyNode.messageInCurrentHistoryView(messageId) {
                var stickerFile: TelegramMediaFile?
                for media in message.media {
                    if let file = media as? TelegramMediaFile, file.isSticker {
                        stickerFile = file
                    }
                }
                if let stickerFile = stickerFile {
                    let postbox = strongSelf.context.account.postbox
                    let network = strongSelf.context.account.network
                    let _ = (strongSelf.context.account.postbox.transaction { transaction -> Signal<Void, NoError> in
                        if getIsStickerSaved(transaction: transaction, fileId: stickerFile.fileId) {
                            removeSavedSticker(transaction: transaction, mediaId: stickerFile.fileId)
                            return .complete()
                        } else {
                            return addSavedSticker(postbox: postbox, network: network, file: stickerFile)
                                |> `catch` { _ -> Signal<Void, NoError> in
                                    return .complete()
                                }
                        }
                    } |> switchToLatest).start()
                }
            }
        }, presentController: { [weak self] controller, arguments in
            self?.present(controller, in: .window(.root), with: arguments)
        }, getNavigationController: { [weak self] in
            return self?.navigationController as? NavigationController
        }, presentGlobalOverlayController: { [weak self] controller, arguments in
            self?.presentInGlobalOverlay(controller, with: arguments)
        }, navigateFeed: { [weak self] in
            if let strongSelf = self {
                strongSelf.chatDisplayNode.historyNode.scrollToNextMessage()
            }
        }, openGrouping: {
        }, toggleSilentPost: { [weak self] in
            if let strongSelf = self {
                var value: Bool = false
                strongSelf.updateChatPresentationInterfaceState(interactive: true, {
                    $0.updatedInterfaceState {
                        value = !$0.silentPosting
                        return $0.withUpdatedSilentPosting(value)
                    }
                })
                
                var rect: CGRect? = strongSelf.chatDisplayNode.frameForInputPanelAccessoryButton(.silentPost(true))
                if rect == nil {
                    rect = strongSelf.chatDisplayNode.frameForInputPanelAccessoryButton(.silentPost(false))
                }
                
                let text: String
                if !value {
                    text = strongSelf.presentationData.strings.Conversation_SilentBroadcastTooltipOn
                } else {
                    text = strongSelf.presentationData.strings.Conversation_SilentBroadcastTooltipOff
                }
                
                if let tooltipController = strongSelf.silentPostTooltipController {
                    tooltipController.updateContent(.text(text), animated: true, extendTimer: true)
                } else if let rect = rect {
                    let tooltipController = TooltipController(content: .text(text))
                    strongSelf.silentPostTooltipController = tooltipController
                    tooltipController.dismissed = { [weak tooltipController] in
                        if let strongSelf = self, let tooltipController = tooltipController, strongSelf.silentPostTooltipController === tooltipController {
                            strongSelf.silentPostTooltipController = nil
                        }
                    }
                    strongSelf.present(tooltipController, in: .window(.root), with: TooltipControllerPresentationArguments(sourceNodeAndRect: {
                        if let strongSelf = self {
                            return (strongSelf.chatDisplayNode, rect)
                        }
                        return nil
                    }))
                }
            }
        }, requestUnvoteInMessage: { [weak self] id in
            guard let strongSelf = self else {
                return
            }
            let disposables: DisposableDict<MessageId>
            if let current = strongSelf.selectMessagePollOptionDisposables {
                disposables = current
            } else {
                disposables = DisposableDict()
                strongSelf.selectMessagePollOptionDisposables = disposables
            }
            let controller = OverlayStatusController(theme: strongSelf.presentationData.theme, strings: strongSelf.presentationData.strings, type: .loading(cancelled: nil))
            strongSelf.present(controller, in: .window(.root))
            let signal = requestMessageSelectPollOption(account: strongSelf.context.account, messageId: id, opaqueIdentifier: nil)
            |> afterDisposed { [weak controller] in
                Queue.mainQueue().async {
                    controller?.dismiss()
                }
            }
            disposables.set((signal
            |> deliverOnMainQueue).start(error: { _ in
                guard let _ = self else {
                    return
                }
            }, completed: {
                if strongSelf.selectPollOptionFeedback == nil {
                    strongSelf.selectPollOptionFeedback = HapticFeedback()
                }
                strongSelf.selectPollOptionFeedback?.success()
            }), forKey: id)
        }, requestStopPollInMessage: { [weak self] id in
            guard let strongSelf = self else {
                return
            }
            
            let actionSheet = ActionSheetController(presentationTheme: strongSelf.presentationData.theme)
            actionSheet.setItemGroups([ActionSheetItemGroup(items: [
                ActionSheetTextItem(title: strongSelf.presentationData.strings.Conversation_StopPollConfirmationTitle),
                ActionSheetButtonItem(title: strongSelf.presentationData.strings.Conversation_StopPollConfirmation, color: .destructive, action: { [weak self, weak actionSheet] in
                    actionSheet?.dismissAnimated()
                    guard let strongSelf = self else {
                        return
                    }
                    let disposables: DisposableDict<MessageId>
                    if let current = strongSelf.selectMessagePollOptionDisposables {
                        disposables = current
                    } else {
                        disposables = DisposableDict()
                        strongSelf.selectMessagePollOptionDisposables = disposables
                    }
                    let controller = OverlayStatusController(theme: strongSelf.presentationData.theme, strings: strongSelf.presentationData.strings, type: .loading(cancelled: nil))
                    strongSelf.present(controller, in: .window(.root))
                    let signal = requestClosePoll(postbox: strongSelf.context.account.postbox, network: strongSelf.context.account.network, stateManager: strongSelf.context.account.stateManager, messageId: id)
                    |> afterDisposed { [weak controller] in
                        Queue.mainQueue().async {
                            controller?.dismiss()
                        }
                    }
                    disposables.set((signal
                    |> deliverOnMainQueue).start(error: { _ in
                        guard let _ = self else {
                            return
                        }
                    }, completed: {
                        guard let strongSelf = self else {
                            return
                        }
                        if strongSelf.selectPollOptionFeedback == nil {
                            strongSelf.selectPollOptionFeedback = HapticFeedback()
                        }
                        strongSelf.selectPollOptionFeedback?.success()
                    }), forKey: id)
                })
            ]), ActionSheetItemGroup(items: [
                ActionSheetButtonItem(title: strongSelf.presentationData.strings.Common_Cancel, color: .accent, action: { [weak actionSheet] in
                    actionSheet?.dismissAnimated()
                })
            ])])
            
            strongSelf.chatDisplayNode.dismissInput()
            strongSelf.present(actionSheet, in: .window(.root))
        }, updateInputLanguage: { [weak self] f in
            if let strongSelf = self {
                strongSelf.updateChatPresentationInterfaceState(animated: true, interactive: true, {
                    return $0.updatedInterfaceState({ $0.withUpdatedInputLanguage(f($0.inputLanguage)) })
                })
            }
        }, unarchiveChat: { [weak self] in
            guard let strongSelf = self, case let .peer(peerId) = strongSelf.chatLocation else {
                return
            }
            strongSelf.updateChatPresentationInterfaceState(interactive: true, { state in
                return state.updatedTitlePanelContext({
                    $0.filter({ item in
                        if case .chatInfo = item {
                            return false
                        } else {
                            return true
                        }
                    })
                })
            })
            let _ = (strongSelf.context.account.postbox.transaction { transaction -> Void in
                updatePeerGroupIdInteractively(transaction: transaction, peerId: peerId, groupId: .root)
            }
            |> deliverOnMainQueue).start()
        }, openLinkEditing: { [weak self] in
            if let strongSelf = self {
                var selectionRange: Range<Int>?
                var text: String?
                var inputMode: ChatInputMode?
                strongSelf.updateChatPresentationInterfaceState(animated: false, interactive: false, { state in
                    selectionRange = state.interfaceState.effectiveInputState.selectionRange
                    if let selectionRange = selectionRange {
                        text = state.interfaceState.effectiveInputState.inputText.attributedSubstring(from: NSRange(location: selectionRange.startIndex, length: selectionRange.count)).string
                    }
                    inputMode = state.inputMode
                    return state
                })
                
                let controller = chatTextLinkEditController(sharedContext: strongSelf.context.sharedContext, account: strongSelf.context.account, text: text ?? "", link: nil, apply: { [weak self] link in
                    if let strongSelf = self, let inputMode = inputMode, let selectionRange = selectionRange {
                        if let link = link {
                            strongSelf.interfaceInteraction?.updateTextInputStateAndMode { current, inputMode in
                                return (chatTextInputAddLinkAttribute(current, url: link), inputMode)
                            }
                        } else {
                            
                        }
                        strongSelf.updateChatPresentationInterfaceState(animated: false, interactive: true, {
                            return $0.updatedInputMode({ _ in return inputMode }).updatedInterfaceState({
                                $0.withUpdatedEffectiveInputState(ChatTextInputState(inputText: $0.effectiveInputState.inputText, selectionRange: selectionRange.endIndex ..< selectionRange.endIndex))
                            })
                        })
                    }
                })
                strongSelf.present(controller, in: .window(.root))
                
                strongSelf.updateChatPresentationInterfaceState(animated: false, interactive: false, { $0.updatedInputMode({ _ in return .none }) })
            }
        }, reportPeerIrrelevantGeoLocation: { [weak self] in
            guard let strongSelf = self, case let .peer(peerId) = strongSelf.chatLocation else {
                return
            }
            
            strongSelf.chatDisplayNode.dismissInput()
            
            let actions = [TextAlertAction(type: .genericAction, title: strongSelf.presentationData.strings.Common_Cancel, action: {
            }), TextAlertAction(type: .defaultAction, title: strongSelf.presentationData.strings.ReportGroupLocation_Report, action: { [weak self] in
                guard let strongSelf = self else {
                    return
                }
                strongSelf.reportIrrelvantGeoDisposable = (TelegramCore.reportPeer(account: strongSelf.context.account, peerId: peerId, reason: .irrelevantLocation)
                |> deliverOnMainQueue).start(completed: { [weak self] in
                    if let strongSelf = self {
                        strongSelf.reportIrrelvantGeoNoticePromise.set(.single(true))
                        let _ = ApplicationSpecificNotice.setIrrelevantPeerGeoReport(postbox: strongSelf.context.account.postbox, peerId: peerId).start()
                        
                        strongSelf.present(textAlertController(context: strongSelf.context, title: nil, text: strongSelf.presentationData.strings.ReportPeer_AlertSuccess, actions: [TextAlertAction(type: TextAlertActionType.defaultAction, title: strongSelf.presentationData.strings.Common_OK, action: {})]), in: .window(.root))
                    }
                })
            })]
            strongSelf.present(textAlertController(context: strongSelf.context, title: strongSelf.presentationData.strings.ReportGroupLocation_Title, text: strongSelf.presentationData.strings.ReportGroupLocation_Text, actions: actions), in: .window(.root))
        }, displaySlowmodeTooltip: { [weak self] node, nodeRect in
            guard let strongSelf = self, let slowmodeState = strongSelf.presentationInterfaceState.slowmodeState else {
                return
            }
            let rect = node.view.convert(nodeRect, to: strongSelf.view)
            if let slowmodeTooltipController = strongSelf.slowmodeTooltipController {
                if let arguments = slowmodeTooltipController.presentationArguments as? TooltipControllerPresentationArguments, case let .node(f) = arguments.sourceAndRect, let (previousNode, previousRect) = f() {
                    if previousNode === strongSelf.chatDisplayNode && previousRect == rect {
                        return
                    }
                }
                
                strongSelf.slowmodeTooltipController = nil
                slowmodeTooltipController.dismiss()
            }
            let slowmodeTooltipController = ChatSlowmodeHintController(strings: strongSelf.presentationData.strings, slowmodeState: 
                slowmodeState)
            slowmodeTooltipController.presentationArguments = TooltipControllerPresentationArguments(sourceNodeAndRect: {
                if let strongSelf = self {
                    return (strongSelf.chatDisplayNode, rect)
                }
                return nil
            })
            strongSelf.slowmodeTooltipController = slowmodeTooltipController
            
            strongSelf.window?.presentInGlobalOverlay(slowmodeTooltipController)
        }, displaySendMessageOptions: { [weak self] in
            if let strongSelf = self, let sendButtonFrame = strongSelf.chatDisplayNode.sendButtonFrame(), let textInputNode = strongSelf.chatDisplayNode.textInputNode(), let layout = strongSelf.validLayout {
                if layout.size.width > layout.size.height {
                    strongSelf.supportedOrientations = ViewControllerSupportedOrientations(regularSize: .all, compactSize: .landscape)
                } else {
                    strongSelf.supportedOrientations = ViewControllerSupportedOrientations(regularSize: .all, compactSize: .portrait)
                }
                
                let controller = ChatSendMessageActionSheetController(context: strongSelf.context, controllerInteraction: strongSelf.controllerInteraction, interfaceState: strongSelf.presentationInterfaceState, sendButtonFrame: sendButtonFrame, textInputNode: textInputNode, completion: { [weak self] in
                    if let strongSelf = self {
                        strongSelf.supportedOrientations = ViewControllerSupportedOrientations(regularSize: .all, compactSize: .all)
                    }
                })
                strongSelf.sendMessageActionsController = controller
                strongSelf.presentInGlobalOverlay(controller, with: nil)
            }
        }, openScheduledMessages: { [weak self] in
            if let strongSelf = self {
                let controller = ChatController(context: strongSelf.context, chatLocation: strongSelf.chatLocation, subject: .scheduledMessages)
                (strongSelf.navigationController as? NavigationController)?.pushViewController(controller)
            }
        }, statuses: ChatPanelInterfaceInteractionStatuses(editingMessage: self.editingMessage.get(), startingBot: self.startingBot.get(), unblockingPeer: self.unblockingPeer.get(), searching: self.searching.get(), loadingMessage: self.loadingMessage.get()))
        
        switch self.chatLocation {
            case let .peer(peerId):
                let unreadCountsKey: PostboxViewKey = .unreadCounts(items: [.peer(peerId), .total(nil)])
                let notificationSettingsKey: PostboxViewKey = .peerNotificationSettings(peerIds: Set([peerId]))
                self.chatUnreadCountDisposable = (self.context.account.postbox.combinedView(keys: [unreadCountsKey, notificationSettingsKey])
                |> deliverOnMainQueue).start(next: { [weak self] views in
                    if let strongSelf = self {
                        var unreadCount: Int32 = 0
                        var totalChatCount: Int32 = 0
                        
                        let inAppSettings = strongSelf.context.sharedContext.currentInAppNotificationSettings.with { $0 }
                        if let view = views.views[unreadCountsKey] as? UnreadMessageCountsView {
                            if let count = view.count(for: .peer(peerId)) {
                                unreadCount = count
                            }
                            if let (_, state) = view.total() {
                                let (count, _) = renderedTotalUnreadCount(inAppSettings: inAppSettings, totalUnreadState: state)
                                totalChatCount = count
                            }
                        }
                        
                        strongSelf.chatDisplayNode.navigateButtons.unreadCount = unreadCount
                        
                        if let view = views.views[notificationSettingsKey] as? PeerNotificationSettingsView, let notificationSettings = view.notificationSettings[peerId] {
                            var globalRemainingUnreadChatCount = totalChatCount
                            if !notificationSettings.isRemovedFromTotalUnreadCount && unreadCount > 0 {
                                if case .messages = inAppSettings.totalUnreadCountDisplayCategory {
                                    globalRemainingUnreadChatCount -= unreadCount
                                } else {
                                    globalRemainingUnreadChatCount -= 1
                                }
                            }
                            
                            if globalRemainingUnreadChatCount > 0 {
                                strongSelf.navigationItem.badge = "\(globalRemainingUnreadChatCount)"
                            } else {
                                strongSelf.navigationItem.badge = ""
                            }
                        }
                    }
                })
            
                self.chatUnreadMentionCountDisposable = (self.context.account.viewTracker.unseenPersonalMessagesCount(peerId: peerId) |> deliverOnMainQueue).start(next: { [weak self] count in
                    if let strongSelf = self {
                        strongSelf.chatDisplayNode.navigateButtons.mentionCount = count
                    }
                })
                
                let postbox = self.context.account.postbox
                let previousPeerCache = Atomic<[PeerId: Peer]>(value: [:])
                self.peerInputActivitiesDisposable = (self.context.account.peerInputActivities(peerId: peerId)
                |> mapToSignal { activities -> Signal<[(Peer, PeerInputActivity)], NoError> in
                    var foundAllPeers = true
                    var cachedResult: [(Peer, PeerInputActivity)] = []
                    previousPeerCache.with { dict -> Void in
                        for (peerId, activity) in activities {
                            if let peer = dict[peerId] {
                                cachedResult.append((peer, activity))
                            } else {
                                foundAllPeers = false
                                break
                            }
                        }
                    }
                    if foundAllPeers {
                        return .single(cachedResult)
                    } else {
                        return postbox.transaction { transaction -> [(Peer, PeerInputActivity)] in
                            var result: [(Peer, PeerInputActivity)] = []
                            var peerCache: [PeerId: Peer] = [:]
                            for (peerId, activity) in activities {
                                if let peer = transaction.getPeer(peerId) {
                                    result.append((peer, activity))
                                    peerCache[peerId] = peer
                                }
                            }
                            let _ = previousPeerCache.swap(peerCache)
                            return result
                        }
                    }
                }
                |> deliverOnMainQueue).start(next: { [weak self] activities in
                    if let strongSelf = self {
                        strongSelf.chatTitleView?.inputActivities = (peerId, activities)
                    }
                })
                
                self.sentMessageEventsDisposable.set(self.context.account.pendingMessageManager.deliveredMessageEvents(peerId: peerId).start(next: { [weak self] _ in
                    if let strongSelf = self {
                        let inAppNotificationSettings: InAppNotificationSettings = strongSelf.context.sharedContext.currentInAppNotificationSettings.with { $0 }
                        
                        if inAppNotificationSettings.playSounds {
                            serviceSoundManager.playMessageDeliveredSound()
                        }
                    }
                }))
            
                self.failedMessageEventsDisposable.set((self.context.account.pendingMessageManager.failedMessageEvents(peerId: peerId)
                |> deliverOnMainQueue).start(next: { [weak self] reason in
                    if let strongSelf = self {
                        let text: String
                        let moreInfo: Bool
                        switch reason {
                        case .flood:
                            text = strongSelf.presentationData.strings.Conversation_SendMessageErrorFlood
                            moreInfo = true
                        case .publicBan:
                            text = strongSelf.presentationData.strings.Conversation_SendMessageErrorGroupRestricted
                            moreInfo = true
                        case .mediaRestricted:
                            strongSelf.interfaceInteraction?.displayRestrictedInfo(.mediaRecording, .alert)
                            return
                        case .slowmodeActive:
                            text = strongSelf.presentationData.strings.Chat_SlowmodeSendError
                            moreInfo = false
                        }
                        let actions: [TextAlertAction]
                        if moreInfo {
                            actions = [TextAlertAction(type: .defaultAction, title: strongSelf.presentationData.strings.Generic_ErrorMoreInfo, action: {
                                self?.openPeerMention("spambot", navigation: .chat(textInputState: nil, messageId: nil))
                            }), TextAlertAction(type: .genericAction, title: strongSelf.presentationData.strings.Common_OK, action: {})]
                        } else {
                            actions = [TextAlertAction(type: .defaultAction, title: strongSelf.presentationData.strings.Common_OK, action: {})]
                        }
                        strongSelf.present(textAlertController(context: strongSelf.context, title: nil, text: text, actions: actions), in: .window(.root))
                    }
                }))
        }
        
        self.interfaceInteraction = interfaceInteraction
        self.chatDisplayNode.interfaceInteraction = interfaceInteraction
        
        self.context.sharedContext.mediaManager.galleryHiddenMediaManager.addTarget(self)
        self.galleryHiddenMesageAndMediaDisposable.set(self.context.sharedContext.mediaManager.galleryHiddenMediaManager.hiddenIds().start(next: { [weak self] ids in
            if let strongSelf = self, let controllerInteraction = strongSelf.controllerInteraction {
                var messageIdAndMedia: [MessageId: [Media]] = [:]
                
                for id in ids {
                    if case let .chat(accountId, messageId, media) = id, accountId == strongSelf.context.account.id {
                        messageIdAndMedia[messageId] = [media]
                    }
                }
                
                controllerInteraction.hiddenMedia = messageIdAndMedia
            
                strongSelf.chatDisplayNode.historyNode.forEachItemNode { itemNode in
                    if let itemNode = itemNode as? ChatMessageItemView {
                        itemNode.updateHiddenMedia()
                    }
                }
            }
        }))
        
        self.chatDisplayNode.dismissAsOverlay = { [weak self] in
            if let strongSelf = self {
                strongSelf.chatDisplayNode.animateDismissAsOverlay(completion: {
                    self?.presentingViewController?.dismiss(animated: false, completion: nil)
                })
            }
        }
        
        let shouldBeActive = combineLatest(self.context.sharedContext.mediaManager.audioSession.isPlaybackActive() |> deliverOnMainQueue, self.chatDisplayNode.historyNode.hasVisiblePlayableItemNodes)
        |> mapToSignal { [weak self] isPlaybackActive, hasVisiblePlayableItemNodes -> Signal<Bool, NoError> in
            if hasVisiblePlayableItemNodes && !isPlaybackActive {
                return Signal<Bool, NoError> { [weak self] subscriber in
                    guard let strongSelf = self else {
                        subscriber.putCompletion()
                        return EmptyDisposable
                    }
                    subscriber.putNext(strongSelf.traceVisibility() && isTopmostChatController(strongSelf))
                    subscriber.putCompletion()
                    return EmptyDisposable
                } |> then(.complete() |> delay(1.0, queue: Queue.mainQueue())) |> restart
            } else {
                return .single(false)
            }
        }
        
        self.volumeButtonsListener = VolumeButtonsListener(shouldBeActive: shouldBeActive, valueChanged: { [weak self] in
            guard let strongSelf = self, strongSelf.traceVisibility() && isTopmostChatController(strongSelf) else {
                return
            }
            strongSelf.videoUnmuteTooltipController?.dismiss()
            
            var actions: [(Bool, (Double?) -> Void)] = []
            var hasUnconsumed = false
            strongSelf.chatDisplayNode.historyNode.forEachVisibleItemNode { itemNode in
                if let itemNode = itemNode as? ChatMessageItemView, let (action, _, _, isUnconsumed, _) = itemNode.playMediaWithSound() {
                    if case let .visible(fraction) = itemNode.visibility, fraction > 0.7 {
                        actions.insert((isUnconsumed, action), at: 0)
                        if !hasUnconsumed && isUnconsumed {
                            hasUnconsumed = true
                        }
                    }
                }
            }
            for (isUnconsumed, action) in actions {
                if (!hasUnconsumed || isUnconsumed) {
                    action(nil)
                    break
                }
            }
        })
        
        self.displayNodeDidLoad()
    }
    
    override public func viewWillAppear(_ animated: Bool) {
        super.viewWillAppear(animated)
    }
    
    override public func viewDidAppear(_ animated: Bool) {
        super.viewDidAppear(animated)
        
        self.chatDisplayNode.historyNode.preloadPages = true
        self.chatDisplayNode.historyNode.experimentalSnapScrollToItem = false
        self.chatDisplayNode.historyNode.canReadHistory.set(combineLatest(context.sharedContext.applicationBindings.applicationInForeground, self.canReadHistory.get()) |> map { a, b in
            return a && b
        })
        
        self.chatDisplayNode.loadInputPanels(theme: self.presentationInterfaceState.theme, strings: self.presentationInterfaceState.strings)
        
        self.recentlyUsedInlineBotsDisposable = (recentlyUsedInlineBots(postbox: self.context.account.postbox) |> deliverOnMainQueue).start(next: { [weak self] peers in
            self?.recentlyUsedInlineBotsValue = peers.filter({ $0.1 >= 0.14 }).map({ $0.0 })
        })
        
        if case .standard(false) = self.presentationInterfaceState.mode, self.raiseToListen == nil {
            self.raiseToListen = RaiseToListenManager(shouldActivate: { [weak self] in
                if let strongSelf = self, strongSelf.isNodeLoaded && strongSelf.canReadHistoryValue, strongSelf.presentationInterfaceState.interfaceState.editMessage == nil, strongSelf.playlistStateAndType == nil {
                    if strongSelf.presentationInterfaceState.inputTextPanelState.mediaRecordingState != nil {
                        return false
                    }
                    
                    if !strongSelf.traceVisibility() {
                        return false
                    }
                    
                    if !isTopmostChatController(strongSelf) {
                        return false
                    }
                    
                    if strongSelf.firstLoadedMessageToListen() != nil || strongSelf.chatDisplayNode.isTextInputPanelActive {
                        if strongSelf.context.sharedContext.immediateHasOngoingCall {
                            return false
                        }
                        
                        if case let .media(_, expanded) = strongSelf.presentationInterfaceState.inputMode, expanded != nil {
                            return false
                        }
                        
                        if !strongSelf.context.sharedContext.currentMediaInputSettings.with { $0.enableRaiseToSpeak } {
                            return false
                        }
                        
                        return true
                    }
                }
                return false
            }, activate: { [weak self] in
                self?.activateRaiseGesture()
            }, deactivate: { [weak self] in
                self?.deactivateRaiseGesture()
            })
            self.raiseToListen?.enabled = self.canReadHistoryValue
            self.tempVoicePlaylistEnded = { [weak self] in
                if let strongSelf = self, let raiseToListen = strongSelf.raiseToListen {
                    strongSelf.voicePlaylistDidEndTimestamp = CACurrentMediaTime()
                    raiseToListen.activateBasedOnProximity(delay: 0.0)
                }
            }
            self.tempVoicePlaylistItemChanged = { [weak self] previousItem, currentItem in
                guard let strongSelf = self, case let .peer(peerId) = strongSelf.chatLocation else {
                    return
                }
                if let currentItem = currentItem?.id as? PeerMessagesMediaPlaylistItemId, let previousItem = previousItem?.id as? PeerMessagesMediaPlaylistItemId, previousItem.messageId.peerId == peerId, currentItem.messageId.peerId == peerId, currentItem.messageId != previousItem.messageId {
                    if strongSelf.chatDisplayNode.historyNode.isMessageVisibleOnScreen(currentItem.messageId) {
                        strongSelf.navigateToMessage(from: nil, to: .id(currentItem.messageId), scrollPosition: .center(.bottom), rememberInStack: false, animated: true, completion: nil)
                    }
                }
            }
        }
        
        if let arguments = self.presentationArguments as? ChatControllerOverlayPresentationData {
            //TODO clear arguments
            self.chatDisplayNode.animateInAsOverlay(from: arguments.expandData.0, completion: {
                arguments.expandData.1()
            })
        }
        
        if !self.didSetup3dTouch {
            self.didSetup3dTouch = true
            if #available(iOSApplicationExtension 9.0, iOS 9.0, *) {
                //self.registerForPreviewing(with: self, sourceView: self.chatDisplayNode.historyNodeContainer.view, theme: PeekControllerTheme(presentationTheme: self.presentationData.theme), onlyNative: true)
                if case .peer = self.chatLocation, let buttonView = (self.chatInfoNavigationButton?.buttonItem.customDisplayNode as? ChatAvatarNavigationNode)?.avatarNode.view {
                    //self.registerForPreviewing(with: self, sourceView: buttonView, theme: PeekControllerTheme(presentationTheme: self.presentationData.theme), onlyNative: true)
                }
            }
            
            if #available(iOSApplicationExtension 11.0, iOS 11.0, *) {
                let dropInteraction = UIDropInteraction(delegate: self)
                self.chatDisplayNode.view.addInteraction(dropInteraction)
            }
        }
        
        if !self.checkedPeerChatServiceActions {
            self.checkedPeerChatServiceActions = true
            
            if case let .peer(peerId) = self.chatLocation, peerId.namespace == Namespaces.Peer.SecretChat {
                self.screenCaptureEventsDisposable = screenCaptureEvents().start(next: { [weak self] _ in
                    if let strongSelf = self, strongSelf.canReadHistoryValue, strongSelf.traceVisibility() {
                        let _ = addSecretChatMessageScreenshot(account: strongSelf.context.account, peerId: peerId).start()
                    }
                })
            }
            
            if case let .peer(peerId) = self.chatLocation {
                let _ = checkPeerChatServiceActions(postbox: self.context.account.postbox, peerId: peerId).start()
            }
            
            if self.chatDisplayNode.frameForInputActionButton() != nil, self.presentationInterfaceState.interfaceState.mediaRecordingMode == .audio {
                var canSendMedia = false
                if let channel = self.presentationInterfaceState.renderedPeer?.peer as? TelegramChannel {
                    if channel.hasBannedPermission(.banSendMedia) == nil {
                        canSendMedia = true
                    }
                } else if let group = self.presentationInterfaceState.renderedPeer?.peer as? TelegramGroup {
                    if !group.hasBannedPermission(.banSendMedia) {
                        canSendMedia = true
                    }
                } else {
                    canSendMedia = true
                }
                if canSendMedia {
                    let _ = (ApplicationSpecificNotice.getChatMediaMediaRecordingTips(accountManager: self.context.sharedContext.accountManager)
                    |> deliverOnMainQueue).start(next: { [weak self] counter in
                        guard let strongSelf = self else {
                            return
                        }
                        var displayTip = false
                        if counter == 0 {
                            displayTip = true
                        } else if counter < 3 && arc4random_uniform(4) == 1 {
                            displayTip = true
                        }
                        if displayTip {
                            let _ = ApplicationSpecificNotice.incrementChatMediaMediaRecordingTips(accountManager: strongSelf.context.sharedContext.accountManager).start()
                            strongSelf.displayMediaRecordingTooltip()
                        }
                    })
                }
            }
        }
    }
    
    override public func viewWillDisappear(_ animated: Bool) {
        super.viewWillDisappear(animated)
        
        self.chatDisplayNode.historyNode.canReadHistory.set(.single(false))
        self.saveInterfaceState()
        
        self.dismissAllTooltips()
        
        self.window?.forEachController({ controller in
            if let controller = controller as? UndoOverlayController {
                controller.dismissWithCommitAction()
            }
        })
        
        self.sendMessageActionsController?.dismiss()
    }
    
    private func saveInterfaceState(includeScrollState: Bool = true) {
        if case let .peer(peerId) = self.chatLocation {
            let timestamp = Int32(Date().timeIntervalSince1970)
            var interfaceState = self.presentationInterfaceState.interfaceState.withUpdatedTimestamp(timestamp)
            if includeScrollState {
                let scrollState = self.chatDisplayNode.historyNode.immediateScrollState()
                interfaceState = interfaceState.withUpdatedHistoryScrollState(scrollState)
            }
            interfaceState = interfaceState.withUpdatedInputLanguage(self.chatDisplayNode.currentTextInputLanguage)
            let _ = updatePeerChatInterfaceState(account: self.context.account, peerId: peerId, state: interfaceState).start()
        }
    }
    
    override public func viewDidDisappear(_ animated: Bool) {
        super.viewDidDisappear(animated)
        
        self.updateChatPresentationInterfaceState(animated: false, interactive: false, {
            $0.updatedTitlePanelContext {
                if let index = $0.firstIndex(where: {
                    switch $0 {
                        case .chatInfo:
                            return true
                        default:
                            return false
                    }
                }) {
                    var updatedContexts = $0
                    updatedContexts.remove(at: index)
                    return updatedContexts
                } else {
                    return $0
                }
            }
        })
    }
    
    override public func containerLayoutUpdated(_ layout: ContainerViewLayout, transition: ContainedViewLayoutTransition) {
        super.containerLayoutUpdated(layout, transition: transition)
        
        self.validLayout = layout
        self.chatTitleView?.layout = layout
        
        self.chatDisplayNode.containerLayoutUpdated(layout, navigationBarHeight: self.navigationHeight, transition: transition, listViewTransaction: { updateSizeAndInsets, additionalScrollDistance, scrollToTop in
            self.chatDisplayNode.historyNode.updateLayout(transition: transition, updateSizeAndInsets: updateSizeAndInsets, additionalScrollDistance: additionalScrollDistance, scrollToTop: scrollToTop)
        })
    }
    
    override public func updateToInterfaceOrientation(_ orientation: UIInterfaceOrientation) {
        guard let layout = self.validLayout, case .compact = layout.metrics.widthClass else {
            return
        }
        let hasOverlayNodes = self.context.sharedContext.mediaManager.overlayMediaManager.controller?.hasNodes ?? false
        if self.validLayout != nil && orientation.isLandscape && !hasOverlayNodes && self.traceVisibility() && isTopmostChatController(self) {
            var completed = false
            self.chatDisplayNode.historyNode.forEachVisibleItemNode { itemNode in
                if !completed, let itemNode = itemNode as? ChatMessageItemView, let message = itemNode.item?.message,  let (_, soundEnabled, _, _, _) = itemNode.playMediaWithSound(), soundEnabled {
                    let _ = self.controllerInteraction?.openMessage(message, .landscape)
                    completed = true
                }
            }
        }
    }
    
    func updateChatPresentationInterfaceState(animated: Bool = true, interactive: Bool, saveInterfaceState: Bool = false, _ f: (ChatPresentationInterfaceState) -> ChatPresentationInterfaceState) {
        self.updateChatPresentationInterfaceState(transition: animated ? .animated(duration: 0.4, curve: .spring) : .immediate, interactive: interactive, saveInterfaceState: saveInterfaceState, f)
    }
    
    func updateChatPresentationInterfaceState(transition: ContainedViewLayoutTransition, interactive: Bool, saveInterfaceState: Bool = false, _ f: (ChatPresentationInterfaceState) -> ChatPresentationInterfaceState) {
        var temporaryChatPresentationInterfaceState = f(self.presentationInterfaceState)
        
        if self.presentationInterfaceState.keyboardButtonsMessage?.visibleButtonKeyboardMarkup != temporaryChatPresentationInterfaceState.keyboardButtonsMessage?.visibleButtonKeyboardMarkup {
            if let keyboardButtonsMessage = temporaryChatPresentationInterfaceState.keyboardButtonsMessage, let _ = keyboardButtonsMessage.visibleButtonKeyboardMarkup {
                if self.presentationInterfaceState.interfaceState.editMessage == nil && self.presentationInterfaceState.interfaceState.composeInputState.inputText.length == 0 && keyboardButtonsMessage.id != temporaryChatPresentationInterfaceState.interfaceState.messageActionsState.closedButtonKeyboardMessageId && temporaryChatPresentationInterfaceState.botStartPayload == nil {
                    temporaryChatPresentationInterfaceState = temporaryChatPresentationInterfaceState.updatedInputMode({ _ in
                        return .inputButtons
                    })
                }
                
                if case let .peer(peerId) = self.chatLocation, peerId.namespace == Namespaces.Peer.CloudChannel || peerId.namespace == Namespaces.Peer.CloudGroup {
                    if temporaryChatPresentationInterfaceState.interfaceState.replyMessageId == nil && temporaryChatPresentationInterfaceState.interfaceState.messageActionsState.processedSetupReplyMessageId != keyboardButtonsMessage.id  {
                        temporaryChatPresentationInterfaceState = temporaryChatPresentationInterfaceState.updatedInterfaceState({ $0.withUpdatedReplyMessageId(keyboardButtonsMessage.id).withUpdatedMessageActionsState({ value in
                            var value = value
                            value.processedSetupReplyMessageId = keyboardButtonsMessage.id
                            return value
                        }) })
                    }
                }
            } else {
                temporaryChatPresentationInterfaceState = temporaryChatPresentationInterfaceState.updatedInputMode({ mode in
                    if case .inputButtons = mode {
                        return .text
                    } else {
                        return mode
                    }
                })
            }
        }
        
        if let keyboardButtonsMessage = temporaryChatPresentationInterfaceState.keyboardButtonsMessage, keyboardButtonsMessage.requestsSetupReply {
            if temporaryChatPresentationInterfaceState.interfaceState.replyMessageId == nil && temporaryChatPresentationInterfaceState.interfaceState.messageActionsState.processedSetupReplyMessageId != keyboardButtonsMessage.id  {
                temporaryChatPresentationInterfaceState = temporaryChatPresentationInterfaceState.updatedInterfaceState({ $0.withUpdatedReplyMessageId(keyboardButtonsMessage.id).withUpdatedMessageActionsState({ value in
                    var value = value
                    value.processedSetupReplyMessageId = keyboardButtonsMessage.id
                    return value
                }) })
            }
        }
        
        let inputTextPanelState = inputTextPanelStateForChatPresentationInterfaceState(temporaryChatPresentationInterfaceState, context: self.context)
        var updatedChatPresentationInterfaceState = temporaryChatPresentationInterfaceState.updatedInputTextPanelState({ _ in return inputTextPanelState })
        
        let contextQueryUpdates = contextQueryResultStateForChatInterfacePresentationState(updatedChatPresentationInterfaceState, context: self.context, currentQueryStates: &self.contextQueryStates)
        
        for (kind, update) in contextQueryUpdates {
            switch update {
                case .remove:
                    if let (_, disposable) = self.contextQueryStates[kind] {
                        disposable.dispose()
                        self.contextQueryStates.removeValue(forKey: kind)
                        
                        updatedChatPresentationInterfaceState = updatedChatPresentationInterfaceState.updatedInputQueryResult(queryKind: kind, { _ in
                            return nil
                        })
                    }
                case let .update(query, signal):
                    let currentQueryAndDisposable = self.contextQueryStates[kind]
                    currentQueryAndDisposable?.1.dispose()
                    
                    var inScope = true
                    var inScopeResult: ((ChatPresentationInputQueryResult?) -> ChatPresentationInputQueryResult?)?
                    self.contextQueryStates[kind] = (query, (signal |> deliverOnMainQueue).start(next: { [weak self] result in
                        if let strongSelf = self {
                            if Thread.isMainThread && inScope {
                                inScope = false
                                inScopeResult = result
                            } else {
                                strongSelf.updateChatPresentationInterfaceState(animated: true, interactive: false, {
                                    $0.updatedInputQueryResult(queryKind: kind, { previousResult in
                                        return result(previousResult)
                                    })
                                })
                            }
                        }
                    }, error: { [weak self] error in
                        if let strongSelf = self {
                            switch error {
                                case let .inlineBotLocationRequest(peerId):
                                    strongSelf.present(textAlertController(context: strongSelf.context, title: nil, text: strongSelf.presentationData.strings.Conversation_ShareInlineBotLocationConfirmation, actions: [TextAlertAction(type: .defaultAction, title: strongSelf.presentationData.strings.Common_Cancel, action: {
                                        let _ = ApplicationSpecificNotice.setInlineBotLocationRequest(accountManager: strongSelf.context.sharedContext.accountManager, peerId: peerId, value: Int32(Date().timeIntervalSince1970 + 10 * 60)).start()
                                    }), TextAlertAction(type: .defaultAction, title: strongSelf.presentationData.strings.Common_OK, action: {
                                        let _ = ApplicationSpecificNotice.setInlineBotLocationRequest(accountManager: strongSelf.context.sharedContext.accountManager, peerId: peerId, value: 0).start()
                                    })]), in: .window(.root))
                            }
                        }
                    }))
                    inScope = false
                    if let inScopeResult = inScopeResult {
                        updatedChatPresentationInterfaceState = updatedChatPresentationInterfaceState.updatedInputQueryResult(queryKind: kind, { previousResult in
                            return inScopeResult(previousResult)
                        })
                    }
                
                    if case let .peer(peerId) = self.chatLocation, peerId.namespace == Namespaces.Peer.SecretChat {
                        if case .contextRequest = query {
                            let _ = (ApplicationSpecificNotice.getSecretChatInlineBotUsage(accountManager: self.context.sharedContext.accountManager)
                            |> deliverOnMainQueue).start(next: { [weak self] value in
                                if let strongSelf = self, !value {
                                    let _ = ApplicationSpecificNotice.setSecretChatInlineBotUsage(accountManager: strongSelf.context.sharedContext.accountManager).start()
                                    strongSelf.present(textAlertController(context: strongSelf.context, title: nil, text: strongSelf.presentationData.strings.Conversation_SecretChatContextBotAlert, actions: [TextAlertAction(type: .defaultAction, title: strongSelf.presentationData.strings.Common_OK, action: {})]), in: .window(.root))
                                }
                            })
                        }
                    }
            }
        }
        
        if let (updatedSearchQuerySuggestionState, updatedSearchQuerySuggestionSignal) = searchQuerySuggestionResultStateForChatInterfacePresentationState(updatedChatPresentationInterfaceState, context: context, currentQuery: self.searchQuerySuggestionState?.0) {
            self.searchQuerySuggestionState?.1.dispose()
            var inScope = true
            var inScopeResult: ((ChatPresentationInputQueryResult?) -> ChatPresentationInputQueryResult?)?
            self.searchQuerySuggestionState = (updatedSearchQuerySuggestionState, (updatedSearchQuerySuggestionSignal |> deliverOnMainQueue).start(next: { [weak self] result in
                if let strongSelf = self {
                    if Thread.isMainThread && inScope {
                        inScope = false
                        inScopeResult = result
                    } else {
                        strongSelf.updateChatPresentationInterfaceState(animated: true, interactive: false, {
                            $0.updatedSearchQuerySuggestionResult { previousResult in
                                return result(previousResult)
                            }
                        })
                    }
                }
            }))
            inScope = false
            if let inScopeResult = inScopeResult {
                updatedChatPresentationInterfaceState = updatedChatPresentationInterfaceState.updatedSearchQuerySuggestionResult { previousResult in
                    return inScopeResult(previousResult)
                }
            }
        }
        
        if let (updatedUrlPreviewUrl, updatedUrlPreviewSignal) = urlPreviewStateForInputText(updatedChatPresentationInterfaceState.interfaceState.composeInputState.inputText, context: self.context, currentQuery: self.urlPreviewQueryState?.0) {
            self.urlPreviewQueryState?.1.dispose()
            var inScope = true
            var inScopeResult: ((TelegramMediaWebpage?) -> TelegramMediaWebpage?)?
            let linkPreviews: Signal<Bool, NoError>
            if case let .peer(peerId) = self.chatLocation, peerId.namespace == Namespaces.Peer.SecretChat {
                linkPreviews = interactiveChatLinkPreviewsEnabled(accountManager: self.context.sharedContext.accountManager, displayAlert: { [weak self] f in
                    if let strongSelf = self {
                        strongSelf.present(textAlertController(context: strongSelf.context, title: nil, text: strongSelf.presentationData.strings.Conversation_SecretLinkPreviewAlert, actions: [
                            TextAlertAction(type: .defaultAction, title: strongSelf.presentationData.strings.Common_Yes, action: {
                            f.f(true)
                        }), TextAlertAction(type: .genericAction, title: strongSelf.presentationData.strings.Common_No, action: {
                            f.f(false)
                        })]), in: .window(.root))
                    }
                })
            } else {
                var bannedEmbedLinks = false
                if let channel = self.presentationInterfaceState.renderedPeer?.peer as? TelegramChannel, channel.hasBannedPermission(.banEmbedLinks) != nil {
                    bannedEmbedLinks = true
                } else if let group = self.presentationInterfaceState.renderedPeer?.peer as? TelegramGroup, group.hasBannedPermission(.banEmbedLinks) {
                    bannedEmbedLinks = true
                }
                if bannedEmbedLinks {
                    linkPreviews = .single(false)
                } else {
                    linkPreviews = .single(true)
                }
            }
            let filteredPreviewSignal = linkPreviews
            |> take(1)
            |> mapToSignal { value -> Signal<(TelegramMediaWebpage?) -> TelegramMediaWebpage?, NoError> in
                if value {
                    return updatedUrlPreviewSignal
                } else {
                    return .single({ _ in return nil })
                }
            }
            
            self.urlPreviewQueryState = (updatedUrlPreviewUrl, (filteredPreviewSignal |> deliverOnMainQueue).start(next: { [weak self] (result) in
                if let strongSelf = self {
                    if Thread.isMainThread && inScope {
                        inScope = false
                        inScopeResult = result
                    } else {
                        strongSelf.updateChatPresentationInterfaceState(animated: true, interactive: false, {
                            if let updatedUrlPreviewUrl = updatedUrlPreviewUrl, let webpage = result($0.urlPreview?.1) {
                                return $0.updatedUrlPreview((updatedUrlPreviewUrl, webpage))
                            } else {
                                return $0.updatedUrlPreview(nil)
                            }
                        })
                    }
                }
            }))
            inScope = false
            if let inScopeResult = inScopeResult {
                if let updatedUrlPreviewUrl = updatedUrlPreviewUrl, let webpage = inScopeResult(updatedChatPresentationInterfaceState.urlPreview?.1) {
                    updatedChatPresentationInterfaceState = updatedChatPresentationInterfaceState.updatedUrlPreview((updatedUrlPreviewUrl, webpage))
                } else {
                    updatedChatPresentationInterfaceState = updatedChatPresentationInterfaceState.updatedUrlPreview(nil)
                }
            }
        }
        
        let isEditingMedia: Bool = updatedChatPresentationInterfaceState.editMessageState?.content != .plaintext
        let editingUrlPreviewText: NSAttributedString? = isEditingMedia ? nil : updatedChatPresentationInterfaceState.interfaceState.editMessage?.inputState.inputText
        if let (updatedEditingUrlPreviewUrl, updatedEditingUrlPreviewSignal) = urlPreviewStateForInputText(editingUrlPreviewText, context: self.context, currentQuery: self.editingUrlPreviewQueryState?.0) {
            self.editingUrlPreviewQueryState?.1.dispose()
            var inScope = true
            var inScopeResult: ((TelegramMediaWebpage?) -> TelegramMediaWebpage?)?
            self.editingUrlPreviewQueryState = (updatedEditingUrlPreviewUrl, (updatedEditingUrlPreviewSignal |> deliverOnMainQueue).start(next: { [weak self] result in
                if let strongSelf = self {
                    if Thread.isMainThread && inScope {
                        inScope = false
                        inScopeResult = result
                    } else {
                        strongSelf.updateChatPresentationInterfaceState(animated: true, interactive: false, {
                            if let updatedEditingUrlPreviewUrl = updatedEditingUrlPreviewUrl, let webpage = result($0.editingUrlPreview?.1) {
                                return $0.updatedEditingUrlPreview((updatedEditingUrlPreviewUrl, webpage))
                            } else {
                                return $0.updatedEditingUrlPreview(nil)
                            }
                        })
                    }
                }
            }))
            inScope = false
            if let inScopeResult = inScopeResult {
                if let updatedEditingUrlPreviewUrl = updatedEditingUrlPreviewUrl, let webpage = inScopeResult(updatedChatPresentationInterfaceState.editingUrlPreview?.1) {
                    updatedChatPresentationInterfaceState = updatedChatPresentationInterfaceState.updatedEditingUrlPreview((updatedEditingUrlPreviewUrl, webpage))
                } else {
                    updatedChatPresentationInterfaceState = updatedChatPresentationInterfaceState.updatedEditingUrlPreview(nil)
                }
            }
        }
        
        if let updated = self.updateSearch(updatedChatPresentationInterfaceState) {
            updatedChatPresentationInterfaceState = updated
        }
        
        let recordingActivityValue: ChatRecordingActivity
        if let mediaRecordingState = updatedChatPresentationInterfaceState.inputTextPanelState.mediaRecordingState {
            switch mediaRecordingState {
                case .audio:
                    recordingActivityValue = .voice
                case .video(ChatVideoRecordingStatus.recording, _):
                    recordingActivityValue = .instantVideo
                default:
                    recordingActivityValue = .none
            }
        } else {
            recordingActivityValue = .none
        }
        if recordingActivityValue != self.recordingActivityValue {
            self.recordingActivityValue = recordingActivityValue
            self.recordingActivityPromise.set(recordingActivityValue)
        }
        
        self.presentationInterfaceState = updatedChatPresentationInterfaceState
        
        self.updateSlowmodeStatus()
        
        if self.isNodeLoaded {
            self.chatDisplayNode.updateChatPresentationInterfaceState(updatedChatPresentationInterfaceState, transition: transition, interactive: interactive)
        }
        
        if let button = leftNavigationButtonForChatInterfaceState(updatedChatPresentationInterfaceState, strings: updatedChatPresentationInterfaceState.strings, currentButton: self.leftNavigationButton, target: self, selector: #selector(self.leftNavigationButtonAction))  {
            if self.leftNavigationButton != button {
                var animated = transition.isAnimated
                if let currentButton = self.leftNavigationButton?.action, currentButton == button.action {
                    animated = false
                }
                self.navigationItem.setLeftBarButton(button.buttonItem, animated: animated)
                self.leftNavigationButton = button
            }
        } else if let _ = self.leftNavigationButton {
            self.navigationItem.setLeftBarButton(nil, animated: transition.isAnimated)
            self.leftNavigationButton = nil
        }
        
        if let button = rightNavigationButtonForChatInterfaceState(updatedChatPresentationInterfaceState, strings: updatedChatPresentationInterfaceState.strings, currentButton: self.rightNavigationButton, target: self, selector: #selector(self.rightNavigationButtonAction), chatInfoNavigationButton: self.chatInfoNavigationButton) {
            if self.rightNavigationButton != button {
                var animated = transition.isAnimated
                if let currentButton = self.rightNavigationButton?.action, currentButton == button.action {
                    animated = false
                }
                self.navigationItem.setRightBarButton(button.buttonItem, animated: animated)
                self.rightNavigationButton = button
            }
        } else if let _ = self.rightNavigationButton {
            self.navigationItem.setRightBarButton(nil, animated: transition.isAnimated)
            self.rightNavigationButton = nil
        }
        
        if let controllerInteraction = self.controllerInteraction {
            if updatedChatPresentationInterfaceState.interfaceState.selectionState != controllerInteraction.selectionState {
                controllerInteraction.selectionState = updatedChatPresentationInterfaceState.interfaceState.selectionState
                self.updateItemNodesSelectionStates(animated: transition.isAnimated)
                (self.navigationController as? NavigationController)?.updateMasterDetailsBlackout(controllerInteraction.selectionState != nil ? .master : nil, transition: transition)
            }
        }
        
        switch updatedChatPresentationInterfaceState.mode {
            case .standard:
                self.statusBar.statusBarStyle = self.presentationData.theme.rootController.statusBarStyle.style
                    self.deferScreenEdgeGestures = []
            case .overlay:
                self.statusBar.statusBarStyle = .Hide
                self.deferScreenEdgeGestures = [.top]
            case .inline:
                self.statusBar.statusBarStyle = .Ignore
        }
        
        if saveInterfaceState {
            self.saveInterfaceState(includeScrollState: false)
        }
    }
    
    private func updateItemNodesSelectionStates(animated: Bool) {
        self.chatDisplayNode.historyNode.forEachItemNode { itemNode in
            if let itemNode = itemNode as? ChatMessageItemView {
                itemNode.updateSelectionState(animated: animated)
            }
        }
    }
    
    private func updateItemNodesSearchTextHighlightStates() {
        if true {
            return
        }
        var searchString: String?
        if let search = self.presentationInterfaceState.search, let resultsState = search.resultsState, !resultsState.messageIndices.isEmpty {
            searchString = search.query
        }
        if searchString != self.controllerInteraction?.searchTextHighightState {
            self.controllerInteraction?.searchTextHighightState = searchString
            self.chatDisplayNode.historyNode.forEachItemNode { itemNode in
                if let itemNode = itemNode as? ChatMessageItemView {
                    itemNode.updateSearchTextHighlightState()
                }
            }
        }
    }
    
    private func updateItemNodesHighlightedStates(animated: Bool) {
        self.chatDisplayNode.historyNode.forEachItemNode { itemNode in
            if let itemNode = itemNode as? ChatMessageItemView {
                itemNode.updateHighlightedState(animated: animated)
            }
        }
    }
    
    @objc func leftNavigationButtonAction() {
        if let button = self.leftNavigationButton {
            self.navigationButtonAction(button.action)
        }
    }
    
    @objc func rightNavigationButtonAction() {
        if let button = self.rightNavigationButton {
            self.navigationButtonAction(button.action)
        }
    }
    
    private func navigationButtonAction(_ action: ChatNavigationButtonAction) {
        switch action {
            case .cancelMessageSelection:
                self.updateChatPresentationInterfaceState(animated: true, interactive: true, { $0.updatedInterfaceState { $0.withoutSelectionState() } })
            case .clearHistory:
                if case let .peer(peerId) = self.chatLocation {
                    guard let peer = self.presentationInterfaceState.renderedPeer, let chatPeer = peer.peers[peer.peerId], let mainPeer = peer.chatMainPeer else {
                        return
                    }
                    
                    let text: String
                    if peerId == self.context.account.peerId {
                        text = self.presentationData.strings.Conversation_ClearSelfHistory
                    } else if peerId.namespace == Namespaces.Peer.SecretChat {
                        text = self.presentationData.strings.Conversation_ClearSecretHistory
                    } else if peerId.namespace == Namespaces.Peer.CloudGroup || peerId.namespace == Namespaces.Peer.CloudChannel {
                        text = self.presentationData.strings.Conversation_ClearGroupHistory
                    } else {
                        text = self.presentationData.strings.Conversation_ClearPrivateHistory
                    }
                    
                    var canRemoveGlobally = false
                    let limitsConfiguration = self.context.currentLimitsConfiguration.with { $0 }
                    if peerId.namespace == Namespaces.Peer.CloudUser && peerId != self.context.account.peerId {
                        if limitsConfiguration.maxMessageRevokeIntervalInPrivateChats == LimitsConfiguration.timeIntervalForever {
                            canRemoveGlobally = true
                        }
                    }
                    if let user = chatPeer as? TelegramUser, user.botInfo != nil {
                        canRemoveGlobally = false
                    }
                    
                    let account = self.context.account
                    
                    let beginClear: (InteractiveMessagesDeletionType) -> Void = { [weak self] type in
                        guard let strongSelf = self else {
                            return
                        }
                        strongSelf.updateChatPresentationInterfaceState(animated: true, interactive: true, { $0.updatedInterfaceState { $0.withoutSelectionState() } })
                        strongSelf.chatDisplayNode.historyNode.historyAppearsCleared = true
                        
                        let statusText: String
                        if case .forEveryone = type {
                            statusText = strongSelf.presentationData.strings.Undo_ChatClearedForBothSides
                        } else {
                            statusText = strongSelf.presentationData.strings.Undo_ChatCleared
                        }
                        
                        strongSelf.present(UndoOverlayController(context: strongSelf.context, content: .removedChat(text: statusText), elevatedLayout: true, action: { shouldCommit in
                            if shouldCommit {
                                let _ = clearHistoryInteractively(postbox: account.postbox, peerId: peerId, type: type).start(completed: {
                                    self?.chatDisplayNode.historyNode.historyAppearsCleared = false
                                })
                            } else {
                                self?.chatDisplayNode.historyNode.historyAppearsCleared = false
                            }
                        }), in: .window(.root))
                    }
                    
                    let actionSheet = ActionSheetController(presentationTheme: self.presentationData.theme)
                    var items: [ActionSheetItem] = []
                        
                    if canRemoveGlobally {
                        items.append(DeleteChatPeerActionSheetItem(context: self.context, peer: mainPeer, chatPeer: chatPeer, action: .clearHistory, strings: self.presentationData.strings))
                        items.append(ActionSheetButtonItem(title: self.presentationData.strings.ChatList_DeleteForEveryone(mainPeer.compactDisplayTitle).0, color: .destructive, action: { [weak actionSheet] in
                            beginClear(.forEveryone)
                            actionSheet?.dismissAnimated()
                        }))
                        items.append(ActionSheetButtonItem(title: self.presentationData.strings.ChatList_DeleteForCurrentUser, color: .destructive, action: { [weak actionSheet] in
                            beginClear(.forLocalPeer)
                            actionSheet?.dismissAnimated()
                        }))
                    } else {
                        items.append(ActionSheetTextItem(title: text))
                        items.append(ActionSheetButtonItem(title: self.presentationData.strings.Conversation_ClearAll, color: .destructive, action: { [weak actionSheet] in
                            actionSheet?.dismissAnimated()
                            beginClear(.forLocalPeer)
                        }))
                    }

                    actionSheet.setItemGroups([ActionSheetItemGroup(items: items), ActionSheetItemGroup(items: [
                        ActionSheetButtonItem(title: self.presentationData.strings.Common_Cancel, color: .accent, action: { [weak actionSheet] in
                            actionSheet?.dismissAnimated()
                        })
                    ])])
                    
                    self.chatDisplayNode.dismissInput()
                    self.present(actionSheet, in: .window(.root))
                }
            case .openChatInfo:
                switch self.chatLocationInfoData {
                    case let .peer(peerView):
                        self.navigationActionDisposable.set((peerView.get()
                            |> take(1)
                            |> deliverOnMainQueue).start(next: { [weak self] peerView in
                                if let strongSelf = self, let peer = peerView.peers[peerView.peerId], peer.restrictionText == nil && !strongSelf.presentationInterfaceState.isNotAccessible {
                                    if let infoController = peerInfoController(context: strongSelf.context, peer: peer) {
                                        (strongSelf.navigationController as? NavigationController)?.pushViewController(infoController)
                                    }
                                }
                        }))
                }
            case .search:
                self.interfaceInteraction?.beginMessageSearch(.everything, "")
        }
    }
    
    private func editMessageMediaWithMessages(_ messages: [EnqueueMessage]) {
        if let message = messages.first, case let .message(desc) = message, let mediaReference = desc.mediaReference {
            self.updateChatPresentationInterfaceState(animated: true, interactive: true, { state in
                var state = state
                if let editMessageState = state.editMessageState, case let .media(options) = editMessageState.content, !options.isEmpty {
                    state = state.updatedEditMessageState(ChatEditInterfaceMessageState(content: editMessageState.content, mediaReference: mediaReference))
                }
                if !desc.text.isEmpty {
                    state = state.updatedInterfaceState { state in
                        if let editMessage = state.editMessage {
                            return state.withUpdatedEditMessage(ChatEditMessageState(messageId: editMessage.messageId, inputState: ChatTextInputState(inputText: NSAttributedString(string: desc.text)), disableUrlPreview: editMessage.disableUrlPreview))
                        }
                        return state
                    }
                }
                return state
            })
        }
    }
    
    private func editMessageMediaWithLegacySignals(_ signals: [Any]) {
        guard case .peer = self.chatLocation else {
            return
        }
        
        let _ = (legacyAssetPickerEnqueueMessages(account: self.context.account, signals: signals)
        |> deliverOnMainQueue).start(next: { [weak self] messages in
            self?.editMessageMediaWithMessages(messages)
        })
    }
    
    private func presentAttachmentMenu(editMediaOptions: MessageMediaEditingOptions?) {
        let _ = (self.context.sharedContext.accountManager.transaction { transaction -> GeneratedMediaStoreSettings in
            let entry = transaction.getSharedData(ApplicationSpecificSharedDataKeys.generatedMediaStoreSettings) as? GeneratedMediaStoreSettings
            return entry ?? GeneratedMediaStoreSettings.defaultSettings
        }
        |> deliverOnMainQueue).start(next: { [weak self] settings in
            guard let strongSelf = self, let peer = strongSelf.presentationInterfaceState.renderedPeer?.peer else {
                return
            }
            strongSelf.chatDisplayNode.dismissInput()
            
            var bannedSendMedia: (Int32, Bool)?
            var canSendPolls = true
            if let channel = peer as? TelegramChannel {
                if let value = channel.hasBannedPermission(.banSendMedia) {
                    bannedSendMedia = value
                }
                if channel.hasBannedPermission(.banSendPolls) != nil {
                    canSendPolls = false
                }
            } else if let group = peer as? TelegramGroup {
                if group.hasBannedPermission(.banSendMedia) {
                    bannedSendMedia = (Int32.max, false)
                }
                if group.hasBannedPermission(.banSendPolls) {
                    canSendPolls = false
                }
            }
        
            if editMediaOptions == nil, let (untilDate, personal) = bannedSendMedia {
                let banDescription: String
                if untilDate != 0 && untilDate != Int32.max {
                    banDescription = strongSelf.presentationInterfaceState.strings.Conversation_RestrictedMediaTimed(stringForFullDate(timestamp: untilDate, strings: strongSelf.presentationInterfaceState.strings, dateTimeFormat: strongSelf.presentationInterfaceState.dateTimeFormat)).0
                } else if personal {
                    banDescription = strongSelf.presentationInterfaceState.strings.Conversation_RestrictedMedia
                } else {
                    banDescription = strongSelf.presentationInterfaceState.strings.Conversation_DefaultRestrictedMedia
                }
                
                let actionSheet = ActionSheetController(presentationTheme: strongSelf.presentationData.theme)
                var items: [ActionSheetItem] = []
                items.append(ActionSheetTextItem(title: banDescription))
                items.append(ActionSheetButtonItem(title: strongSelf.presentationData.strings.Conversation_Location, color: .accent, action: { [weak actionSheet] in
                    actionSheet?.dismissAnimated()
                    self?.presentMapPicker(editingMessage: false)
                }))
                if canSendPolls {
                    items.append(ActionSheetButtonItem(title: strongSelf.presentationData.strings.AttachmentMenu_Poll, color: .accent, action: { [weak actionSheet] in
                        actionSheet?.dismissAnimated()
                        self?.presentPollCreation()
                    }))
                }
                items.append(ActionSheetButtonItem(title: strongSelf.presentationData.strings.Conversation_Contact, color: .accent, action: { [weak actionSheet] in
                    actionSheet?.dismissAnimated()
                    self?.presentContactPicker()
                }))
                actionSheet.setItemGroups([ActionSheetItemGroup(items: items), ActionSheetItemGroup(items: [
                    ActionSheetButtonItem(title: strongSelf.presentationData.strings.Common_Cancel, color: .accent, action: { [weak actionSheet] in
                        actionSheet?.dismissAnimated()
                    })
                ])])
                strongSelf.present(actionSheet, in: .window(.root))
                
                return
            }
        
            let legacyController = LegacyController(presentation: .custom, theme: strongSelf.presentationData.theme, initialLayout: strongSelf.validLayout)
            legacyController.blocksBackgroundWhenInOverlay = true
            legacyController.statusBar.statusBarStyle = .Ignore
            legacyController.controllerLoaded = { [weak legacyController] in
                legacyController?.view.disablesInteractiveTransitionGestureRecognizer = true
            }
        
            let emptyController = LegacyEmptyController(context: legacyController.context)!
            let navigationController = makeLegacyNavigationController(rootController: emptyController)
            navigationController.setNavigationBarHidden(true, animated: false)
            legacyController.bind(controller: navigationController)
        
            legacyController.enableSizeClassSignal = true
            
            let inputText = strongSelf.presentationInterfaceState.interfaceState.effectiveInputState.inputText
            let controller = legacyAttachmentMenu(context: strongSelf.context, peer: peer, editMediaOptions: editMediaOptions, saveEditedPhotos: settings.storeEditedPhotos, allowGrouping: true, theme: strongSelf.presentationData.theme, strings: strongSelf.presentationData.strings, parentController: legacyController, recentlyUsedInlineBots: strongSelf.recentlyUsedInlineBotsValue, initialCaption: inputText.string, openGallery: {
                self?.presentMediaPicker(fileMode: false, editingMedia: editMediaOptions != nil, completion: { signals, silentPosting in
                    if !inputText.string.isEmpty {
                        //strongSelf.clearInputText()
                    }
                    if editMediaOptions != nil {
                        self?.editMessageMediaWithLegacySignals(signals)
                    } else {
                        self?.enqueueMediaMessages(signals: signals, silentPosting: silentPosting)
                    }
                })
            }, openCamera: { [weak self] cameraView, menuController in
                if let strongSelf = self, let peer = strongSelf.presentationInterfaceState.renderedPeer?.peer {
                    presentedLegacyCamera(context: strongSelf.context, peer: peer, cameraView: cameraView, menuController: menuController, parentController: strongSelf, editingMedia: editMediaOptions != nil, saveCapturedPhotos: settings.storeEditedPhotos, mediaGrouping: true, initialCaption: inputText.string, sendMessagesWithSignals: { [weak self] signals in
                        if let strongSelf = self {
                            if editMediaOptions != nil {
                                strongSelf.editMessageMediaWithLegacySignals(signals!)
                            } else {
                                strongSelf.enqueueMediaMessages(signals: signals, silentPosting: false)
                            }
                            if !inputText.string.isEmpty {
                                //strongSelf.clearInputText()
                            }
                        }
                    }, recognizedQRCode: { [weak self] code in
                        if let strongSelf = self, let (host, port, username, password, secret) = parseProxyUrl(code) {
                            strongSelf.openResolved(ResolvedUrl.proxy(host: host, port: port, username: username, password: password, secret: secret))
                        }
                    })
                }
            }, openFileGallery: {
                self?.presentFileMediaPickerOptions(editingMessage: editMediaOptions != nil)
            }, openWebSearch: {
                self?.presentWebSearch(editingMessage : editMediaOptions != nil)
            }, openMap: {
                self?.presentMapPicker(editingMessage: editMediaOptions != nil)
            }, openContacts: {
                self?.presentContactPicker()
            }, openPoll: {
                self?.presentPollCreation()
            }, presentSelectionLimitExceeded: {
                guard let strongSelf = self else {
                    return
                }
                strongSelf.present(standardTextAlertController(theme: AlertControllerTheme(presentationTheme: strongSelf.presentationData.theme), title: nil, text: strongSelf.presentationData.strings.Chat_AttachmentLimitExceeded, actions: [TextAlertAction(type: .defaultAction, title: strongSelf.presentationData.strings.Common_OK, action: {})]), in: .window(.root))
            }, presentCantSendMultipleFiles: {
                guard let strongSelf = self else {
                    return
                }
                strongSelf.present(standardTextAlertController(theme: AlertControllerTheme(presentationTheme: strongSelf.presentationData.theme), title: nil, text: strongSelf.presentationData.strings.Chat_AttachmentMultipleFilesDisabled, actions: [TextAlertAction(type: .defaultAction, title: strongSelf.presentationData.strings.Common_OK, action: {})]), in: .window(.root))
            }, sendMessagesWithSignals: { [weak self] signals, silentPosting in
                if !inputText.string.isEmpty {
                    //strongSelf.clearInputText()
                }
                if editMediaOptions != nil {
                    self?.editMessageMediaWithLegacySignals(signals!)
                } else {
                    self?.enqueueMediaMessages(signals: signals, silentPosting: silentPosting)
                }
            }, selectRecentlyUsedInlineBot: { [weak self] peer in
                if let strongSelf = self, let addressName = peer.addressName {
                    strongSelf.updateChatPresentationInterfaceState(animated: true, interactive: false, {
                        $0.updatedInterfaceState({ $0.withUpdatedComposeInputState(ChatTextInputState(inputText: NSAttributedString(string: "@" + addressName + " "))) }).updatedInputMode({ _ in
                            return .text
                        })
                    })
                }
            })
            controller.didDismiss = { [weak legacyController] _ in
                legacyController?.dismiss()
            }
            controller.customRemoveFromParentViewController = { [weak legacyController] in
                legacyController?.dismiss()
            }
        
            strongSelf.present(legacyController, in: .window(.root))
            controller.present(in: emptyController, sourceView: nil, animated: true)
            
            let presentationDisposable = strongSelf.context.sharedContext.presentationData.start(next: { [weak controller] presentationData in
                if let controller = controller {
                    controller.pallete = legacyMenuPaletteFromTheme(presentationData.theme)
                }
            })
            legacyController.disposables.add(presentationDisposable)
        })
    }
    
    private func presentFileMediaPickerOptions(editingMessage: Bool) {
        let actionSheet = ActionSheetController(presentationTheme: self.presentationData.theme)
        actionSheet.setItemGroups([ActionSheetItemGroup(items: [
            ActionSheetButtonItem(title: self.presentationData.strings.Conversation_FilePhotoOrVideo, action: { [weak self, weak actionSheet] in
                actionSheet?.dismissAnimated()
                if let strongSelf = self {
                    strongSelf.presentMediaPicker(fileMode: true, editingMedia: editingMessage, completion: { signals, silentPosting in
                        if editingMessage {
                            self?.editMessageMediaWithLegacySignals(signals)
                        } else {
                            self?.enqueueMediaMessages(signals: signals, silentPosting: silentPosting)
                        }
                    })
                }
            }),
            ActionSheetButtonItem(title: self.presentationData.strings.Conversation_FileICloudDrive, action: { [weak self, weak actionSheet] in
                actionSheet?.dismissAnimated()
                if let strongSelf = self {
                    strongSelf.present(legacyICloudFileController(theme: strongSelf.presentationData.theme, completion: { urls in
                        if let strongSelf = self, !urls.isEmpty {
                            var signals: [Signal<ICloudFileDescription?, NoError>] = []
                            for url in urls {
                                signals.append(iCloudFileDescription(url))
                            }
                            strongSelf.enqueueMediaMessageDisposable.set((combineLatest(signals)
                            |> deliverOnMainQueue).start(next: { results in
                                if let strongSelf = self {
                                    let replyMessageId = strongSelf.presentationInterfaceState.interfaceState.replyMessageId
                                    
                                    var messages: [EnqueueMessage] = []
                                    for item in results {
                                        if let item = item {
                                            let fileId = arc4random64()
                                            let mimeType = guessMimeTypeByFileExtension((item.fileName as NSString).pathExtension)
                                            var previewRepresentations: [TelegramMediaImageRepresentation] = []
                                            if mimeType == "application/pdf" {
                                                previewRepresentations.append(TelegramMediaImageRepresentation(dimensions: CGSize(width: 320.0, height: 320.0), resource: ICloudFileResource(urlData: item.urlData, thumbnail: true)))
                                            }
                                            let file = TelegramMediaFile(fileId: MediaId(namespace: Namespaces.Media.LocalFile, id: fileId), partialReference: nil, resource: ICloudFileResource(urlData: item.urlData, thumbnail: false), previewRepresentations: previewRepresentations, immediateThumbnailData: nil, mimeType: mimeType, size: item.fileSize, attributes: [.FileName(fileName: item.fileName)])
                                            let message: EnqueueMessage = .message(text: "", attributes: [], mediaReference: .standalone(media: file), replyToMessageId: replyMessageId, localGroupingKey: nil)
                                            messages.append(message)
                                        }
                                    }
                                    
                                    if !messages.isEmpty {
                                        if editingMessage {
                                            strongSelf.editMessageMediaWithMessages(messages)
                                            
                                        } else {
                                        strongSelf.chatDisplayNode.setupSendActionOnViewUpdate({
                                                if let strongSelf = self {
                                                    strongSelf.updateChatPresentationInterfaceState(animated: true, interactive: false, {
                                                        $0.updatedInterfaceState { $0.withUpdatedReplyMessageId(nil) }
                                                    })
                                                }
                                            })
                                            strongSelf.sendMessages(messages)
                                        }
                                    }
                                }
                            }))
                        }
                    }), in: .window(.root))
                }
            })
        ]), ActionSheetItemGroup(items: [
            ActionSheetButtonItem(title: self.presentationData.strings.Common_Cancel, color: .accent, action: { [weak actionSheet] in
                actionSheet?.dismissAnimated()
            })
        ])])
        self.chatDisplayNode.dismissInput()
        self.present(actionSheet, in: .window(.root))
    }
    
    private func presentMediaPicker(fileMode: Bool, editingMedia: Bool, completion: @escaping ([Any], Bool) -> Void) {
        let postbox = self.context.account.postbox
        let _ = (self.context.sharedContext.accountManager.transaction { transaction -> Signal<(GeneratedMediaStoreSettings, SearchBotsConfiguration), NoError> in
            let entry = transaction.getSharedData(ApplicationSpecificSharedDataKeys.generatedMediaStoreSettings) as? GeneratedMediaStoreSettings
            return postbox.transaction { transaction -> (GeneratedMediaStoreSettings, SearchBotsConfiguration) in
                let configuration = currentSearchBotsConfiguration(transaction: transaction)
                return (entry ?? GeneratedMediaStoreSettings.defaultSettings, configuration)
            }
        }
        |> switchToLatest
        |> deliverOnMainQueue).start(next: { [weak self] settings, searchBotsConfiguration in
            guard let strongSelf = self, let peer = strongSelf.presentationInterfaceState.renderedPeer?.peer else {
                return
            }
            let inputText = strongSelf.presentationInterfaceState.interfaceState.effectiveInputState.inputText
            var selectionLimit: Int = 30
            if let channel = peer as? TelegramChannel, channel.isRestrictedBySlowmode {
                selectionLimit = 10
            }
            
            let _ = legacyAssetPicker(context: strongSelf.context, presentationData: strongSelf.presentationData, editingMedia: editingMedia, fileMode: fileMode, peer: peer, saveEditedPhotos: settings.storeEditedPhotos, allowGrouping: true, selectionLimit: selectionLimit).start(next: { generator in
                if let strongSelf = self {
                    let legacyController = LegacyController(presentation: .modal(animateIn: true), theme: strongSelf.presentationData.theme, initialLayout: strongSelf.validLayout)
                    legacyController.statusBar.statusBarStyle = strongSelf.presentationData.theme.rootController.statusBarStyle.style
                    legacyController.controllerLoaded = { [weak legacyController] in
                        legacyController?.view.disablesInteractiveTransitionGestureRecognizer = true
                    }
                    let controller = generator(legacyController.context)
                    legacyController.bind(controller: controller)
                    legacyController.deferScreenEdgeGestures = [.top]
                    
                    configureLegacyAssetPicker(controller, context: strongSelf.context, peer: peer, initialCaption: inputText.string, presentWebSearch: { [weak self, weak legacyController] in
                        if let strongSelf = self {
                            let controller = WebSearchController(context: strongSelf.context, peer: peer, configuration: searchBotsConfiguration, mode: .media(completion: { results, selectionState, editingState, silentPosting in
                                if let legacyController = legacyController {
                                    legacyController.dismiss()
                                }
                                legacyEnqueueWebSearchMessages(selectionState, editingState, enqueueChatContextResult: { result in
                                    if let strongSelf = self {
                                        strongSelf.enqueueChatContextResult(results, result, hideVia: true)
                                    }
                                }, enqueueMediaMessages: { signals in
                                    if let strongSelf = self {
                                        strongSelf.enqueueMediaMessages(signals: signals, silentPosting: silentPosting)
                                    }
                                })
                            }))
                            strongSelf.present(controller, in: .window(.root), with: ViewControllerPresentationArguments(presentationAnimation: .modalSheet))
                        }
                    }, presentSelectionLimitExceeded: {
                        guard let strongSelf = self else {
                            return
                        }
                        strongSelf.present(standardTextAlertController(theme: AlertControllerTheme(presentationTheme: strongSelf.presentationData.theme), title: nil, text: strongSelf.presentationData.strings.Chat_AttachmentLimitExceeded, actions: [TextAlertAction(type: .defaultAction, title: strongSelf.presentationData.strings.Common_OK, action: {})]), in: .window(.root))
                    })
                    controller.descriptionGenerator = legacyAssetPickerItemGenerator()
                    controller.completionBlock = { [weak legacyController] signals, silentPosting in
                        if let legacyController = legacyController {
                            legacyController.dismiss()
                            completion(signals!, silentPosting)
                        }
                    }
                    controller.dismissalBlock = { [weak legacyController] in
                        if let legacyController = legacyController {
                            legacyController.dismiss()
                        }
                    }
                    strongSelf.chatDisplayNode.dismissInput()
                    strongSelf.present(legacyController, in: .window(.root))
                }
            })
        })
    }
    
    private func presentWebSearch(editingMessage: Bool) {
        guard let peer = self.presentationInterfaceState.renderedPeer?.peer else {
            return
        }
        
        let _ = (self.context.account.postbox.transaction { transaction -> SearchBotsConfiguration in
            if let entry = transaction.getPreferencesEntry(key: PreferencesKeys.searchBotsConfiguration) as? SearchBotsConfiguration {
                return entry
            } else {
                return SearchBotsConfiguration.defaultValue
            }
        }
        |> deliverOnMainQueue).start(next: { [weak self] configuration in
            if let strongSelf = self {
                let controller = WebSearchController(context: strongSelf.context, peer: peer, configuration: configuration, mode: .media(completion: { [weak self] results, selectionState, editingState, silentPosting in
                    legacyEnqueueWebSearchMessages(selectionState, editingState, enqueueChatContextResult: { [weak self] result in
                        if let strongSelf = self {
                            strongSelf.enqueueChatContextResult(results, result, hideVia: true)
                        }
                    }, enqueueMediaMessages: { [weak self] signals in
                        if let strongSelf = self {
                            strongSelf.enqueueMediaMessages(signals: signals, silentPosting: silentPosting)
                        }
                    })
                }))
                strongSelf.present(controller, in: .window(.root), with: ViewControllerPresentationArguments(presentationAnimation: .modalSheet))
            }
        })
    }
    
    
    
    private func presentMapPicker(editingMessage: Bool) {
        guard let peer = self.presentationInterfaceState.renderedPeer?.peer else {
            return
        }
        let selfPeerId: PeerId
        if let peer = peer as? TelegramChannel, case .broadcast = peer.info {
            selfPeerId = peer.id
        } else {
            selfPeerId = self.context.account.peerId
        }
        let _ = (self.context.account.postbox.transaction { transaction -> Peer? in
            return transaction.getPeer(selfPeerId)
        }
        |> deliverOnMainQueue).start(next: { [weak self] selfPeer in
            guard let strongSelf = self, let selfPeer = selfPeer else {
                return
            }
            
            strongSelf.chatDisplayNode.dismissInput()
            strongSelf.present(legacyLocationPickerController(context: strongSelf.context, selfPeer: selfPeer, peer: peer, sendLocation: { coordinate, venue, _ in
                guard let strongSelf = self else {
                    return
                }
                let replyMessageId = strongSelf.presentationInterfaceState.interfaceState.replyMessageId
                let message: EnqueueMessage = .message(text: "", attributes: [], mediaReference: .standalone(media: TelegramMediaMap(latitude: coordinate.latitude, longitude: coordinate.longitude, geoPlace: nil, venue: venue, liveBroadcastingTimeout: nil)), replyToMessageId: replyMessageId, localGroupingKey: nil)
                
                if editingMessage {
                    strongSelf.editMessageMediaWithMessages([message])
                } else {
                    strongSelf.chatDisplayNode.setupSendActionOnViewUpdate({
                        if let strongSelf = self {
                            strongSelf.updateChatPresentationInterfaceState(animated: true, interactive: false, {
                                $0.updatedInterfaceState { $0.withUpdatedReplyMessageId(nil) }
                            })
                        }
                    })
                    strongSelf.sendMessages([message])
                }
            }, sendLiveLocation: { [weak self] coordinate, period in
                guard let strongSelf = self else {
                    return
                }
                let replyMessageId = strongSelf.presentationInterfaceState.interfaceState.replyMessageId
                let message: EnqueueMessage = .message(text: "", attributes: [], mediaReference: .standalone(media: TelegramMediaMap(latitude: coordinate.latitude, longitude: coordinate.longitude, geoPlace: nil, venue: nil, liveBroadcastingTimeout: period)), replyToMessageId: replyMessageId, localGroupingKey: nil)
                if editingMessage {
                    strongSelf.editMessageMediaWithMessages([message])
                } else {
                    strongSelf.chatDisplayNode.setupSendActionOnViewUpdate({
                        if let strongSelf = self {
                            strongSelf.updateChatPresentationInterfaceState(animated: true, interactive: false, {
                                $0.updatedInterfaceState { $0.withUpdatedReplyMessageId(nil) }
                            })
                        }
                    })
                    strongSelf.sendMessages([message])
                }
            }, theme: strongSelf.presentationData.theme), in: .window(.root))
        })
    }
    
    private func presentContactPicker() {
        let contactsController = ContactSelectionController(context: self.context, title: { $0.Contacts_Title }, displayDeviceContacts: true)
        self.chatDisplayNode.dismissInput()
        self.present(contactsController, in: .window(.root), with: ViewControllerPresentationArguments(presentationAnimation: .modalSheet))
        self.controllerNavigationDisposable.set((contactsController.result |> deliverOnMainQueue).start(next: { [weak self] peer in
            if let strongSelf = self, let peer = peer {
                let dataSignal: Signal<(Peer?,  DeviceContactExtendedData?), NoError>
                switch peer {
                    case let .peer(contact, _, _):
                        guard let contact = contact as? TelegramUser, let phoneNumber = contact.phone else {
                            return
                        }
                        let contactData = DeviceContactExtendedData(basicData: DeviceContactBasicData(firstName: contact.firstName ?? "", lastName: contact.lastName ?? "", phoneNumbers: [DeviceContactPhoneNumberData(label: "_$!<Mobile>!$_", value: phoneNumber)]), middleName: "", prefix: "", suffix: "", organization: "", jobTitle: "", department: "", emailAddresses: [], urls: [], addresses: [], birthdayDate: nil, socialProfiles: [], instantMessagingProfiles: [])
                        let context = strongSelf.context
                        dataSignal = (strongSelf.context.sharedContext.contactDataManager?.basicData() ?? .single([:]))
                        |> take(1)
                        |> mapToSignal { basicData -> Signal<(Peer?,  DeviceContactExtendedData?), NoError> in
                            var stableId: String?
                            let queryPhoneNumber = formatPhoneNumber(phoneNumber)
                            outer: for (id, data) in basicData {
                                for phoneNumber in data.phoneNumbers {
                                    if formatPhoneNumber(phoneNumber.value) == queryPhoneNumber {
                                        stableId = id
                                        break outer
                                    }
                                }
                            }
                            
                            if let stableId = stableId {
                                return (context.sharedContext.contactDataManager?.extendedData(stableId: stableId) ?? .single(nil))
                                |> take(1)
                                |> map { extendedData -> (Peer?,  DeviceContactExtendedData?) in
                                    return (contact, extendedData)
                                }
                            } else {
                                return .single((contact, contactData))
                            }
                        }
                    case let .deviceContact(id, _):
                        dataSignal = (strongSelf.context.sharedContext.contactDataManager?.extendedData(stableId: id) ?? .single(nil))
                        |> take(1)
                        |> map { extendedData -> (Peer?,  DeviceContactExtendedData?) in
                            return (nil, extendedData)
                        }
                }
                strongSelf.controllerNavigationDisposable.set((dataSignal
                |> deliverOnMainQueue).start(next: { peerAndContactData in
                    if let strongSelf = self, let contactData = peerAndContactData.1, contactData.basicData.phoneNumbers.count != 0 {
                        if contactData.isPrimitive {
                            let phone = contactData.basicData.phoneNumbers[0].value
                            let media = TelegramMediaContact(firstName: contactData.basicData.firstName, lastName: contactData.basicData.lastName, phoneNumber: phone, peerId: peerAndContactData.0?.id, vCardData: nil)
                            let replyMessageId = strongSelf.presentationInterfaceState.interfaceState.replyMessageId
                            strongSelf.chatDisplayNode.setupSendActionOnViewUpdate({
                                if let strongSelf = self {
                                    strongSelf.updateChatPresentationInterfaceState(animated: true, interactive: false, {
                                        $0.updatedInterfaceState { $0.withUpdatedReplyMessageId(nil) }
                                    })
                                }
                            })
                            let message = EnqueueMessage.message(text: "", attributes: [], mediaReference: .standalone(media: media), replyToMessageId: replyMessageId, localGroupingKey: nil)
                            strongSelf.sendMessages([message])
                        } else {
                            strongSelf.present(deviceContactInfoController(context: strongSelf.context, subject: .filter(peer: peerAndContactData.0, contactId: nil, contactData: contactData, completion: { peer, contactData in
                                guard let strongSelf = self, !contactData.basicData.phoneNumbers.isEmpty else {
                                    return
                                }
                                let phone = contactData.basicData.phoneNumbers[0].value
                                if let vCardData = contactData.serializedVCard() {
                                    let media = TelegramMediaContact(firstName: contactData.basicData.firstName, lastName: contactData.basicData.lastName, phoneNumber: phone, peerId: peer?.id, vCardData: vCardData)
                                    let replyMessageId = strongSelf.presentationInterfaceState.interfaceState.replyMessageId
                                    strongSelf.chatDisplayNode.setupSendActionOnViewUpdate({
                                        if let strongSelf = self {
                                            strongSelf.updateChatPresentationInterfaceState(animated: true, interactive: false, {
                                                $0.updatedInterfaceState { $0.withUpdatedReplyMessageId(nil) }
                                            })
                                        }
                                    })
                                    let message = EnqueueMessage.message(text: "", attributes: [], mediaReference: .standalone(media: media), replyToMessageId: replyMessageId, localGroupingKey: nil)
                                    strongSelf.sendMessages([message])
                                }
                            })), in: .window(.root), with: ViewControllerPresentationArguments(presentationAnimation: .modalSheet))
                        }
                    }
                }))
            }
        }))
    }
    
    private func presentPollCreation() {
        if case let .peer(peerId) = self.chatLocation {
            self.present(createPollController(context: self.context, peerId: peerId, completion: { [weak self] message in
                guard let strongSelf = self else {
                    return
                }
                let replyMessageId = strongSelf.presentationInterfaceState.interfaceState.replyMessageId
                strongSelf.chatDisplayNode.setupSendActionOnViewUpdate({
                    if let strongSelf = self {
                        strongSelf.updateChatPresentationInterfaceState(animated: true, interactive: false, {
                            $0.updatedInterfaceState { $0.withUpdatedReplyMessageId(nil) }
                        })
                    }
                })
                strongSelf.sendMessages([message.withUpdatedReplyToMessageId(replyMessageId)])
            }), in: .window(.root), with: ViewControllerPresentationArguments(presentationAnimation: .modalSheet))
        }
    }
    
    func transformEnqueueMessages(_ messages: [EnqueueMessage]) -> [EnqueueMessage] {
        let silentPosting = self.presentationInterfaceState.interfaceState.silentPosting
        return transformEnqueueMessages(messages, silentPosting: silentPosting)
    }
    
    private func transformEnqueueMessages(_ messages: [EnqueueMessage], silentPosting: Bool, scheduleTime: Int32? = nil) -> [EnqueueMessage] {
        return messages.map { message in
            if silentPosting || scheduleTime != nil {
                return message.withUpdatedAttributes { attributes in
                    var attributes = attributes
                    for i in (0 ..< attributes.count).reversed() {
                        if attributes[i] is NotificationInfoMessageAttribute {
                            attributes.remove(at: i)
                        }
                        if let _ = scheduleTime, attributes[i] is OutgoingScheduleInfoMessageAttribute {
                            attributes.remove(at: i)
                        }
                    }
                    if silentPosting {
                        attributes.append(NotificationInfoMessageAttribute(flags: .muted))
                    }
                    if let scheduleTime = scheduleTime {
                         attributes.append(OutgoingScheduleInfoMessageAttribute(scheduleTime: scheduleTime))
                    }
                    return attributes
                }
            } else {
                return message
            }
        }
    }
    
    private func sendScheduledMessagesNow(_ messageId: [MessageId]) {
        let _ = sendScheduledMessageNow(account: self.context.account, messageId: messageId.first!).start()
    }
    
    private func sendMessages(_ messages: [EnqueueMessage], commit: Bool = false) {
        guard case let .peer(peerId) = self.chatLocation else {
            return
        }
        
        if commit || !self.presentationInterfaceState.isScheduledMessages {
            self.commitPurposefulAction()
            
            let _ = (enqueueMessages(account: self.context.account, peerId: peerId, messages: self.transformEnqueueMessages(messages))
            |> deliverOnMainQueue).start(next: { [weak self] _ in
                self?.chatDisplayNode.historyNode.scrollToEndOfHistory()
            })
            
            self.donateIntent()
        } else {
            let mode: ChatScheduleTimeControllerMode
            if peerId == self.context.account.peerId {
                mode = .reminders
            } else {
                mode = .scheduledMessages
            }
            let controller = ChatScheduleTimeController(context: self.context, mode: mode, completion: { [weak self] time in
                if let strongSelf = self {
                    strongSelf.sendMessages(strongSelf.transformEnqueueMessages(messages, silentPosting: false, scheduleTime: time), commit: true)
                }
            })
            self.chatDisplayNode.dismissInput()
            self.present(controller, in: .window(.root))
        }
    }
    
    private func enqueueMediaMessages(signals: [Any]?, silentPosting: Bool) {
        if case .peer = self.chatLocation {
            self.enqueueMediaMessageDisposable.set((legacyAssetPickerEnqueueMessages(account: self.context.account, signals: signals!)
            |> deliverOnMainQueue).start(next: { [weak self] messages in
                if let strongSelf = self {
                    let messages = strongSelf.transformEnqueueMessages(messages, silentPosting: silentPosting)
                    let replyMessageId = strongSelf.presentationInterfaceState.interfaceState.replyMessageId
                    strongSelf.chatDisplayNode.setupSendActionOnViewUpdate({
                        if let strongSelf = self {
                            strongSelf.updateChatPresentationInterfaceState(animated: true, interactive: false, {
                                $0.updatedInterfaceState { $0.withUpdatedReplyMessageId(nil) }
                            })
                        }
                    })
                    strongSelf.sendMessages(messages.map { $0.withUpdatedReplyToMessageId(replyMessageId) })
                }
            }))
        }
    }
    
    private func displayPasteMenu(_ images: [UIImage]) {
        let _ = (self.context.sharedContext.accountManager.transaction { transaction -> GeneratedMediaStoreSettings in
            let entry = transaction.getSharedData(ApplicationSpecificSharedDataKeys.generatedMediaStoreSettings) as? GeneratedMediaStoreSettings
            return entry ?? GeneratedMediaStoreSettings.defaultSettings
        }
        |> deliverOnMainQueue).start(next: { [weak self] settings in
            if let strongSelf = self, let peer = strongSelf.presentationInterfaceState.renderedPeer?.peer {
                strongSelf.chatDisplayNode.dismissInput()
                let _ = presentLegacyPasteMenu(context: strongSelf.context, peer: peer, saveEditedPhotos: settings.storeEditedPhotos, allowGrouping: true, theme: strongSelf.presentationData.theme, strings: strongSelf.presentationData.strings, images: images, sendMessagesWithSignals: { signals in
                    self?.enqueueMediaMessages(signals: signals, silentPosting: false)
                }, present: { [weak self] controller, arguments in
                    if let strongSelf = self {
                        strongSelf.present(controller, in: .window(.root), with: arguments)
                    }
                }, initialLayout: strongSelf.validLayout)
            }
        })
    }
    
    private func enqueueGifData(_ data: Data) {
        self.enqueueMediaMessageDisposable.set((legacyEnqueueGifMessage(account: self.context.account, data: data) |> deliverOnMainQueue).start(next: { [weak self] message in
            if let strongSelf = self {
                let replyMessageId = strongSelf.presentationInterfaceState.interfaceState.replyMessageId
                strongSelf.chatDisplayNode.setupSendActionOnViewUpdate({
                    if let strongSelf = self {
                        strongSelf.updateChatPresentationInterfaceState(animated: true, interactive: false, {
                            $0.updatedInterfaceState { $0.withUpdatedReplyMessageId(nil) }
                        })
                    }
                })
                strongSelf.sendMessages([message].map { $0.withUpdatedReplyToMessageId(replyMessageId) })
            }
        }))
    }
    
    private func enqueueStickerImage(_ image: UIImage) {
        let size = image.size.aspectFitted(CGSize(width: 512.0, height: 512.0))
        self.enqueueMediaMessageDisposable.set((convertToWebP(image: image, targetSize: size, quality: 0.85) |> deliverOnMainQueue).start(next: { [weak self] data in
            if let strongSelf = self, !data.isEmpty {
                let resource = LocalFileMediaResource(fileId: arc4random64())
                strongSelf.context.account.postbox.mediaBox.storeResourceData(resource.id, data: data)
                
                var fileAttributes: [TelegramMediaFileAttribute] = []
                fileAttributes.append(.FileName(fileName: "sticker.webp"))
                fileAttributes.append(.Sticker(displayText: "", packReference: nil, maskData: nil))
                fileAttributes.append(.ImageSize(size: size))
                
                let media = TelegramMediaFile(fileId: MediaId(namespace: Namespaces.Media.LocalFile, id: arc4random64()), partialReference: nil, resource: resource, previewRepresentations: [], immediateThumbnailData: nil, mimeType: "image/webp", size: data.count, attributes: fileAttributes)
                let message = EnqueueMessage.message(text: "", attributes: [], mediaReference: .standalone(media: media), replyToMessageId: nil, localGroupingKey: nil)
                
                let replyMessageId = strongSelf.presentationInterfaceState.interfaceState.replyMessageId
                strongSelf.chatDisplayNode.setupSendActionOnViewUpdate({
                    if let strongSelf = self {
                        strongSelf.updateChatPresentationInterfaceState(animated: true, interactive: false, {
                            $0.updatedInterfaceState { $0.withUpdatedReplyMessageId(nil) }
                        })
                    }
                })
                strongSelf.sendMessages([message].map { $0.withUpdatedReplyToMessageId(replyMessageId) })
            }
        }))
    }
    
    private func enqueueChatContextResult(_ results: ChatContextResultCollection, _ result: ChatContextResult, hideVia: Bool = false) {
        guard case let .peer(peerId) = self.chatLocation else {
            return
        }
        if let message = outgoingMessageWithChatContextResult(to: peerId, results: results, result: result, hideVia: hideVia), canSendMessagesToChat(self.presentationInterfaceState) {
            let replyMessageId = self.presentationInterfaceState.interfaceState.replyMessageId
            self.chatDisplayNode.setupSendActionOnViewUpdate({ [weak self] in
                if let strongSelf = self {
                    strongSelf.updateChatPresentationInterfaceState(animated: true, interactive: true, {
                        $0.updatedInterfaceState { $0.withUpdatedReplyMessageId(nil).withUpdatedComposeInputState(ChatTextInputState(inputText: NSAttributedString(string: ""))).withUpdatedComposeDisableUrlPreview(nil) }
                    })
                }
            })
            self.sendMessages([message.withUpdatedReplyToMessageId(replyMessageId)])
        }
    }
    
    private func firstLoadedMessageToListen() -> Message? {
        var messageToListen: Message?
        self.chatDisplayNode.historyNode.forEachMessageInCurrentHistoryView { message in
            if message.flags.contains(.Incoming) && message.tags.contains(.voiceOrInstantVideo) {
                for attribute in message.attributes {
                    if let attribute = attribute as? ConsumableContentMessageAttribute, !attribute.consumed {
                        messageToListen = message
                        return false
                    }
                }
            }
            return true
        }
        return messageToListen
    }
    
    private var raiseToListenActivateRecordingTimer: SwiftSignalKit.Timer?
    
    private func activateRaiseGesture() {
        self.raiseToListenActivateRecordingTimer?.invalidate()
        self.raiseToListenActivateRecordingTimer = nil
        if let messageToListen = self.firstLoadedMessageToListen() {
            let _ = self.controllerInteraction?.openMessage(messageToListen, .default)
        } else {
            let timeout = (self.voicePlaylistDidEndTimestamp + 1.0) - CACurrentMediaTime()
            self.raiseToListenActivateRecordingTimer = SwiftSignalKit.Timer(timeout: max(0.0, timeout), repeat: false, completion: { [weak self] in
                self?.requestAudioRecorder(beginWithTone: true)
            }, queue: .mainQueue())
            self.raiseToListenActivateRecordingTimer?.start()
        }
    }
    
    private func deactivateRaiseGesture() {
        self.raiseToListenActivateRecordingTimer?.invalidate()
        self.raiseToListenActivateRecordingTimer = nil
        self.dismissMediaRecorder(.preview)
    }
    
    private func requestAudioRecorder(beginWithTone: Bool) {
        if self.audioRecorderValue == nil {
            if self.recorderFeedback == nil {
                self.recorderFeedback = HapticFeedback()
                self.recorderFeedback?.prepareImpact(.light)
            }
            
            self.audioRecorder.set(self.context.sharedContext.mediaManager.audioRecorder(beginWithTone: beginWithTone, applicationBindings: self.context.sharedContext.applicationBindings, beganWithTone: { _ in
            }))
        }
    }
    
    private func requestVideoRecorder() {
        guard case let .peer(peerId) = self.chatLocation else {
            return
        }
        
        if self.videoRecorderValue == nil {
            if let currentInputPanelFrame = self.chatDisplayNode.currentInputPanelFrame() {
                if self.recorderFeedback == nil {
                    self.recorderFeedback = HapticFeedback()
                    self.recorderFeedback?.prepareImpact(.light)
                }
                
                self.videoRecorder.set(.single(legacyInstantVideoController(theme: self.presentationData.theme, panelFrame: currentInputPanelFrame, context: self.context, peerId: peerId, slowmodeState: self.presentationInterfaceState.slowmodeState, send: { [weak self] message in
                    if let strongSelf = self {
                        let replyMessageId = strongSelf.presentationInterfaceState.interfaceState.replyMessageId
                        strongSelf.chatDisplayNode.setupSendActionOnViewUpdate({
                            if let strongSelf = self {
                                strongSelf.updateChatPresentationInterfaceState(animated: true, interactive: false, {
                                    $0.updatedInterfaceState { $0.withUpdatedReplyMessageId(nil) }
                                })
                            }
                        })
                        let updatedMessage = message.withUpdatedReplyToMessageId(replyMessageId)
                        strongSelf.sendMessages([updatedMessage])
                    }
                }, displaySlowmodeTooltip: { [weak self] node, rect in
                    self?.interfaceInteraction?.displaySlowmodeTooltip(node, rect)
                })))
            }
        }
    }
    
    private func dismissMediaRecorder(_ action: ChatFinishMediaRecordingAction) {
        var updatedAction = action
        if let _ = self.presentationInterfaceState.slowmodeState {
            updatedAction = .preview
        }
        
        if let audioRecorderValue = self.audioRecorderValue {
            audioRecorderValue.stop()
            
            switch updatedAction {
                case .dismiss:
                    break
                case .preview:
                    let _ = (audioRecorderValue.takenRecordedData() |> deliverOnMainQueue).start(next: { [weak self] data in
                        if let strongSelf = self, let data = data {
                            if data.duration < 0.5 {
                                strongSelf.recorderFeedback?.error()
                                strongSelf.recorderFeedback = nil
                            } else if let waveform = data.waveform {
                                var randomId: Int64 = 0
                                arc4random_buf(&randomId, 8)
                                
                                let resource = LocalFileMediaResource(fileId: randomId, size: data.compressedData.count)
                                
                                strongSelf.context.account.postbox.mediaBox.storeResourceData(resource.id, data: data.compressedData)
                                
                                strongSelf.updateChatPresentationInterfaceState(animated: true, interactive: true, {
                                    $0.updatedRecordedMediaPreview(ChatRecordedMediaPreview(resource: resource, duration: Int32(data.duration), fileSize: Int32(data.compressedData.count), waveform: AudioWaveform(bitstream: waveform, bitsPerSample: 5)))
                                })
                                strongSelf.recorderFeedback = nil
                            }
                        }
                    })
                case .send:
                    let _ = (audioRecorderValue.takenRecordedData() |> deliverOnMainQueue).start(next: { [weak self] data in
                        if let strongSelf = self, let data = data {
                            if data.duration < 0.5 {
                                strongSelf.recorderFeedback?.error()
                                strongSelf.recorderFeedback = nil
                            } else {
                                let randomId = arc4random64()
                                
                                let resource = LocalFileMediaResource(fileId: randomId)
                                strongSelf.context.account.postbox.mediaBox.storeResourceData(resource.id, data: data.compressedData)
                                
                                var waveformBuffer: MemoryBuffer?
                                if let waveform = data.waveform {
                                    waveformBuffer = MemoryBuffer(data: waveform)
                                }
                                
                                strongSelf.chatDisplayNode.setupSendActionOnViewUpdate({
                                    if let strongSelf = self {
                                        strongSelf.updateChatPresentationInterfaceState(animated: true, interactive: false, {
                                            $0.updatedInterfaceState { $0.withUpdatedReplyMessageId(nil) }
                                        })
                                    }
                                })
                                
                                strongSelf.sendMessages([.message(text: "", attributes: [], mediaReference: .standalone(media: TelegramMediaFile(fileId: MediaId(namespace: Namespaces.Media.LocalFile, id: randomId), partialReference: nil, resource: resource, previewRepresentations: [], immediateThumbnailData: nil, mimeType: "audio/ogg", size: data.compressedData.count, attributes: [.Audio(isVoice: true, duration: Int(data.duration), title: nil, performer: nil, waveform: waveformBuffer)])), replyToMessageId: strongSelf.presentationInterfaceState.interfaceState.replyMessageId, localGroupingKey: nil)])
                                
                                strongSelf.recorderFeedback?.tap()
                                strongSelf.recorderFeedback = nil
                            }
                        }
                    })
            }
            self.audioRecorder.set(.single(nil))
        } else if let videoRecorderValue = self.videoRecorderValue {
            if case .send = updatedAction {
                videoRecorderValue.completeVideo()
                self.videoRecorder.set(.single(nil))
            } else {
                if videoRecorderValue.stopVideo() {
                    self.updateChatPresentationInterfaceState(animated: true, interactive: true, {
                        $0.updatedInputTextPanelState { panelState in
                            return panelState.withUpdatedMediaRecordingState(.video(status: .editing, isLocked: false))
                        }
                    })
                } else {
                    self.videoRecorder.set(.single(nil))
                }
            }
        }
    }
    
    private func stopMediaRecorder() {
        if let audioRecorderValue = self.audioRecorderValue {
            if let _ = self.presentationInterfaceState.inputTextPanelState.mediaRecordingState {
                self.dismissMediaRecorder(.preview)
            } else {
                audioRecorderValue.stop()
                self.audioRecorder.set(.single(nil))
            }
        } else if let videoRecorderValue = self.videoRecorderValue {
            if videoRecorderValue.stopVideo() {
                self.updateChatPresentationInterfaceState(animated: true, interactive: true, {
                    $0.updatedInputTextPanelState { panelState in
                        return panelState.withUpdatedMediaRecordingState(.video(status: .editing, isLocked: false))
                    }
                })
            } else {
                self.videoRecorder.set(.single(nil))
            }
        }
    }
    
    private func lockMediaRecorder() {
        if self.presentationInterfaceState.inputTextPanelState.mediaRecordingState != nil {
            self.updateChatPresentationInterfaceState(animated: true, interactive: true, {
                return $0.updatedInputTextPanelState { panelState in
                    return panelState.withUpdatedMediaRecordingState(panelState.mediaRecordingState?.withLocked(true))
                }
            })
        }
        
        self.videoRecorderValue?.lockVideo()
    }
    
    private func deleteMediaRecording() {
        self.updateChatPresentationInterfaceState(animated: true, interactive: true, {
            $0.updatedRecordedMediaPreview(nil)
        })
    }
    
    private func sendMediaRecording() {
        if let recordedMediaPreview = self.presentationInterfaceState.recordedMediaPreview {
            if let _ = self.presentationInterfaceState.slowmodeState {
                if let rect = self.chatDisplayNode.frameForInputActionButton() {
                    self.interfaceInteraction?.displaySlowmodeTooltip(self.chatDisplayNode, rect)
                }
                return
            }
            
            let waveformBuffer = MemoryBuffer(data: recordedMediaPreview.waveform.makeBitstream())
            
            self.chatDisplayNode.setupSendActionOnViewUpdate({ [weak self] in
                if let strongSelf = self {
                    strongSelf.updateChatPresentationInterfaceState(animated: true, interactive: false, {
                        $0.updatedRecordedMediaPreview(nil).updatedInterfaceState { $0.withUpdatedReplyMessageId(nil) }
                    })
                }
            })
            
            self.sendMessages([.message(text: "", attributes: [], mediaReference: .standalone(media: TelegramMediaFile(fileId: MediaId(namespace: Namespaces.Media.LocalFile, id: arc4random64()), partialReference: nil, resource: recordedMediaPreview.resource, previewRepresentations: [], immediateThumbnailData: nil, mimeType: "audio/ogg", size: Int(recordedMediaPreview.fileSize), attributes: [.Audio(isVoice: true, duration: Int(recordedMediaPreview.duration), title: nil, performer: nil, waveform: waveformBuffer)])), replyToMessageId: self.presentationInterfaceState.interfaceState.replyMessageId, localGroupingKey: nil)])
        }
    }
    
    private func updateSearch(_ interfaceState: ChatPresentationInterfaceState) -> ChatPresentationInterfaceState? {
        let limit: Int32 = 100
        
        var derivedSearchState: ChatSearchState?
        if let search = interfaceState.search {
            func loadMoreStateFromResultsState(_ resultsState: ChatSearchResultsState?) -> SearchMessagesState? {
                guard let resultsState = resultsState, let currentId = resultsState.currentId else {
                    return nil
                }
                if let index = resultsState.messageIndices.firstIndex(where: { $0.id == currentId }) {
                    if index <= limit / 2 {
                        return resultsState.state
                    }
                }
                return nil
            }
            switch search.domain {
                case .everything:
                    switch self.chatLocation {
                        case let .peer(peerId):
                            derivedSearchState = ChatSearchState(query: search.query, location: .peer(peerId: peerId, fromId: nil, tags: nil), loadMoreState: loadMoreStateFromResultsState(search.resultsState))
                    }
                case .members:
                    derivedSearchState = nil
                case let .member(peer):
                    switch self.chatLocation {
                        case let .peer(peerId):
                            derivedSearchState = ChatSearchState(query: search.query, location: .peer(peerId: peerId, fromId: peer.id, tags: nil), loadMoreState: loadMoreStateFromResultsState(search.resultsState))
                        /*case .group:
                            derivedSearchState = nil*/
                    }
            }
        }
        
        if derivedSearchState != self.searchState {
            let previousSearchState = self.searchState
            self.searchState = derivedSearchState
            if let searchState = derivedSearchState {
                if previousSearchState?.query != searchState.query || previousSearchState?.location != searchState.location {
                    var queryIsEmpty = false
                    if searchState.query.isEmpty {
                        if case let .peer(_, fromId, _) = searchState.location {
                            if fromId == nil {
                                queryIsEmpty = true
                            }
                        } else {
                            queryIsEmpty = true
                        }
                    }
                    
                    if queryIsEmpty {
                        self.searching.set(false)
                        self.searchDisposable?.set(nil)
                        if let data = interfaceState.search {
                            return interfaceState.updatedSearch(data.withUpdatedResultsState(nil))
                        }
                    } else {
                        self.searching.set(true)
                        let searchDisposable: MetaDisposable
                        if let current = self.searchDisposable {
                            searchDisposable = current
                        } else {
                            searchDisposable = MetaDisposable()
                            self.searchDisposable = searchDisposable
                        }
                        searchDisposable.set((searchMessages(account: self.context.account, location: searchState.location, query: searchState.query, state: nil, limit: limit)
                        |> delay(0.2, queue: Queue.mainQueue())
                        |> deliverOnMainQueue).start(next: { [weak self] results, updatedState in
                            guard let strongSelf = self else {
                                return
                            }
                            let complete = results.completed
                            var navigateIndex: MessageIndex?
                            strongSelf.updateChatPresentationInterfaceState(animated: true, interactive: true, { current in
                                if let data = current.search {
                                    let messageIndices = results.messages.map({ $0.index }).sorted()
                                    var currentIndex = messageIndices.last
                                    if let previousResultId = data.resultsState?.currentId {
                                        for index in messageIndices {
                                            if index.id >= previousResultId {
                                                currentIndex = index
                                                break
                                            }
                                        }
                                    }
                                    navigateIndex = currentIndex
                                    return current.updatedSearch(data.withUpdatedResultsState(ChatSearchResultsState(messageIndices: messageIndices, currentId: currentIndex?.id, state: updatedState, totalCount: results.totalCount, completed: results.completed)))
                                } else {
                                    return current
                                }
                            })
                            if let navigateIndex = navigateIndex {
                                switch strongSelf.chatLocation {
                                    case .peer:
                                        strongSelf.navigateToMessage(from: nil, to: .index(navigateIndex), forceInCurrentChat: true)
                                    /*case .group:
                                        strongSelf.navigateToMessage(from: nil, to: .index(navigateIndex))*/
                                }
                            }
                            strongSelf.updateItemNodesSearchTextHighlightStates()
                        }, completed: { [weak self] in
                            if let strongSelf = self {
                                strongSelf.searching.set(false)
                            }
                        }))
                    }
                } else if previousSearchState?.loadMoreState != searchState.loadMoreState {
                    if let loadMoreState = searchState.loadMoreState {
                        self.searching.set(true)
                        let searchDisposable: MetaDisposable
                        if let current = self.searchDisposable {
                            searchDisposable = current
                        } else {
                            searchDisposable = MetaDisposable()
                            self.searchDisposable = searchDisposable
                        }
                        searchDisposable.set((searchMessages(account: self.context.account, location: searchState.location, query: searchState.query, state: loadMoreState, limit: limit)
                        |> delay(0.2, queue: Queue.mainQueue())
                        |> deliverOnMainQueue).start(next: { [weak self] results, updatedState in
                            guard let strongSelf = self else {
                                return
                            }
                            let complete = results.completed
                            strongSelf.updateChatPresentationInterfaceState(animated: true, interactive: true, { current in
                                if let data = current.search, let previousResultsState = data.resultsState {
                                    let messageIndices = results.messages.map({ $0.index }).sorted()
                                    return current.updatedSearch(data.withUpdatedResultsState(ChatSearchResultsState(messageIndices: messageIndices, currentId: previousResultsState.currentId, state: updatedState, totalCount: results.totalCount, completed: results.completed)))
                                } else {
                                    return current
                                }
                            })
                        }, completed: { [weak self] in
                            if let strongSelf = self {
                                strongSelf.searching.set(false)
                            }
                        }))
                    } else {
                        self.searching.set(false)
                        self.searchDisposable?.set(nil)
                    }
                }
            } else {
                self.searching.set(false)
                self.searchDisposable?.set(nil)
                
                if let data = interfaceState.search {
                    return interfaceState.updatedSearch(data.withUpdatedResultsState(nil))
                }
            }
        }
        self.updateItemNodesSearchTextHighlightStates()
        return nil
    }
    
    func scrollToEndOfHistory() {
        self.chatDisplayNode.historyNode.scrollToEndOfHistory()
    }
    
    func updateTextInputState(_ textInputState: ChatTextInputState) {
        self.updateChatPresentationInterfaceState(interactive: false, { state in
            state.updatedInterfaceState({ state in
                state.withUpdatedComposeInputState(textInputState)
            })
        })
    }
    
    public func navigateToMessage(messageLocation: NavigateToMessageLocation, animated: Bool, forceInCurrentChat: Bool = false, completion: (() -> Void)? = nil, customPresentProgress: ((ViewController, Any?) -> Void)? = nil) {
        self.navigateToMessage(from: nil, to: messageLocation, rememberInStack: false, forceInCurrentChat: forceInCurrentChat, animated: animated, completion: completion, customPresentProgress: customPresentProgress)
    }
    
    private func navigateToMessage(from fromId: MessageId?, to messageLocation: NavigateToMessageLocation, scrollPosition: ListViewScrollPosition = .center(.bottom), rememberInStack: Bool = true, forceInCurrentChat: Bool = false, animated: Bool = true, completion: (() -> Void)? = nil, customPresentProgress: ((ViewController, Any?) -> Void)? = nil) {
        if self.isNodeLoaded {
            var fromIndex: MessageIndex?
            
            if let fromId = fromId, let message = self.chatDisplayNode.historyNode.messageInCurrentHistoryView(fromId) {
                fromIndex = message.index
            } else {
                if let message = self.chatDisplayNode.historyNode.anchorMessageInCurrentHistoryView() {
                    fromIndex = message.index
                }
            }
            
            if case let .peer(peerId) = self.chatLocation, let messageId = messageLocation.messageId, (messageId.peerId != peerId && !forceInCurrentChat) || self.presentationInterfaceState.isScheduledMessages {
                if let navigationController = self.navigationController as? NavigationController {
                    navigateToChatController(navigationController: navigationController, context: self.context, chatLocation: .peer(messageId.peerId), messageId: messageId, keepStack: .always)
                }
            } else if case let .peer(peerId) = self.chatLocation, (messageLocation.peerId == peerId || forceInCurrentChat) {
                if let fromIndex = fromIndex {
                    if let _ = fromId, rememberInStack {
                        self.historyNavigationStack.add(fromIndex)
                    }
                    
                    if let messageId = messageLocation.messageId, let message = self.chatDisplayNode.historyNode.messageInCurrentHistoryView(messageId) {
                        self.loadingMessage.set(false)
                        self.messageIndexDisposable.set(nil)
                        self.chatDisplayNode.historyNode.scrollToMessage(from: fromIndex, to: message.index, animated: animated, scrollPosition: scrollPosition)
                        completion?()
                    } else {
                        self.loadingMessage.set(true)
                        let searchLocation: ChatHistoryInitialSearchLocation
                        switch messageLocation {
                            case let .id(id):
                                searchLocation = .id(id)
                            case let .index(index):
                                searchLocation = .index(index)
                            case .upperBound:
                                searchLocation = .index(MessageIndex.upperBound(peerId: peerId))
                        }
                        let historyView = preloadedChatHistoryViewForLocation(ChatHistoryLocationInput(content: .InitialSearch(location: searchLocation, count: 50), id: 0), account: self.context.account, chatLocation: self.chatLocation, fixedCombinedReadStates: nil, tagMask: nil, additionalData: [])
                        let signal = historyView
                        |> mapToSignal { historyView -> Signal<(MessageIndex?, Bool), NoError> in
                            switch historyView {
                                case .Loading:
                                    return .single((nil, true))
                                case let .HistoryView(view, _, _, _, _, _, _):
                                    for entry in view.entries {
                                        if entry.message.id == messageLocation.messageId {
                                            return .single((entry.message.index, false))
                                        }
                                    }
                                    if case let .index(index) = searchLocation {
                                        return .single((index, false))
                                    }
                                    return .single((nil, false))
                            }
                        }
                        |> take(until: { index in
                            return SignalTakeAction(passthrough: true, complete: !index.1)
                        })
                        
                        var cancelImpl: (() -> Void)?
                        let presentationData = self.presentationData
                        let displayTime = CACurrentMediaTime()
                        let progressSignal = Signal<Never, NoError> { [weak self] subscriber in
                            let controller = OverlayStatusController(theme: presentationData.theme, strings: presentationData.strings, type: .loading(cancelled: {
                                if CACurrentMediaTime() - displayTime > 1.5 {
                                    cancelImpl?()
                                }
                            }))
                            if let customPresentProgress = customPresentProgress {
                                customPresentProgress(controller, nil)
                            } else {
                                self?.present(controller, in: .window(.root))
                            }
                            return ActionDisposable { [weak controller] in
                                Queue.mainQueue().async() {
                                    controller?.dismiss()
                                }
                            }
                        }
                        |> runOn(Queue.mainQueue())
                        |> delay(0.05, queue: Queue.mainQueue())
                        let progressDisposable = MetaDisposable()
                        var progressStarted = false
                        self.messageIndexDisposable.set((signal
                        |> afterDisposed {
                            Queue.mainQueue().async {
                                progressDisposable.dispose()
                            }
                        }
                        |> deliverOnMainQueue).start(next: { [weak self] index in
                            if let strongSelf = self, let index = index.0 {
                                strongSelf.chatDisplayNode.historyNode.scrollToMessage(from: fromIndex, to: index, animated: animated, scrollPosition: scrollPosition)
                                completion?()
                            } else if index.1 {
                                if !progressStarted {
                                    progressStarted = true
                                progressDisposable.set(progressSignal.start())
                                }
                            }
                        }, completed: { [weak self] in
                            if let strongSelf = self {
                                strongSelf.loadingMessage.set(false)
                            }
                        }))
                        cancelImpl = { [weak self] in
                            if let strongSelf = self {
                                strongSelf.loadingMessage.set(false)
                                strongSelf.messageIndexDisposable.set(nil)
                            }
                        }
                    }
                } else {
                    completion?()
                }
            } else {
                if let fromIndex = fromIndex {
                    let searchLocation: ChatHistoryInitialSearchLocation
                    switch messageLocation {
                        case let .id(id):
                            searchLocation = .id(id)
                        case let .index(index):
                            searchLocation = .index(index)
                        case .upperBound:
                            return
                    }
                    if let _ = fromId, rememberInStack {
                        self.historyNavigationStack.add(fromIndex)
                    }
                    self.loadingMessage.set(true)
                    let historyView = preloadedChatHistoryViewForLocation(ChatHistoryLocationInput(content: .InitialSearch(location: searchLocation, count: 50), id: 0), account: self.context.account, chatLocation: self.chatLocation, fixedCombinedReadStates: nil, tagMask: nil, additionalData: [])
                    let signal = historyView
                        |> mapToSignal { historyView -> Signal<MessageIndex?, NoError> in
                            switch historyView {
                                case .Loading:
                                    return .complete()
                                case let .HistoryView(view, _, _, _, _, _, _):
                                    for entry in view.entries {
                                        if entry.message.id == messageLocation.messageId {
                                            return .single(entry.message.index)
                                        }
                                    }
                                    return .single(nil)
                            }
                        }
                        |> take(1)
                    self.messageIndexDisposable.set((signal |> deliverOnMainQueue).start(next: { [weak self] index in
                        if let strongSelf = self {
                            if let index = index {
                                strongSelf.chatDisplayNode.historyNode.scrollToMessage(from: fromIndex, to: index, animated: animated, scrollPosition: scrollPosition)
                                completion?()
                            } else {
                                (strongSelf.navigationController as? NavigationController)?.pushViewController(ChatController(context: strongSelf.context, chatLocation: .peer(messageLocation.peerId), subject: messageLocation.messageId.flatMap { .message($0) }))
                                completion?()
                            }
                        }
                    }, completed: { [weak self] in
                        if let strongSelf = self {
                            strongSelf.loadingMessage.set(false)
                        }
                    }))
                }
            }
        } else {
            completion?()
        }
    }
    
    private func forwardMessages(messageIds: [MessageId], resetCurrent: Bool = false) {
        let controller = PeerSelectionController(context: self.context, filter: [.onlyWriteable, .excludeDisabled, .includeSavedMessages])
        controller.peerSelected = { [weak self, weak controller] peerId in
            guard let strongSelf = self, let strongController = controller else {
                return
            }
            
            if resetCurrent {
                 strongSelf.updateChatPresentationInterfaceState(animated: false, interactive: true, { $0.updatedInterfaceState({ $0.withUpdatedForwardMessageIds(nil) }) })
            }
            
            if case .peer(peerId) = strongSelf.chatLocation, strongSelf.parentController == nil {
                strongSelf.updateChatPresentationInterfaceState(animated: false, interactive: true, { $0.updatedInterfaceState({ $0.withUpdatedForwardMessageIds(messageIds).withoutSelectionState() }) })
                strongController.dismiss()
            } else if peerId == strongSelf.context.account.peerId {
                let _ = (enqueueMessages(account: strongSelf.context.account, peerId: peerId, messages: messageIds.map { id -> EnqueueMessage in
                    return .forward(source: id, grouping: .auto, attributes: [])
                })
                |> deliverOnMainQueue).start(next: { messageIds in
                    if let strongSelf = self {
                        let signals: [Signal<Bool, NoError>] = messageIds.compactMap({ id -> Signal<Bool, NoError>? in
                            guard let id = id else {
                                return nil
                            }
                            return strongSelf.context.account.pendingMessageManager.pendingMessageStatus(id)
                            |> mapToSignal { status, _ -> Signal<Bool, NoError> in
                                if status != nil {
                                    return .never()
                                } else {
                                    return .single(true)
                                }
                            }
                            |> take(1)
                        })
                        if strongSelf.shareStatusDisposable == nil {
                            strongSelf.shareStatusDisposable = MetaDisposable()
                        }
                        strongSelf.shareStatusDisposable?.set((combineLatest(signals)
                        |> deliverOnMainQueue).start(completed: {
                            guard let strongSelf = self else {
                                return
                            }
                            strongSelf.present(OverlayStatusController(theme: strongSelf.presentationData.theme, strings: strongSelf.presentationData.strings, type: .success), in: .window(.root))
                        }))
                    }
                })
                strongSelf.updateChatPresentationInterfaceState(animated: false, interactive: true, { $0.updatedInterfaceState({ $0.withoutSelectionState() }) })
                strongController.dismiss()
            } else {
                let _ = (strongSelf.context.account.postbox.transaction({ transaction -> Void in
                    transaction.updatePeerChatInterfaceState(peerId, update: { currentState in
                        if let currentState = currentState as? ChatInterfaceState {
                            return currentState.withUpdatedForwardMessageIds(messageIds)
                        } else {
                            return ChatInterfaceState().withUpdatedForwardMessageIds(messageIds)
                        }
                    })
                }) |> deliverOnMainQueue).start(completed: {
                    if let strongSelf = self {
                        strongSelf.updateChatPresentationInterfaceState(animated: false, interactive: true, { $0.updatedInterfaceState({ $0.withoutSelectionState() }) })
                        
                        let ready = ValuePromise<Bool>()
                        
                        strongSelf.controllerNavigationDisposable.set((ready.get() |> take(1) |> deliverOnMainQueue).start(next: { _ in
                            if let strongController = controller {
                                strongController.dismiss()
                            }
                        }))
                        
                        if let parentController = strongSelf.parentController {
                            (parentController.navigationController as? NavigationController)?.replaceTopController(ChatController(context: strongSelf.context, chatLocation: .peer(peerId)), animated: false, ready: ready)
                        } else {
                            (strongSelf.navigationController as? NavigationController)?.replaceTopController(ChatController(context: strongSelf.context, chatLocation: .peer(peerId)), animated: false, ready: ready)
                        }
                    }
                })
            }
        }
        self.chatDisplayNode.dismissInput()
        self.present(controller, in: .window(.root), blockInteraction: true)
    }
    
    private func openPeer(peerId: PeerId?, navigation: ChatControllerInteractionNavigateToPeer, fromMessage: Message?) {
        if case let .peer(currentPeerId) = self.chatLocation, peerId == currentPeerId {
            switch navigation {
                case .info:
                    self.navigationButtonAction(.openChatInfo)
                case let .chat(textInputState, _):
                    if let textInputState = textInputState {
                        self.updateChatPresentationInterfaceState(animated: true, interactive: true, {
                            return ($0.updatedInterfaceState {
                                return $0.withUpdatedComposeInputState(textInputState)
                            }).updatedInputMode({ _ in
                                return .text
                            })
                        })
                    }
                case let .withBotStartPayload(botStart):
                    self.updateChatPresentationInterfaceState(animated: true, interactive: true, {
                        $0.updatedBotStartPayload(botStart.payload)
                    })
                default:
                    break
            }
        } else {
            if let peerId = peerId {
                switch self.chatLocation {
                    case .peer:
                        switch navigation {
                            case .info:
                                let peerSignal: Signal<Peer?, NoError>
                                if let fromMessage = fromMessage {
                                    peerSignal = loadedPeerFromMessage(account: self.context.account, peerId: peerId, messageId: fromMessage.id)
                                } else {
                                    peerSignal = self.context.account.postbox.loadedPeerWithId(peerId) |> map(Optional.init)
                                }
                                self.navigationActionDisposable.set((peerSignal |> take(1) |> deliverOnMainQueue).start(next: { [weak self] peer in
                                    if let strongSelf = self, let peer = peer {
                                        if let infoController = peerInfoController(context: strongSelf.context, peer: peer) {
                                            (strongSelf.navigationController as? NavigationController)?.pushViewController(infoController)
                                        }
                                    }
                                }))
                            case let .chat(textInputState, messageId):
                                if let textInputState = textInputState {
                                    let _ = (self.context.account.postbox.transaction({ transaction -> Void in
                                        transaction.updatePeerChatInterfaceState(peerId, update: { currentState in
                                            if let currentState = currentState as? ChatInterfaceState {
                                                return currentState.withUpdatedComposeInputState(textInputState)
                                            } else {
                                                return ChatInterfaceState().withUpdatedComposeInputState(textInputState)
                                            }
                                        })
                                    })
                                    |> deliverOnMainQueue).start(completed: { [weak self] in
                                        if let strongSelf = self, let navigationController = strongSelf.navigationController as? NavigationController {
                                            navigateToChatController(navigationController: navigationController, context: strongSelf.context, chatLocation: .peer(peerId), messageId: messageId, updateTextInputState: textInputState)
                                        }
                                    })
                                } else {
                                    (self.navigationController as? NavigationController)?.pushViewController(ChatController(context: self.context, chatLocation: .peer(peerId), subject: messageId.flatMap({ .message($0) })))
                                }
                            case let .withBotStartPayload(botStart):
                                (self.navigationController as? NavigationController)?.pushViewController(ChatController(context: self.context, chatLocation: .peer(peerId), botStart: botStart))
                            default:
                                break
                        }
                    /*case .group:
                        (self.navigationController as? NavigationController)?.pushViewController(ChatController(context: self.context, chatLocation: .peer(peerId), messageId: fromMessage?.id, botStart: nil))*/
                }
            } else {
                switch navigation {
                    case .info:
                        break
                    case let .chat(textInputState, _):
                        if let textInputState = textInputState {
                            let controller = PeerSelectionController(context: self.context)
                            controller.peerSelected = { [weak self, weak controller] peerId in
                                if let strongSelf = self, let strongController = controller {
                                    if case let .peer(currentPeerId) = strongSelf.chatLocation, peerId == currentPeerId {
                                        strongSelf.updateChatPresentationInterfaceState(animated: true, interactive: true, {
                                            return ($0.updatedInterfaceState {
                                                return $0.withUpdatedComposeInputState(textInputState)
                                            }).updatedInputMode({ _ in
                                                return .text
                                            })
                                        })
                                        strongController.dismiss()
                                    } else {
                                        let _ = (strongSelf.context.account.postbox.transaction({ transaction -> Void in
                                            transaction.updatePeerChatInterfaceState(peerId, update: { currentState in
                                                if let currentState = currentState as? ChatInterfaceState {
                                                    return currentState.withUpdatedComposeInputState(textInputState)
                                                } else {
                                                    return ChatInterfaceState().withUpdatedComposeInputState(textInputState)
                                                }
                                            })
                                        }) |> deliverOnMainQueue).start(completed: {
                                            if let strongSelf = self {
                                                strongSelf.updateChatPresentationInterfaceState(animated: false, interactive: true, { $0.updatedInterfaceState({ $0.withoutSelectionState() }) })
                                                
                                                let ready = ValuePromise<Bool>()
                                                
                                                strongSelf.controllerNavigationDisposable.set((ready.get() |> take(1) |> deliverOnMainQueue).start(next: { _ in
                                                    if let strongController = controller {
                                                        strongController.dismiss()
                                                    }
                                                }))
                                                
                                                (strongSelf.navigationController as? NavigationController)?.replaceTopController(ChatController(context: strongSelf.context, chatLocation: .peer(peerId)), animated: false, ready: ready)
                                            }
                                        })
                                    }
                                }
                            }
                            self.chatDisplayNode.dismissInput()
                            self.present(controller, in: .window(.root))
                        }
                    default:
                        break
                }
            }
        }
    }
    
    private func openPeerMention(_ name: String, navigation: ChatControllerInteractionNavigateToPeer = .default) {
        let disposable: MetaDisposable
        if let resolvePeerByNameDisposable = self.resolvePeerByNameDisposable {
            disposable = resolvePeerByNameDisposable
        } else {
            disposable = MetaDisposable()
            self.resolvePeerByNameDisposable = disposable
        }
        var resolveSignal = resolvePeerByName(account: self.context.account, name: name, ageLimit: 10)
        
        var cancelImpl: (() -> Void)?
        let presentationData = self.presentationData
        let progressSignal = Signal<Never, NoError> { [weak self] subscriber in
            let controller = OverlayStatusController(theme: presentationData.theme, strings: presentationData.strings, type: .loading(cancelled: {
                cancelImpl?()
            }))
            self?.present(controller, in: .window(.root))
            return ActionDisposable { [weak controller] in
                Queue.mainQueue().async() {
                    controller?.dismiss()
                }
            }
        }
        |> runOn(Queue.mainQueue())
        |> delay(0.15, queue: Queue.mainQueue())
        let progressDisposable = progressSignal.start()
        
        resolveSignal = resolveSignal
        |> afterDisposed {
            Queue.mainQueue().async {
                progressDisposable.dispose()
            }
        }
        cancelImpl = { [weak self] in
            self?.resolvePeerByNameDisposable?.set(nil)
        }
        let account = self.context.account
        disposable.set((resolveSignal
        |> take(1)
        |> mapToSignal { peerId -> Signal<Peer?, NoError> in
            return account.postbox.transaction { transaction -> Peer? in
                if let peerId = peerId {
                    return transaction.getPeer(peerId)
                } else {
                    return nil
                }
            }
        }
        |> deliverOnMainQueue).start(next: { [weak self] peer in
            if let strongSelf = self {
                if let peer = peer {
                    var navigation = navigation
                    if case .default = navigation {
                        if let peer = peer as? TelegramUser, peer.botInfo != nil {
                            navigation = .chat(textInputState: nil, messageId: nil)
                        }
                    }
                    strongSelf.openResolved(.peer(peer.id, navigation))
                } else {
                    strongSelf.present(textAlertController(context: strongSelf.context, title: nil, text: strongSelf.presentationData.strings.Resolve_ErrorNotFound, actions: [TextAlertAction(type: .defaultAction, title: strongSelf.presentationData.strings.Common_OK, action: {})]), in: .window(.root))
                }
            }
        }))
    }
    
    private func unblockPeer() {
        guard case let .peer(peerId) = self.chatLocation else {
            return
        }
        let unblockingPeer = self.unblockingPeer
        unblockingPeer.set(true)
        
        var restartBot = false
        if let user = self.presentationInterfaceState.renderedPeer?.peer as? TelegramUser, user.botInfo != nil {
            restartBot = true
        }
        self.editMessageDisposable.set((requestUpdatePeerIsBlocked(account: self.context.account, peerId: peerId, isBlocked: false)
        |> afterDisposed({ [weak self] in
            Queue.mainQueue().async {
                unblockingPeer.set(false)
                if let strongSelf = self, restartBot {
                    let _ = enqueueMessages(account: strongSelf.context.account, peerId: peerId, messages: [.message(text: "/start", attributes: [], mediaReference: nil, replyToMessageId: nil, localGroupingKey: nil)]).start()
                }
            }
        })).start())
    }
    
    private func reportPeer() {
        guard let renderedPeer = self.presentationInterfaceState.renderedPeer, let peer = renderedPeer.chatMainPeer, let chatPeer = renderedPeer.peer else {
            return
        }
        self.chatDisplayNode.dismissInput()
        
        if let peer = peer as? TelegramChannel, let username = peer.username, !username.isEmpty {
            self.present(peerReportOptionsController(context: self.context, subject: .peer(peer.id), present: { [weak self] c, a in
                self?.present(c, in: .window(.root))
            }, completion: { [weak self] success in
                guard let strongSelf = self, success else {
                    return
                }
                let _ = removePeerChat(account: strongSelf.context.account, peerId: chatPeer.id, reportChatSpam: false).start()
                (strongSelf.navigationController as? NavigationController)?.filterController(strongSelf, animated: true)
            }), in: .window(.root))
        } else if let _ = peer as? TelegramUser {
            let presentationData = self.presentationData
            let controller = ActionSheetController(presentationTheme: presentationData.theme)
            let dismissAction: () -> Void = { [weak controller] in
                controller?.dismissAnimated()
            }
            var reportSpam = true
            var deleteChat = true
            controller.setItemGroups([
                ActionSheetItemGroup(items: [
                    ActionSheetTextItem(title: presentationData.strings.UserInfo_BlockConfirmationTitle(peer.compactDisplayTitle).0),
                    ActionSheetCheckboxItem(title: presentationData.strings.Conversation_Moderate_Report, label: "", value: reportSpam, action: { [weak controller] checkValue in
                        reportSpam = checkValue
                        controller?.updateItem(groupIndex: 0, itemIndex: 1, { item in
                            if let item = item as? ActionSheetCheckboxItem {
                                return ActionSheetCheckboxItem(title: item.title, label: item.label, value: !item.value, action: item.action)
                            }
                            return item
                        })
                    }),
                    ActionSheetCheckboxItem(title: presentationData.strings.ReportSpam_DeleteThisChat, label: "", value: deleteChat, action: { [weak controller] checkValue in
                        deleteChat = checkValue
                        controller?.updateItem(groupIndex: 0, itemIndex: 2, { item in
                            if let item = item as? ActionSheetCheckboxItem {
                                return ActionSheetCheckboxItem(title: item.title, label: item.label, value: !item.value, action: item.action)
                            }
                            return item
                        })
                    }),
                    ActionSheetButtonItem(title: presentationData.strings.UserInfo_BlockActionTitle(peer.compactDisplayTitle).0, color: .destructive, action: { [weak self] in
                        dismissAction()
                        guard let strongSelf = self else {
                            return
                        }
                        let _ = requestUpdatePeerIsBlocked(account: strongSelf.context.account, peerId: peer.id, isBlocked: true).start()
                        if let _ = chatPeer as? TelegramSecretChat {
                            let _ = (strongSelf.context.account.postbox.transaction { transaction in
                                terminateSecretChat(transaction: transaction, peerId: chatPeer.id)
                            }).start()
                        }
                        if deleteChat {
                            let _ = removePeerChat(account: strongSelf.context.account, peerId: chatPeer.id, reportChatSpam: reportSpam).start()
                            (strongSelf.navigationController as? NavigationController)?.filterController(strongSelf, animated: true)
                        } else if reportSpam {
                            let _ = TelegramCore.reportPeer(account: strongSelf.context.account, peerId: peer.id, reason: .spam).start()
                        }
                    })
                ]),
            ActionSheetItemGroup(items: [ActionSheetButtonItem(title: presentationData.strings.Common_Cancel, action: { dismissAction() })])
            ])
            self.present(controller, in: .window(.root), with: ViewControllerPresentationArguments(presentationAnimation: .modalSheet))
        } else {
            let title: String
            var infoString: String?
            if let _ = peer as? TelegramGroup {
                title = self.presentationData.strings.Conversation_ReportSpamAndLeave
                infoString = self.presentationData.strings.Conversation_ReportSpamGroupConfirmation
            } else if let channel = peer as? TelegramChannel {
                title = self.presentationData.strings.Conversation_ReportSpamAndLeave
                if case .group = channel.info {
                    infoString = self.presentationData.strings.Conversation_ReportSpamGroupConfirmation
                } else {
                    infoString = self.presentationData.strings.Conversation_ReportSpamChannelConfirmation
                }
            } else {
                title = self.presentationData.strings.Conversation_ReportSpam
                infoString = self.presentationData.strings.Conversation_ReportSpamConfirmation
            }
            let actionSheet = ActionSheetController(presentationTheme: self.presentationData.theme)
            
            var items: [ActionSheetItem] = []
            if let infoString = infoString {
                items.append(ActionSheetTextItem(title: infoString))
            }
            items.append(ActionSheetButtonItem(title: title, color: .destructive, action: { [weak self, weak actionSheet] in
                actionSheet?.dismissAnimated()
                if let strongSelf = self {
                    strongSelf.deleteChat(reportChatSpam: true)
                }
            }))
            actionSheet.setItemGroups([ActionSheetItemGroup(items: items), ActionSheetItemGroup(items: [
                ActionSheetButtonItem(title: self.presentationData.strings.Common_Cancel, color: .accent, action: { [weak actionSheet] in
                    actionSheet?.dismissAnimated()
                })
            ])])
            
            self.present(actionSheet, in: .window(.root))
        }
    }
    
    private func shareAccountContact() {
        let _ = (self.context.account.postbox.loadedPeerWithId(self.context.account.peerId)
        |> deliverOnMainQueue).start(next: { [weak self] accountPeer in
            guard let strongSelf = self else {
                return
            }
            guard let user = accountPeer as? TelegramUser, let phoneNumber = user.phone else {
                return
            }
            guard let peer = strongSelf.presentationInterfaceState.renderedPeer?.chatMainPeer as? TelegramUser else {
                return
            }
            
            let actionSheet = ActionSheetController(presentationTheme: strongSelf.presentationData.theme)
            var items: [ActionSheetItem] = []
            items.append(ActionSheetTextItem(title: strongSelf.presentationData.strings.Conversation_ShareMyPhoneNumberConfirmation(formatPhoneNumber(phoneNumber), peer.compactDisplayTitle).0))
            items.append(ActionSheetButtonItem(title: strongSelf.presentationData.strings.Conversation_ShareMyPhoneNumber, action: { [weak actionSheet] in
                actionSheet?.dismissAnimated()
                guard let strongSelf = self else {
                    return
                }
                let _ = (acceptAndShareContact(account: strongSelf.context.account, peerId: peer.id)
                |> deliverOnMainQueue).start(error: { _ in
                    guard let strongSelf = self else {
                        return
                    }
                    strongSelf.present(textAlertController(context: strongSelf.context, title: nil, text: strongSelf.presentationData.strings.Login_UnknownError, actions: [TextAlertAction(type: .defaultAction, title: strongSelf.presentationData.strings.Common_OK, action: {})]), in: .window(.root))
                }, completed: {
                    guard let strongSelf = self else {
                        return
                    }
                    strongSelf.present(OverlayStatusController(theme: strongSelf.presentationData.theme, strings: strongSelf.presentationData.strings, type: .genericSuccess(strongSelf.presentationData.strings.Conversation_ShareMyPhoneNumber_StatusSuccess(peer.compactDisplayTitle).0, true)), in: .window(.root))
                })
            }))
            
            actionSheet.setItemGroups([ActionSheetItemGroup(items: items), ActionSheetItemGroup(items: [
                ActionSheetButtonItem(title: strongSelf.presentationData.strings.Common_Cancel, color: .accent, action: { [weak actionSheet] in
                    actionSheet?.dismissAnimated()
                })
            ])])
            strongSelf.chatDisplayNode.dismissInput()
            strongSelf.present(actionSheet, in: .window(.root))
        })
    }
    
    private func addPeerContact() {
        if let peer = self.presentationInterfaceState.renderedPeer?.chatMainPeer as? TelegramUser, let peerStatusSettings = self.presentationInterfaceState.contactStatus?.peerStatusSettings, let contactData = DeviceContactExtendedData(peer: peer) {
            self.present(deviceContactInfoController(context: context, subject: .create(peer: peer, contactData: contactData, isSharing: true, shareViaException: peerStatusSettings.contains(.addExceptionWhenAddingContact), completion: { [weak self] peer, stableId, contactData in
                guard let strongSelf = self else {
                    return
                }
                if let peer = peer as? TelegramUser {
                    if let phone = peer.phone, !phone.isEmpty {
                    }
                    
                    self?.present(OverlayStatusController(theme: strongSelf.presentationData.theme, strings: strongSelf.presentationData.strings, type: .genericSuccess(strongSelf.presentationData.strings.AddContact_StatusSuccess(peer.compactDisplayTitle).0, true)), in: .window(.root))
                }
            })), in: .window(.root), with: ViewControllerPresentationArguments(presentationAnimation: .modalSheet))
        }
    }
    
    private func dismissPeerContactOptions() {
        guard case let .peer(peerId) = self.chatLocation else {
            return
        }
        let dismissPeerId: PeerId
        if let peer = self.presentationInterfaceState.renderedPeer?.chatMainPeer as? TelegramUser {
            dismissPeerId = peer.id
        } else {
            dismissPeerId = peerId
        }
        self.editMessageDisposable.set((TelegramCore.dismissPeerStatusOptions(account: self.context.account, peerId: dismissPeerId)
        |> afterDisposed({
            Queue.mainQueue().async {
            }
        })).start())
    }
    
    private func deleteChat(reportChatSpam: Bool) {
        guard case let .peer(peerId) = self.chatLocation else {
            return
        }
        self.commitPurposefulAction()
        self.chatDisplayNode.historyNode.disconnect()
        let _ = removePeerChat(account: self.context.account, peerId: peerId, reportChatSpam: reportChatSpam).start()
        (self.navigationController as? NavigationController)?.popToRoot(animated: true)
        
        let _ = requestUpdatePeerIsBlocked(account: self.context.account, peerId: peerId, isBlocked: true).start()
    }
    
    private func startBot(_ payload: String?) {
        guard case let .peer(peerId) = self.chatLocation else {
            return
        }
        
        let startingBot = self.startingBot
        startingBot.set(true)
        self.editMessageDisposable.set((requestStartBot(account: self.context.account, botPeerId: peerId, payload: payload) |> deliverOnMainQueue |> afterDisposed({
            startingBot.set(false)
        })).start(completed: { [weak self] in
            if let strongSelf = self {
                strongSelf.updateChatPresentationInterfaceState(animated: true, interactive: true, { $0.updatedBotStartPayload(nil) })
            }
        }))
    }
    
    private func openResolved(_ result: ResolvedUrl) {        
        openResolvedUrl(result, context: self.context, urlContext: .chat, navigationController: self.navigationController as? NavigationController, openPeer: { [weak self] peerId, navigation in
            guard let strongSelf = self else {
                return
            }
            switch navigation {
                case let .chat(_, messageId):
                    if case .peer(peerId) = strongSelf.chatLocation {
                        if let messageId = messageId {
                            strongSelf.navigateToMessage(from: nil, to: .id(messageId))
                        }
                    } else if let navigationController = strongSelf.navigationController as? NavigationController {
                        navigateToChatController(navigationController: navigationController, context: strongSelf.context, chatLocation: .peer(peerId), messageId: messageId, keepStack: .always)
                    }
                case .info:
                    strongSelf.navigationActionDisposable.set((strongSelf.context.account.postbox.loadedPeerWithId(peerId)
                        |> take(1)
                        |> deliverOnMainQueue).start(next: { [weak self] peer in
                            if let strongSelf = self, peer.restrictionText == nil {
                                if let infoController = peerInfoController(context: strongSelf.context, peer: peer) {
                                    (strongSelf.navigationController as? NavigationController)?.pushViewController(infoController)
                                }
                            }
                        }))
                case let .withBotStartPayload(startPayload):
                    if case .peer(peerId) = strongSelf.chatLocation {
                        strongSelf.updateChatPresentationInterfaceState(animated: true, interactive: true, {
                            $0.updatedBotStartPayload(startPayload.payload)
                        })
                    } else if let navigationController = strongSelf.navigationController as? NavigationController {
                        navigateToChatController(navigationController: navigationController, context: strongSelf.context, chatLocation: .peer(peerId), botStart: startPayload)
                    }
                default:
                    break
                }
        }, sendSticker: { [weak self] f, sourceNode, sourceRect in
            return self?.interfaceInteraction?.sendSticker(f, sourceNode, sourceRect) ?? false
        }, present: { [weak self] c, a in
            self?.present(c, in: .window(.root), with: a)
        }, dismissInput: { [weak self] in
            self?.chatDisplayNode.dismissInput()
        })
    }
    
    private func openUrl(_ url: String, concealed: Bool) {
        self.commitPurposefulAction()
        
        let openImpl: () -> Void = { [weak self] in
            guard let strongSelf = self else {
                return
            }
        
            let disposable: MetaDisposable
            if let current = strongSelf.resolveUrlDisposable {
                disposable = current
            } else {
                disposable = MetaDisposable()
                strongSelf.resolveUrlDisposable = disposable
            }
            var cancelImpl: (() -> Void)?
            let presentationData = strongSelf.presentationData
            let progressSignal = Signal<Never, NoError> { subscriber in
                let controller = OverlayStatusController(theme: presentationData.theme, strings: presentationData.strings,  type: .loading(cancelled: {
                    cancelImpl?()
                }))
                self?.present(controller, in: .window(.root))
                return ActionDisposable { [weak controller] in
                    Queue.mainQueue().async() {
                        controller?.dismiss()
                    }
                }
            }
            |> runOn(Queue.mainQueue())
            |> delay(0.15, queue: Queue.mainQueue())
            let progressDisposable = progressSignal.start()
            
            cancelImpl = { [weak self] in
                self?.resolveUrlDisposable?.set(nil)
            }
            disposable.set((resolveUrl(account: strongSelf.context.account, url: url)
            |> afterDisposed {
                Queue.mainQueue().async {
                    progressDisposable.dispose()
                }
            }
            |> deliverOnMainQueue).start(next: { [weak self] result in
                if let strongSelf = self {
                    strongSelf.openResolved(result)
                }
            }))
        }
        
        var parsedUrlValue: URL?
        if let parsed = URL(string: url) {
            parsedUrlValue = parsed
        } else if let encoded = (url as NSString).addingPercentEscapes(using: String.Encoding.utf8.rawValue), let parsed = URL(string: encoded) {
            parsedUrlValue = parsed
        }
        
        if concealed, let parsedUrlValue = parsedUrlValue, (parsedUrlValue.scheme == "http" || parsedUrlValue.scheme == "https"), !isConcealedUrlWhitelisted(parsedUrlValue) {
            var displayUrl = url
            let maxLength = 180
            if displayUrl.count > maxLength {
                displayUrl = String(displayUrl[..<displayUrl.index(displayUrl.startIndex, offsetBy: maxLength - 2)]) + "..."
            }
            self.present(textAlertController(context: self.context, title: nil, text: self.presentationData.strings.Generic_OpenHiddenLinkAlert(displayUrl).0, actions: [TextAlertAction(type: .genericAction, title: self.presentationData.strings.Common_No, action: {}), TextAlertAction(type: .defaultAction, title: self.presentationData.strings.Common_Yes, action: {
                openImpl()
            })]), in: .window(.root))
        } else {
            openImpl()
        }
    }
    
    private func openUrlIn(_ url: String) {
        let actionSheet = OpenInActionSheetController(context: self.context, item: .url(url: url), openUrl: { [weak self] url in
            if let strongSelf = self, let navigationController = strongSelf.navigationController as? NavigationController {
                openExternalUrl(context: strongSelf.context, url: url, forceExternal: true, presentationData: strongSelf.presentationData, navigationController: navigationController, dismissInput: {
                    self?.chatDisplayNode.dismissInput()
                })
            }
        })
        self.chatDisplayNode.dismissInput()
        self.present(actionSheet, in: .window(.root))
    }
    
    func avatarPreviewingController(from sourceView: UIView) -> (UIViewController, CGRect)? {
        guard let buttonView = (self.chatInfoNavigationButton?.buttonItem.customDisplayNode as? ChatAvatarNavigationNode)?.avatarNode.view else {
            return nil
        }
        if let peer = self.presentationInterfaceState.renderedPeer?.chatMainPeer, peer.smallProfileImage != nil {
            let galleryController = AvatarGalleryController(context: self.context, peer: peer, remoteEntries: nil, replaceRootController: { controller, ready in
            }, synchronousLoad: true)
            galleryController.setHintWillBePresentedInPreviewingContext(true)
            galleryController.containerLayoutUpdated(ContainerViewLayout(size: CGSize(width: self.view.bounds.size.width, height: self.view.bounds.size.height), metrics: LayoutMetrics(), intrinsicInsets: UIEdgeInsets(), safeInsets: UIEdgeInsets(), statusBarHeight: nil, inputHeight: nil, standardInputHeight: 216.0, inputHeightIsInteractivellyChanging: false, inVoiceOver: false), transition: .immediate)
            return (galleryController, buttonView.convert(buttonView.bounds, to: sourceView))
        }
        return nil
    }
    
    func previewingController(from sourceView: UIView, for location: CGPoint) -> (UIViewController, CGRect)? {
        guard let view =  self.chatDisplayNode.view.hitTest(location, with: nil), view.isDescendant(of: self.chatDisplayNode.historyNode.view) else {
            return nil
        }
        
        let historyPoint = sourceView.convert(location, to: self.chatDisplayNode.historyNode.view)
        var result: (Message, ChatMessagePeekPreviewContent)?
        self.chatDisplayNode.historyNode.forEachItemNode { itemNode in
            if let itemNode = itemNode as? ChatMessageItemView {
                if itemNode.frame.contains(historyPoint) {
                    if let value = itemNode.peekPreviewContent(at: self.chatDisplayNode.historyNode.view.convert(historyPoint, to: itemNode.view)) {
                        result = value
                    }
                }
            }
        }
        if let (message, content) = result {
            switch content {
                case let .media(media):
                    var selectedTransitionNode: (ASDisplayNode, () -> (UIView?, UIView?))?
                    self.chatDisplayNode.historyNode.forEachItemNode { itemNode in
                        if let itemNode = itemNode as? ChatMessageItemView {
                            if let result = itemNode.transitionNode(id: message.id, media: media) {
                                selectedTransitionNode = result
                            }
                        }
                    }
                    
                    if let selectedTransitionNode = selectedTransitionNode {
                        if let previewData = chatMessagePreviewControllerData(context: self.context, message: message, standalone: false, reverseMessageGalleryOrder: false, navigationController: self.navigationController as? NavigationController) {
                            switch previewData {
                                case let .gallery(gallery):
                                    gallery.setHintWillBePresentedInPreviewingContext(true)
                                    let rect = selectedTransitionNode.0.view.convert(selectedTransitionNode.0.bounds, to: sourceView)
                                    let sourceRect = rect.insetBy(dx: -2.0, dy: -2.0)
                                    gallery.containerLayoutUpdated(ContainerViewLayout(size: CGSize(width: self.view.bounds.size.width, height: self.view.bounds.size.height), metrics: LayoutMetrics(), intrinsicInsets: UIEdgeInsets(), safeInsets: UIEdgeInsets(), statusBarHeight: nil, inputHeight: nil, standardInputHeight: 216.0, inputHeightIsInteractivellyChanging: false, inVoiceOver: false), transition: .immediate)
                                    return (gallery, sourceRect)
                                case .instantPage:
                                    break
                            }
                        }
                    }
                case let .url(node, rect, string, concealed):
                    var parsedUrlValue: URL?
                    if let parsed = URL(string: string) {
                        parsedUrlValue = parsed
                    } else if let encoded = (string as NSString).addingPercentEscapes(using: String.Encoding.utf8.rawValue), let parsed = URL(string: encoded) {
                        parsedUrlValue = parsed
                    }
                    
                    if let parsedUrlValue = parsedUrlValue {
                        if concealed, (parsedUrlValue.scheme == "http" || parsedUrlValue.scheme == "https"), !isConcealedUrlWhitelisted(parsedUrlValue) {
                            return nil
                        }
                    } else {
                        return nil
                    }
                    
                    let targetRect = node.view.convert(rect, to: sourceView)
                    let sourceRect = CGRect(origin: CGPoint(x: floor(targetRect.midX), y: floor(targetRect.midY)), size: CGSize(width: 1.0, height: 1.0))
                    if let parsedUrl = URL(string: string) {
                        if parsedUrl.scheme == "http" || parsedUrl.scheme == "https" {
                            if #available(iOSApplicationExtension 9.0, iOS 9.0, *) {
                                let controller = SFSafariViewController(url: parsedUrl)
                                if #available(iOSApplicationExtension 10.0, iOS 10.0, *) {
                                    controller.preferredBarTintColor = self.presentationData.theme.rootController.navigationBar.backgroundColor
                                    controller.preferredControlTintColor = self.presentationData.theme.rootController.navigationBar.accentTextColor
                                }
                                return (controller, sourceRect)
                            }
                        }
                    }
            }
        }
        return nil
    }
    
    func previewingCommit(_ viewControllerToCommit: UIViewController) {
        if let gallery = viewControllerToCommit as? AvatarGalleryController {
            self.chatDisplayNode.dismissInput()
            gallery.setHintWillBePresentedInPreviewingContext(false)
            self.present(gallery, in: .window(.root), with: AvatarGalleryControllerPresentationArguments(animated: false, transitionArguments: { _ in
                return nil
            }))
        } else if let gallery = viewControllerToCommit as? GalleryController {
            self.chatDisplayNode.dismissInput()
            gallery.setHintWillBePresentedInPreviewingContext(false)
            
            self.present(gallery, in: .window(.root), with: GalleryControllerPresentationArguments(animated: false, transitionArguments: { [weak self] messageId, media in
                if let strongSelf = self {
                    var selectedTransitionNode: (ASDisplayNode, () -> (UIView?, UIView?))?
                    strongSelf.chatDisplayNode.historyNode.forEachItemNode { itemNode in
                        if let itemNode = itemNode as? ChatMessageItemView {
                            if let result = itemNode.transitionNode(id: messageId, media: media) {
                                selectedTransitionNode = result
                            }
                        }
                    }
                    if let selectedTransitionNode = selectedTransitionNode {
                        return GalleryTransitionArguments(transitionNode: selectedTransitionNode, addToTransitionSurface: { view in
                            if let strongSelf = self {
                                strongSelf.chatDisplayNode.historyNode.view.superview?.insertSubview(view, aboveSubview: strongSelf.chatDisplayNode.historyNode.view)
                            }
                        })
                    }
                }
                return nil
            }))
        } else if let gallery = viewControllerToCommit as? InstantPageGalleryController {
            
        }
        
        if #available(iOSApplicationExtension 9.0, iOS 9.0, *) {
            if let safariController = viewControllerToCommit as? SFSafariViewController {
                if let window = self.navigationController?.view.window {
                    window.rootViewController?.present(safariController, animated: true)
                }
            }
        }
    }
    
    @available(iOSApplicationExtension 9.0, iOS 9.0, *)
    override public var previewActionItems: [UIPreviewActionItem] {
        struct PreviewActionsData {
            let notificationSettings: PeerNotificationSettings?
            let peer: Peer?
        }
        let chatLocation = self.chatLocation
        let data = Atomic<PreviewActionsData?>(value: nil)
        let semaphore = DispatchSemaphore(value: 0)
        let _ = self.context.account.postbox.transaction({ transaction -> Void in
            switch chatLocation {
                case let .peer(peerId):
                    let _ = data.swap(PreviewActionsData(notificationSettings: transaction.getPeerNotificationSettings(peerId), peer: transaction.getPeer(peerId)))
                /*case .group:
                    let _ = data.swap(PreviewActionsData(notificationSettings: nil, peer: nil))*/
            }
            semaphore.signal()
        }).start()
        semaphore.wait()
        
        return data.with { [weak self] data -> [UIPreviewActionItem] in
            var items: [UIPreviewActionItem] = []
            if let data = data, let strongSelf = self {
                let presentationData = strongSelf.context.sharedContext.currentPresentationData.with { $0 }
                
                switch strongSelf.peekActions {
                    case .standard:
                        if let peer = data.peer, peer.id != strongSelf.context.account.peerId {
                            if let _ = data.peer as? TelegramUser {
                                items.append(UIPreviewAction(title: "👍", style: .default, handler: { _, _ in
                                    if let strongSelf = self {
                                        let _ = enqueueMessages(account: strongSelf.context.account, peerId: peer.id, messages: strongSelf.transformEnqueueMessages([.message(text: "👍", attributes: [], mediaReference: nil, replyToMessageId: nil, localGroupingKey: nil)])).start()
                                    }
                                }))
                            }
                        
                            if let notificationSettings = data.notificationSettings as? TelegramPeerNotificationSettings {
                                if case let .muted(until) = notificationSettings.muteState, until >= Int32(CFAbsoluteTimeGetCurrent() + NSTimeIntervalSince1970) {
                                    items.append(UIPreviewAction(title: presentationData.strings.Conversation_Unmute, style: .default, handler: { _, _ in
                                        if let strongSelf = self {
                                            let _ = togglePeerMuted(account: strongSelf.context.account, peerId: peer.id).start()
                                        }
                                    }))
                                } else {
                                    let muteInterval: Int32
                                    if let _ = data.peer as? TelegramChannel {
                                        muteInterval = Int32.max
                                    } else {
                                        muteInterval = 1 * 60 * 60
                                    }
                                    let title: String
                                    if muteInterval == Int32.max {
                                        title = presentationData.strings.Conversation_Mute
                                    } else {
                                        title = muteForIntervalString(strings: presentationData.strings, value: muteInterval)
                                    }
                                    
                                    items.append(UIPreviewAction(title: title, style: .default, handler: { _, _ in
                                        if let strongSelf = self {
                                            let _ = updatePeerMuteSetting(account: strongSelf.context.account, peerId: peer.id, muteInterval: muteInterval).start()
                                        }
                                    }))
                                }
                            }
                        }
                    case let .remove(action):
                        items.append(UIPreviewAction(title: presentationData.strings.Common_Delete, style: .destructive, handler: { _, _ in
                            action()
                        }))
                }
            }
            return items
        }
    }
    
    private func debugStreamSingleVideo(_ id: MessageId) {
        let gallery = GalleryController(context: self.context, source: .peerMessagesAtId(id), streamSingleVideo: true, replaceRootController: { [weak self] controller, ready in
            if let strongSelf = self {
                (strongSelf.navigationController as? NavigationController)?.replaceTopController(controller, animated: false, ready: ready)
            }
        }, baseNavigationController: self.navigationController as? NavigationController)
        
        self.chatDisplayNode.dismissInput()
        self.present(gallery, in: .window(.root), with: GalleryControllerPresentationArguments(transitionArguments: { [weak self] messageId, media in
            if let strongSelf = self {
                var transitionNode: (ASDisplayNode, () -> (UIView?, UIView?))?
                strongSelf.chatDisplayNode.historyNode.forEachItemNode { itemNode in
                    if let itemNode = itemNode as? ChatMessageItemView {
                        if let result = itemNode.transitionNode(id: messageId, media: media) {
                            transitionNode = result
                        }
                    }
                }
                if let transitionNode = transitionNode {
                    return GalleryTransitionArguments(transitionNode: transitionNode, addToTransitionSurface: { view in
                        if let strongSelf = self {
                            strongSelf.chatDisplayNode.historyNode.view.superview?.insertSubview(view, aboveSubview: strongSelf.chatDisplayNode.historyNode.view)
                        }
                    })
                }
            }
            return nil
        }))
    }
    
    private func presentBanMessageOptions(accountPeerId: PeerId, author: Peer, messageIds: Set<MessageId>, options: ChatAvailableMessageActionOptions) {
        if case let .peer(peerId) = self.chatLocation {
            self.navigationActionDisposable.set((fetchChannelParticipant(account: self.context.account, peerId: peerId, participantId: author.id)
            |> deliverOnMainQueue).start(next: { [weak self] participant in
                if let strongSelf = self {
                    let canBan = participant?.canBeBannedBy(peerId: accountPeerId) ?? true
                    
                    let actionSheet = ActionSheetController(presentationTheme: strongSelf.presentationData.theme)
                    var items: [ActionSheetItem] = []
                    
                    var actions = Set<Int>([0])
                    
                    let toggleCheck: (Int, Int) -> Void = { [weak actionSheet] category, itemIndex in
                        if actions.contains(category) {
                            actions.remove(category)
                        } else {
                            actions.insert(category)
                        }
                        actionSheet?.updateItem(groupIndex: 0, itemIndex: itemIndex, { item in
                            if let item = item as? ActionSheetCheckboxItem {
                                return ActionSheetCheckboxItem(title: item.title, label: item.label, value: !item.value, action: item.action)
                            }
                            return item
                        })
                    }
                    
                    var itemIndex = 0
                    var categories: [Int] = [0]
                    if canBan {
                        categories.append(1)
                    }
                    categories.append(contentsOf: [2, 3])
                    
                    for categoryId in categories as [Int] {
                        var title = ""
                        if categoryId == 0 {
                            title = strongSelf.presentationData.strings.Conversation_Moderate_Delete
                        } else if categoryId == 1 {
                            title = strongSelf.presentationData.strings.Conversation_Moderate_Ban
                        } else if categoryId == 2 {
                            title = strongSelf.presentationData.strings.Conversation_Moderate_Report
                        } else if categoryId == 3 {
                            title = strongSelf.presentationData.strings.Conversation_Moderate_DeleteAllMessages(author.displayTitle).0
                        }
                        let index = itemIndex
                        items.append(ActionSheetCheckboxItem(title: title, label: "", value: actions.contains(categoryId), action: { value in
                            toggleCheck(categoryId, index)
                        }))
                        itemIndex += 1
                    }
                    
                    items.append(ActionSheetButtonItem(title: strongSelf.presentationData.strings.Common_Done, action: { [weak self, weak actionSheet] in
                        actionSheet?.dismissAnimated()
                        if let strongSelf = self {
                            strongSelf.updateChatPresentationInterfaceState(animated: true, interactive: true, { $0.updatedInterfaceState { $0.withoutSelectionState() } })
                            if actions.contains(3) {
                                let _ = strongSelf.context.account.postbox.transaction({ transaction -> Void in
                                    transaction.removeAllMessagesWithAuthor(peerId, authorId: author.id, namespace: Namespaces.Message.Cloud)
                                }).start()
                                let _ = clearAuthorHistory(account: strongSelf.context.account, peerId: peerId, memberId: author.id).start()
                            } else if actions.contains(0) {
                                let _ = deleteMessagesInteractively(postbox: strongSelf.context.account.postbox, messageIds: Array(messageIds), type: .forEveryone).start()
                            }
                            if actions.contains(1) {
                                let _ = removePeerMember(account: strongSelf.context.account, peerId: peerId, memberId: author.id).start()
                            }
                        }
                    }))
                    
                    actionSheet.setItemGroups([ActionSheetItemGroup(items: items), ActionSheetItemGroup(items: [
                        ActionSheetButtonItem(title: strongSelf.presentationData.strings.Common_Cancel, color: .accent, action: { [weak actionSheet] in
                            actionSheet?.dismissAnimated()
                        })
                    ])])
                    strongSelf.chatDisplayNode.dismissInput()
                    strongSelf.present(actionSheet, in: .window(.root))
                }
            }))
        }
    }
    
    private func presentDeleteMessageOptions(messageIds: Set<MessageId>, options: ChatAvailableMessageActionOptions, contextController: ContextController?, completion: @escaping (ContextMenuActionResult) -> Void) {
        let actionSheet = ActionSheetController(presentationTheme: self.presentationData.theme)
        var items: [ActionSheetItem] = []
        var personalPeerName: String?
        var isChannel = false
        if let user = self.presentationInterfaceState.renderedPeer?.peer as? TelegramUser {
            personalPeerName = user.compactDisplayTitle
        } else if let peer = self.presentationInterfaceState.renderedPeer?.peer as? TelegramSecretChat, let associatedPeerId = peer.associatedPeerId, let user = self.presentationInterfaceState.renderedPeer?.peers[associatedPeerId] as? TelegramUser {
            personalPeerName = user.compactDisplayTitle
        } else if let channel = self.presentationInterfaceState.renderedPeer?.peer as? TelegramChannel, case .broadcast = channel.info {
            isChannel = true
        }
        
        if options.contains(.cancelSending) {
            items.append(ActionSheetButtonItem(title: self.presentationData.strings.Conversation_ContextMenuCancelSending, color: .destructive, action: { [weak self, weak actionSheet] in
                actionSheet?.dismissAnimated()
                if let strongSelf = self {
                    strongSelf.updateChatPresentationInterfaceState(animated: true, interactive: true, { $0.updatedInterfaceState { $0.withoutSelectionState() } })
                    let _ = deleteMessagesInteractively(postbox: strongSelf.context.account.postbox, messageIds: Array(messageIds), type: .forEveryone).start()
                }
            }))
        }
        
        var contextItems: [ContextMenuItem] = []
        var canDisplayContextMenu = true
        
        var unsendPersonalMessages = false
        if options.contains(.unsendPersonal) {
            canDisplayContextMenu = false
            items.append(ActionSheetTextItem(title: self.presentationData.strings.Chat_UnsendMyMessagesAlertTitle(personalPeerName ?? "").0))
            items.append(ActionSheetSwitchItem(title: self.presentationData.strings.Chat_UnsendMyMessages, isOn: false, action: { value in
                unsendPersonalMessages = value
            }))
        } else if options.contains(.deleteGlobally) {
            let globalTitle: String
            if isChannel {
                globalTitle = self.presentationData.strings.Conversation_DeleteMessagesForEveryone
            } else if let personalPeerName = personalPeerName {
                globalTitle = self.presentationData.strings.Conversation_DeleteMessagesFor(personalPeerName).0
            } else {
                globalTitle = self.presentationData.strings.Conversation_DeleteMessagesForEveryone
            }
            contextItems.append(.action(ContextMenuActionItem(text: globalTitle, textColor: .destructive, icon: { _ in nil }, action: { [weak self] _, f in
                if let strongSelf = self {
                    strongSelf.updateChatPresentationInterfaceState(animated: true, interactive: true, { $0.updatedInterfaceState { $0.withoutSelectionState() } })
                    let _ = deleteMessagesInteractively(postbox: strongSelf.context.account.postbox, messageIds: Array(messageIds), type: .forEveryone).start()
                    f(.dismissWithoutContent)
                }
            })))
            items.append(ActionSheetButtonItem(title: globalTitle, color: .destructive, action: { [weak self, weak actionSheet] in
                actionSheet?.dismissAnimated()
                if let strongSelf = self {
                    strongSelf.updateChatPresentationInterfaceState(animated: true, interactive: true, { $0.updatedInterfaceState { $0.withoutSelectionState() } })
                    let _ = deleteMessagesInteractively(postbox: strongSelf.context.account.postbox, messageIds: Array(messageIds), type: .forEveryone).start()
                }
            }))
        }
        if options.contains(.deleteLocally) {
            var localOptionText = self.presentationData.strings.Conversation_DeleteMessagesForMe
            if self.presentationInterfaceState.isScheduledMessages {
                 localOptionText = self.presentationData.strings.ScheduledMessages_Delete
            } else {
                if options.contains(.unsendPersonal) {
                    localOptionText = self.presentationData.strings.Chat_DeleteMessagesConfirmation(Int32(messageIds.count))
                } else if case .peer(self.context.account.peerId) = self.chatLocation {
                    if messageIds.count == 1 {
                        localOptionText = self.presentationData.strings.Conversation_Moderate_Delete
                    } else {
                        localOptionText = self.presentationData.strings.Conversation_DeleteManyMessages
                    }
                }
            }
            contextItems.append(.action(ContextMenuActionItem(text: localOptionText, textColor: .destructive, icon: { _ in nil }, action: { [weak self] _, f in
                if let strongSelf = self {
                    strongSelf.updateChatPresentationInterfaceState(animated: true, interactive: true, { $0.updatedInterfaceState { $0.withoutSelectionState() } })
                    let _ = deleteMessagesInteractively(postbox: strongSelf.context.account.postbox, messageIds: Array(messageIds), type: unsendPersonalMessages ? .forEveryone : .forLocalPeer).start()
                    f(.dismissWithoutContent)
                }
            })))
            items.append(ActionSheetButtonItem(title: localOptionText, color: .destructive, action: { [weak self, weak actionSheet] in
                actionSheet?.dismissAnimated()
                if let strongSelf = self {
                    strongSelf.updateChatPresentationInterfaceState(animated: true, interactive: true, { $0.updatedInterfaceState { $0.withoutSelectionState() } })
                    let _ = deleteMessagesInteractively(postbox: strongSelf.context.account.postbox, messageIds: Array(messageIds), type: unsendPersonalMessages ? .forEveryone : .forLocalPeer).start()
                }
            }))
        }
        
        if canDisplayContextMenu, let contextController = contextController {
            contextController.setItems(contextItems)
        } else {
            actionSheet.setItemGroups([ActionSheetItemGroup(items: items), ActionSheetItemGroup(items: [
                ActionSheetButtonItem(title: self.presentationData.strings.Common_Cancel, color: .accent, action: { [weak actionSheet] in
                    actionSheet?.dismissAnimated()
                })
            ])])
            self.chatDisplayNode.dismissInput()
            self.present(actionSheet, in: .window(.root))
            completion(.default)
        }
    }
    
    @available(iOSApplicationExtension 11.0, iOS 11.0, *)
    public func dropInteraction(_ interaction: UIDropInteraction, canHandle session: UIDropSession) -> Bool {
        return session.hasItemsConforming(toTypeIdentifiers: [kUTTypeImage as String])
    }
    
    @available(iOSApplicationExtension 11.0, iOS 11.0, *)
    public func dropInteraction(_ interaction: UIDropInteraction, sessionDidUpdate session: UIDropSession) -> UIDropProposal {
        if !canSendMessagesToChat(self.presentationInterfaceState) {
            return UIDropProposal(operation: .cancel)
        }
        
        //let dropLocation = session.location(in: self.chatDisplayNode.view)
        self.chatDisplayNode.updateDropInteraction(isActive: true)
        
        let operation: UIDropOperation
        operation = .copy
        return UIDropProposal(operation: operation)
    }
    
    @available(iOSApplicationExtension 11.0, iOS 11.0, *)
    public func dropInteraction(_ interaction: UIDropInteraction, performDrop session: UIDropSession) {
        session.loadObjects(ofClass: UIImage.self) { [weak self] imageItems in
            guard let strongSelf = self else {
                return
            }
            let images = imageItems as! [UIImage]
            
            strongSelf.chatDisplayNode.updateDropInteraction(isActive: false)
            strongSelf.displayPasteMenu(images)
        }
    }
    
    @available(iOSApplicationExtension 11.0, iOS 11.0, *)
    public func dropInteraction(_ interaction: UIDropInteraction, sessionDidExit session: UIDropSession) {
        self.chatDisplayNode.updateDropInteraction(isActive: false)
    }
    
    @available(iOSApplicationExtension 11.0, iOS 11.0, *)
    public func dropInteraction(_ interaction: UIDropInteraction, sessionDidEnd session: UIDropSession) {
        self.chatDisplayNode.updateDropInteraction(isActive: false)
    }
    
    public func beginMessageSearch(_ query: String) {
        self.interfaceInteraction?.beginMessageSearch(.everything, query)
    }
    
    private func displayMediaRecordingTooltip() {
        let rect: CGRect? = self.chatDisplayNode.frameForInputActionButton()
        
        let updatedMode: ChatTextInputMediaRecordingButtonMode = self.presentationInterfaceState.interfaceState.mediaRecordingMode
        
        let text: String
        if updatedMode == .audio {
            text = self.presentationData.strings.Conversation_HoldForAudio
        } else {
            text = self.presentationData.strings.Conversation_HoldForVideo
        }
        
        if let tooltipController = self.mediaRecordingModeTooltipController {
            tooltipController.updateContent(.text(text), animated: true, extendTimer: true)
        } else if let rect = rect {
            let tooltipController = TooltipController(content: .text(text))
            self.mediaRecordingModeTooltipController = tooltipController
            tooltipController.dismissed = { [weak self, weak tooltipController] in
                if let strongSelf = self, let tooltipController = tooltipController, strongSelf.mediaRecordingModeTooltipController === tooltipController {
                    strongSelf.mediaRecordingModeTooltipController = nil
                }
            }
            self.present(tooltipController, in: .window(.root), with: TooltipControllerPresentationArguments(sourceNodeAndRect: { [weak self] in
                if let strongSelf = self {
                    return (strongSelf.chatDisplayNode, rect)
                }
                return nil
            }))
        }
    }
    
    private func dismissAllTooltips() {
        self.messageTooltipController?.dismiss()
        self.videoUnmuteTooltipController?.dismiss()
        self.silentPostTooltipController?.dismiss()
        self.mediaRecordingModeTooltipController?.dismiss()
        self.mediaRestrictedTooltipController?.dismiss()
    }
    
    private func commitPurposefulAction() {
        if let purposefulAction = self.purposefulAction {
            self.purposefulAction = nil
            purposefulAction()
        }
    }
    
    public override var keyShortcuts: [KeyShortcut] {
        let strings = self.presentationData.strings
        
        var inputShortcuts: [KeyShortcut]
        if self.chatDisplayNode.isInputViewFocused {
            inputShortcuts = [
                KeyShortcut(title: strings.KeyCommand_SendMessage, input: "\r", action: {}),
                KeyShortcut(input: "B", modifiers: [.command], action: { [weak self] in
                    if let strongSelf = self {
                        strongSelf.interfaceInteraction?.updateTextInputStateAndMode { current, inputMode in
                            return (chatTextInputAddFormattingAttribute(current, attribute: ChatTextInputAttributes.bold), inputMode)
                        }
                    }
                }),
                KeyShortcut(input: "I", modifiers: [.command], action: { [weak self] in
                    if let strongSelf = self {
                        strongSelf.interfaceInteraction?.updateTextInputStateAndMode { current, inputMode in
                            return (chatTextInputAddFormattingAttribute(current, attribute: ChatTextInputAttributes.italic), inputMode)
                        }
                    }
                }),
                KeyShortcut(input: "M", modifiers: [.shift, .command], action: { [weak self] in
                    if let strongSelf = self {
                        strongSelf.interfaceInteraction?.updateTextInputStateAndMode { current, inputMode in
                            return (chatTextInputAddFormattingAttribute(current, attribute: ChatTextInputAttributes.monospace), inputMode)
                        }
                    }
                }),
                KeyShortcut(input: "K", modifiers: [.command], action: { [weak self] in
                    if let strongSelf = self {
                        strongSelf.interfaceInteraction?.openLinkEditing()
                    }
                }),
                KeyShortcut(input: "N", modifiers: [.shift, .command], action: { [weak self] in
                    if let strongSelf = self {
                        strongSelf.interfaceInteraction?.updateTextInputStateAndMode { current, inputMode in
                            return (chatTextInputClearFormattingAttributes(current), inputMode)
                        }
                    }
                })
            ]
        } else {
            inputShortcuts = [
                KeyShortcut(title: strings.KeyCommand_FocusOnInputField, input: "\r", action: { [weak self] in
                    if let strongSelf = self {
                        strongSelf.updateChatPresentationInterfaceState(animated: true, interactive: true, { state in
                            return state.updatedInterfaceState { interfaceState in
                                return interfaceState.withUpdatedEffectiveInputState(interfaceState.effectiveInputState)
                                }.updatedInputMode({ _ in .text })
                            })
                    }
                }),
                KeyShortcut(input: "/", modifiers: [], action: { [weak self] in
                    if let strongSelf = self {
                        strongSelf.updateChatPresentationInterfaceState(animated: true, interactive: true, { state in
                            if state.interfaceState.effectiveInputState.inputText.length == 0 {
                                return state.updatedInterfaceState { interfaceState in
                                    let effectiveInputState = ChatTextInputState(inputText: NSAttributedString(string: "/"))
                                    return interfaceState.withUpdatedEffectiveInputState(effectiveInputState)
                                }.updatedInputMode({ _ in .text })
                            } else {
                                return state
                            }
                        })
                    }
                }),
                KeyShortcut(input: "2", modifiers: [.shift], action: { [weak self] in
                    if let strongSelf = self {
                        strongSelf.updateChatPresentationInterfaceState(animated: true, interactive: true, { state in
                            if state.interfaceState.effectiveInputState.inputText.length == 0 {
                                return state.updatedInterfaceState { interfaceState in
                                    let effectiveInputState = ChatTextInputState(inputText: NSAttributedString(string: "@"))
                                    return interfaceState.withUpdatedEffectiveInputState(effectiveInputState)
                                }.updatedInputMode({ _ in .text })
                            } else {
                                return state
                            }
                        })
                    }
                }),
                KeyShortcut(input: "3", modifiers: [.shift], action: { [weak self] in
                    if let strongSelf = self {
                        strongSelf.updateChatPresentationInterfaceState(animated: true, interactive: true, { state in
                            if state.interfaceState.effectiveInputState.inputText.length == 0 {
                                return state.updatedInterfaceState { interfaceState in
                                    let effectiveInputState = ChatTextInputState(inputText: NSAttributedString(string: "#"))
                                    return interfaceState.withUpdatedEffectiveInputState(effectiveInputState)
                                }.updatedInputMode({ _ in .text })
                            } else {
                                return state
                            }
                        })
                    }
                })
            ]
        }
        
        var canEdit = false
        self.updateChatPresentationInterfaceState(animated: false, interactive: false, { state in
            if state.interfaceState.effectiveInputState.inputText.length == 0 && state.interfaceState.editMessage == nil {
                canEdit = true
            }
            return state
        })
        
        if canEdit, let message = self.chatDisplayNode.historyNode.firstMessageForEditInCurrentHistoryView() {
            inputShortcuts.append(KeyShortcut(input: UIKeyCommand.inputUpArrow, action: { [weak self] in
                if let strongSelf = self {
                    strongSelf.interfaceInteraction?.setupEditMessage(message.id)
                }
            }))
        }
        
        let otherShortcuts: [KeyShortcut] = [
            KeyShortcut(title: strings.KeyCommand_ScrollUp, input: UIKeyCommand.inputUpArrow, modifiers: [.shift], action: { [weak self] in
                if let strongSelf = self {
                    _ = strongSelf.chatDisplayNode.historyNode.scrollWithDirection(.down, distance: 75.0)
                }
            }),
            KeyShortcut(title: strings.KeyCommand_ScrollDown, input: UIKeyCommand.inputDownArrow, modifiers: [.shift], action: { [weak self] in
                if let strongSelf = self {
                    _ = strongSelf.chatDisplayNode.historyNode.scrollWithDirection(.up, distance: 75.0)
                }
            }),
            KeyShortcut(title: strings.KeyCommand_ChatInfo, input: "I", modifiers: [.command, .control], action: { [weak self] in
                if let strongSelf = self {
                    strongSelf.interfaceInteraction?.openPeerInfo()
                }
            }),
            KeyShortcut(input: "/", modifiers: [.command], action: { [weak self] in
                if let strongSelf = self {
                    strongSelf.updateChatPresentationInterfaceState(animated: true, interactive: true, { state in
                        return state.updatedInterfaceState { interfaceState in
                            return interfaceState.withUpdatedEffectiveInputState(interfaceState.effectiveInputState)
                        }.updatedInputMode({ _ in ChatInputMode.media(mode: .other, expanded: nil) })
                    })
                }
            })
        ]
        
        return inputShortcuts + otherShortcuts
    }
    
    public func getTransitionInfo(messageId: MessageId, media: Media) -> ((UIView) -> Void, ASDisplayNode, () -> (UIView?, UIView?))? {
        var selectedNode: (ASDisplayNode, () -> (UIView?, UIView?))?
        self.chatDisplayNode.historyNode.forEachItemNode { itemNode in
            if let itemNode = itemNode as? ChatMessageItemView {
                if let result = itemNode.transitionNode(id: messageId, media: media) {
                    selectedNode = result
                }
            }
        }
        if let (node, get) = selectedNode {
            return ({ [weak self] view in
                guard let strongSelf = self else {
                    return
                }
                strongSelf.chatDisplayNode.historyNode.view.superview?.insertSubview(view, aboveSubview: strongSelf.chatDisplayNode.historyNode.view)
            }, node, get)
        } else {
            return nil
        }
    }
    
    func activateInput() {
        self.updateChatPresentationInterfaceState(animated: true, interactive: true, { state in
            return state.updatedInputMode({ _ in .text })
        })
    }
    
    private func clearInputText() {
        self.updateChatPresentationInterfaceState(animated: true, interactive: true, { state in
            if !state.interfaceState.effectiveInputState.inputText.string.isEmpty {
                return state.updatedInterfaceState { interfaceState in
                    let effectiveInputState = ChatTextInputState(inputText: NSAttributedString(string: ""))
                    return interfaceState.withUpdatedEffectiveInputState(effectiveInputState)
                }
            } else {
                return state
            }
        })
    }
    
    private func donateIntent() {
        guard case let .peer(peerId) = self.chatLocation, peerId.namespace == Namespaces.Peer.CloudUser else {
            return
        }
        if #available(iOSApplicationExtension 10.0, iOS 10.0, *) {
            let _ = (self.context.account.postbox.loadedPeerWithId(peerId)
            |> deliverOnMainQueue).start(next: { peer in
                if let peer = peer as? TelegramUser {
                    let recipientHandle = INPersonHandle(value: "tg\(peerId.id)", type: .unknown)
                    let recipient = INPerson(personHandle: recipientHandle, nameComponents: nil, displayName: peer.displayTitle, image: nil, contactIdentifier: nil, customIdentifier: "tg\(peerId.id)")
                    
                    let intent = INSendMessageIntent(recipients: [recipient], content: nil, groupName: nil, serviceName: nil, sender: nil)
                    
                    let interaction = INInteraction(intent: intent, response: nil)
                    interaction.direction = .outgoing
                    interaction.donate { error in
                        if let error = error {
                            print(error.localizedDescription)
                        }
                    }
                }
            })
        }
    }
    
    private func updateReminderActivity() {
        if self.isReminderActivityEnabled && false {
            if #available(iOS 9.0, *) {
                if self.reminderActivity == nil, case let .peer(peerId) = self.chatLocation, let peer = self.presentationInterfaceState.renderedPeer?.chatMainPeer {
                    let reminderActivity = NSUserActivity(activityType: "RemindAboutChatIntent")
                    self.reminderActivity = reminderActivity
                    if peer is TelegramGroup {
                        reminderActivity.title = self.presentationData.strings.Activity_RemindAboutGroup(peer.displayTitle).0
                    } else if let channel = peer as? TelegramChannel {
                        if case .broadcast = channel.info {
                            reminderActivity.title = self.presentationData.strings.Activity_RemindAboutChannel(peer.displayTitle).0
                        } else {
                            reminderActivity.title = self.presentationData.strings.Activity_RemindAboutGroup(peer.displayTitle).0
                        }
                    } else {
                        reminderActivity.title = self.presentationData.strings.Activity_RemindAboutUser(peer.displayTitle).0
                    }
                    reminderActivity.userInfo = ["peerId": peerId.toInt64(), "peerTitle": peer.displayTitle]
                    reminderActivity.isEligibleForHandoff = true
                    reminderActivity.becomeCurrent()
                }
            }
        } else if let reminderActivity = self.reminderActivity {
            self.reminderActivity = nil
            reminderActivity.invalidate()
        }
    }
    
    private func updateSlowmodeStatus() {
        if let slowmodeState = self.presentationInterfaceState.slowmodeState, case let .timestamp(slowmodeActiveUntilTimestamp) = slowmodeState.variant {
            let timestamp = Int32(Date().timeIntervalSince1970)
            let remainingTime = max(0, slowmodeActiveUntilTimestamp - timestamp)
            if remainingTime == 0 {
                self.updateSlowmodeStatusTimerValue = nil
                self.updateSlowmodeStatusDisposable.set(nil)
                self.updateChatPresentationInterfaceState(interactive: false, {
                    $0.updatedSlowmodeState(nil)
                })
            } else {
                if self.updateSlowmodeStatusTimerValue != slowmodeActiveUntilTimestamp {
                    self.updateSlowmodeStatusTimerValue = slowmodeActiveUntilTimestamp
                    self.updateSlowmodeStatusDisposable.set((Signal<Never, NoError>.complete()
                    |> suspendAwareDelay(Double(remainingTime), granularity: 1.0, queue: .mainQueue())
                    |> deliverOnMainQueue).start(completed: { [weak self] in
                        guard let strongSelf = self else {
                            return
                        }
                        strongSelf.updateSlowmodeStatusTimerValue = nil
                        strongSelf.updateSlowmodeStatus()
                    }))
                }
            }
        } else if let _ = self.updateSlowmodeStatusTimerValue {
            self.updateSlowmodeStatusTimerValue = nil
            self.updateSlowmodeStatusDisposable.set(nil)
        }
    }
}<|MERGE_RESOLUTION|>--- conflicted
+++ resolved
@@ -20,10 +20,7 @@
 import DeviceLocationManager
 import ShareController
 import UrlEscaping
-<<<<<<< HEAD
-=======
 import ContextUI
->>>>>>> cc9df59e
 
 public enum ChatControllerPeekActions {
     case standard
@@ -112,14 +109,11 @@
 
 let ChatControllerCount = Atomic<Int32>(value: 0)
 
-<<<<<<< HEAD
 public enum ChatControllerSubject: Equatable {
     case message(MessageId)
     case scheduledMessages
 }
 
-=======
->>>>>>> cc9df59e
 public final class ChatController: TelegramBaseController, GalleryHiddenMediaTarget, UIDropInteractionDelegate {
     private var validLayout: ContainerViewLayout?
     
@@ -521,31 +515,33 @@
                         return
                     }
                     var actions = actions
-                    actions.insert(.action(ContextMenuActionItem(text: "Reaction", icon: { _ in nil }, action: { _, f in
-                        guard let strongSelf = self else {
-                            return
-                        }
-                        let actionSheet = ActionSheetController(presentationTheme: strongSelf.presentationData.theme)
-                        var items: [ActionSheetItem] = []
-                        let emojis = ["👍", "😊", "🤔", "😔", "❤️"]
-                        for emoji in emojis {
-                            items.append(ActionSheetButtonItem(title: "\(emoji)", color: .accent, action: { [weak actionSheet] in
-                                actionSheet?.dismissAnimated()
-                                guard let strongSelf = self else {
-                                    return
-                                }
-                                let _ = updateMessageReactionsInteractively(postbox: strongSelf.context.account.postbox, messageId: updatedMessages[0].id, reactions: [emoji]).start()
-                            }))
-                        }
-                        actionSheet.setItemGroups([ActionSheetItemGroup(items: items), ActionSheetItemGroup(items: [
-                            ActionSheetButtonItem(title: strongSelf.presentationData.strings.Common_Cancel, color: .accent, action: { [weak actionSheet] in
-                                actionSheet?.dismissAnimated()
-                            })
-                        ])])
-                        strongSelf.chatDisplayNode.dismissInput()
-                        strongSelf.present(actionSheet, in: .window(.root))
-                        f(.dismissWithoutContent)
-                    })), at: 0)
+                    if message.id.namespace != Namespaces.Message.CloudScheduled {
+                        actions.insert(.action(ContextMenuActionItem(text: "Reaction", icon: { _ in nil }, action: { _, f in
+                            guard let strongSelf = self else {
+                                return
+                            }
+                            let actionSheet = ActionSheetController(presentationTheme: strongSelf.presentationData.theme)
+                            var items: [ActionSheetItem] = []
+                            let emojis = ["👍", "😊", "🤔", "😔", "❤️"]
+                            for emoji in emojis {
+                                items.append(ActionSheetButtonItem(title: "\(emoji)", color: .accent, action: { [weak actionSheet] in
+                                    actionSheet?.dismissAnimated()
+                                    guard let strongSelf = self else {
+                                        return
+                                    }
+                                    let _ = updateMessageReactionsInteractively(postbox: strongSelf.context.account.postbox, messageId: updatedMessages[0].id, reactions: [emoji]).start()
+                                }))
+                            }
+                            actionSheet.setItemGroups([ActionSheetItemGroup(items: items), ActionSheetItemGroup(items: [
+                                ActionSheetButtonItem(title: strongSelf.presentationData.strings.Common_Cancel, color: .accent, action: { [weak actionSheet] in
+                                    actionSheet?.dismissAnimated()
+                                })
+                            ])])
+                            strongSelf.chatDisplayNode.dismissInput()
+                            strongSelf.present(actionSheet, in: .window(.root))
+                            f(.dismissWithoutContent)
+                        })), at: 0)
+                    }
                     strongSelf.window?.presentInGlobalOverlay(ContextController(theme: strongSelf.presentationData.theme, strings: strongSelf.presentationData.strings, source: ChatMessageContextControllerContentSource(chatNode: strongSelf.chatDisplayNode, message: message), items: actions, recognizer: recognizer))
                 })
             }
@@ -2741,14 +2737,7 @@
             }
         }, reportMessages: { [weak self] messages, contextController in
             if let strongSelf = self, !messages.isEmpty {
-<<<<<<< HEAD
-                strongSelf.chatDisplayNode.dismissInput()
-                strongSelf.present(peerReportOptionsController(context: strongSelf.context, subject: .messages(messages.map({ $0.id }).sorted()), present: { c, a in
-                    self?.present(c, in: .window(.root), with: a)
-                }, completion: { _ in }), in: .window(.root))
-=======
                 presentPeerReportOptions(context: strongSelf.context, parent: strongSelf, contextController: contextController, subject: .messages(messages.map({ $0.id }).sorted()), completion: { _ in })
->>>>>>> cc9df59e
             }
         }, deleteMessages: { [weak self] messages, contextController, completion in
             if let strongSelf = self, !messages.isEmpty {
@@ -2775,7 +2764,6 @@
                                 let _ = deleteMessagesInteractively(postbox: strongSelf.context.account.postbox, messageIds: Array(messageIds), type: .forEveryone, deleteAllInGroup: true).start()
                                 completion(.dismissWithoutContent)
                             } else {
-<<<<<<< HEAD
                                 var isScheduled = false
                                 for id in messageIds {
                                     if id.namespace == Namespaces.Message.CloudScheduled {
@@ -2783,10 +2771,7 @@
                                         break
                                     }
                                 }
-                                strongSelf.presentDeleteMessageOptions(messageIds: messageIds, options: isScheduled ? [.deleteLocally] : actions.options)
-=======
-                                strongSelf.presentDeleteMessageOptions(messageIds: messageIds, options: actions.options, contextController: contextController, completion: completion)
->>>>>>> cc9df59e
+                                strongSelf.presentDeleteMessageOptions(messageIds: messageIds, options: isScheduled ? [.deleteLocally] : actions.options, contextController: contextController, completion: completion)
                             }
                         }
                     }
