import Foundation
import UIKit
import Postbox
import SwiftSignalKit
import Display
import AsyncDisplayKit
import TelegramCore
import SafariServices
import MobileCoreServices
import Intents
import LegacyComponents
import TelegramPresentationData
import TelegramUIPreferences
import DeviceAccess

public enum ChatControllerPeekActions {
    case standard
    case remove(() -> Void)
}

public enum ChatControllerPresentationMode: Equatable {
    case standard(previewing: Bool)
    case overlay
    case inline
}

public final class ChatControllerOverlayPresentationData {
    public let expandData: (ASDisplayNode?, () -> Void)
    public init(expandData: (ASDisplayNode?, () -> Void)) {
        self.expandData = expandData
    }
}

private enum ChatLocationInfoData {
    case peer(Promise<PeerView>)
    //case group(Promise<ChatListTopPeersView>)
}

private enum ChatRecordingActivity {
    case voice
    case instantVideo
    case none
}

public enum NavigateToMessageLocation {
    case id(MessageId)
    case index(MessageIndex)
    case upperBound(PeerId)
    
    var messageId: MessageId? {
        switch self {
            case let .id(id):
                return id
            case let .index(index):
                return index.id
            case .upperBound:
                return nil
        }
    }
    
    var peerId: PeerId {
        switch self {
            case let .id(id):
                return id.peerId
            case let .index(index):
                return index.id.peerId
            case let .upperBound(peerId):
                return peerId
        }
    }
}

private func isTopmostChatController(_ controller: ChatController) -> Bool {
    if let _ = controller.navigationController {
        var hasOther = false
        controller.window?.forEachController({ c in
            if c is ChatController {
                hasOther = true
            }
        })
        if hasOther {
            return false
        }
    }
    return true
}

let ChatControllerCount = Atomic<Int32>(value: 0)

public final class ChatController: TelegramController, GalleryHiddenMediaTarget, UIDropInteractionDelegate {
    private var validLayout: ContainerViewLayout?
    
    weak var parentController: ViewController?
    
    public var peekActions: ChatControllerPeekActions = .standard
    private var didSetup3dTouch: Bool = false
    
    private let context: AccountContext
    public let chatLocation: ChatLocation
    private let messageId: MessageId?
    private let botStart: ChatControllerInitialBotStart?
    
    private let peerDisposable = MetaDisposable()
    private let navigationActionDisposable = MetaDisposable()
    private var networkStateDisposable: Disposable?
    
    private let messageIndexDisposable = MetaDisposable()
    
    private let _chatLocationInfoReady = Promise<Bool>()
    private var didSetChatLocationInfoReady = false
    private let chatLocationInfoData: ChatLocationInfoData
    
    private var presentationInterfaceState: ChatPresentationInterfaceState
    
    private var chatTitleView: ChatTitleView?
    private var leftNavigationButton: ChatNavigationButton?
    private var rightNavigationButton: ChatNavigationButton?
    private var chatInfoNavigationButton: ChatNavigationButton?
    
    private var peerView: PeerView?
    
    private var historyStateDisposable: Disposable?
    
    private let galleryHiddenMesageAndMediaDisposable = MetaDisposable()
    private let temporaryHiddenGalleryMediaDisposable = MetaDisposable()
    
    private var controllerInteraction: ChatControllerInteraction?
    private var interfaceInteraction: ChatPanelInterfaceInteraction?
    
    private let messageContextDisposable = MetaDisposable()
    private let controllerNavigationDisposable = MetaDisposable()
    private let sentMessageEventsDisposable = MetaDisposable()
    private let failedMessageEventsDisposable = MetaDisposable()
    private let messageActionCallbackDisposable = MetaDisposable()
    private let messageActionUrlAuthDisposable = MetaDisposable()
    private let editMessageDisposable = MetaDisposable()
    private let enqueueMediaMessageDisposable = MetaDisposable()
    private var resolvePeerByNameDisposable: MetaDisposable?
    private var shareStatusDisposable: MetaDisposable?
    
    private let editingMessage = ValuePromise<Float?>(nil, ignoreRepeated: true)
    private let startingBot = ValuePromise<Bool>(false, ignoreRepeated: true)
    private let unblockingPeer = ValuePromise<Bool>(false, ignoreRepeated: true)
    private let searching = ValuePromise<Bool>(false, ignoreRepeated: true)
    private let loadingMessage = ValuePromise<Bool>(false, ignoreRepeated: true)
    
    private var preloadHistoryPeerId: PeerId?
    private let preloadHistoryPeerIdDisposable = MetaDisposable()
    
    private let botCallbackAlertMessage = Promise<String?>(nil)
    private var botCallbackAlertMessageDisposable: Disposable?
    
    private var selectMessagePollOptionDisposables: DisposableDict<MessageId>?
    private var selectPollOptionFeedback: HapticFeedback?
    
    private var resolveUrlDisposable: MetaDisposable?
    
    private var contextQueryStates: [ChatPresentationInputQueryKind: (ChatPresentationInputQuery, Disposable)] = [:]
    private var searchQuerySuggestionState: (ChatPresentationInputQuery?, Disposable)?
    private var urlPreviewQueryState: (String?, Disposable)?
    private var editingUrlPreviewQueryState: (String?, Disposable)?
    private var searchState: ChatSearchState?
    
    private var recordingModeFeedback: HapticFeedback?
    private var recorderFeedback: HapticFeedback?
    private var audioRecorderValue: ManagedAudioRecorder?
    private var audioRecorder = Promise<ManagedAudioRecorder?>()
    private var audioRecorderDisposable: Disposable?
    private var audioRecorderStatusDisposable: Disposable?
    
    private var videoRecorderValue: InstantVideoController?
    private var tempVideoRecorderValue: InstantVideoController?
    private var videoRecorder = Promise<InstantVideoController?>()
    private var videoRecorderDisposable: Disposable?
    
    private var buttonKeyboardMessageDisposable: Disposable?
    private var cachedDataDisposable: Disposable?
    private var chatUnreadCountDisposable: Disposable?
    private var chatUnreadMentionCountDisposable: Disposable?
    private var peerInputActivitiesDisposable: Disposable?
    
    private var recentlyUsedInlineBotsValue: [Peer] = []
    private var recentlyUsedInlineBotsDisposable: Disposable?
    
    private var unpinMessageDisposable: MetaDisposable?
    
    private let typingActivityPromise = Promise<Bool>(false)
    private var inputActivityDisposable: Disposable?
    private var recordingActivityValue: ChatRecordingActivity = .none
    private let recordingActivityPromise = ValuePromise<ChatRecordingActivity>(.none, ignoreRepeated: true)
    private var recordingActivityDisposable: Disposable?
    private var acquiredRecordingActivityDisposable: Disposable?
    
    private var searchDisposable: MetaDisposable?
    
    private var historyNavigationStack = ChatHistoryNavigationStack()
    
    let canReadHistory = ValuePromise<Bool>(true, ignoreRepeated: true)
    
    private var canReadHistoryValue = false
    private var canReadHistoryDisposable: Disposable?
    
    private var presentationData: PresentationData
    private var presentationDataDisposable: Disposable?
    
    private var automaticMediaDownloadSettings: MediaAutoDownloadSettings
    private var automaticMediaDownloadSettingsDisposable: Disposable?
    
    private var applicationInForegroundDisposable: Disposable?
    
    private var checkedPeerChatServiceActions = false
    
    private var raiseToListen: RaiseToListenManager?
    private var voicePlaylistDidEndTimestamp: Double = 0.0
    
    private weak var messageTooltipController: TooltipController?
    private weak var videoUnmuteTooltipController: TooltipController?
    private weak var silentPostTooltipController: TooltipController?
    private weak var mediaRecordingModeTooltipController: TooltipController?
    private weak var mediaRestrictedTooltipController: TooltipController?
    private var mediaRestrictedTooltipControllerMode = true
    
    private var screenCaptureEventsDisposable: Disposable?
    private let chatAdditionalDataDisposable = MetaDisposable()
    
    private var reportIrrelvantGeoNoticePromise = Promise<Bool?>()
    private var reportIrrelvantGeoNotice: Bool?
    private var reportIrrelvantGeoDisposable: Disposable?
    
    private var volumeButtonsListener: VolumeButtonsListener?
    
    private var beginMediaRecordingRequestId: Int = 0
    private var lockMediaRecordingRequestId: Int?
    
    var purposefulAction: (() -> Void)?
    
    public override var customData: Any? {
        return self.chatLocation
    }
    
    public init(context: AccountContext, chatLocation: ChatLocation, messageId: MessageId? = nil, botStart: ChatControllerInitialBotStart? = nil, mode: ChatControllerPresentationMode = .standard(previewing: false)) {
        let _ = ChatControllerCount.modify { value in
            return value + 1
        }
        
        self.context = context
        self.chatLocation = chatLocation
        self.messageId = messageId
        self.botStart = botStart
        
        var locationBroadcastPanelSource: LocationBroadcastPanelSource
        
        switch chatLocation {
            case let .peer(peerId):
                locationBroadcastPanelSource = .peer(peerId)
                self.chatLocationInfoData = .peer(Promise())
            /*case .group:
                locationBroadcastPanelSource = .none
                self.chatLocationInfoData = .group(Promise())*/
        }
        
        self.presentationData = context.sharedContext.currentPresentationData.with { $0 }
        self.automaticMediaDownloadSettings = context.sharedContext.currentAutomaticMediaDownloadSettings.with { $0 }
        
        self.presentationInterfaceState = ChatPresentationInterfaceState(chatWallpaper: self.presentationData.chatWallpaper, theme: self.presentationData.theme, strings: self.presentationData.strings, dateTimeFormat: self.presentationData.dateTimeFormat, nameDisplayOrder: self.presentationData.nameDisplayOrder, limitsConfiguration: context.currentLimitsConfiguration.with { $0 }, fontSize: self.presentationData.fontSize, accountPeerId: context.account.peerId, mode: mode, chatLocation: chatLocation)
        
        var mediaAccessoryPanelVisibility = MediaAccessoryPanelVisibility.none
        if case .standard = mode {
            mediaAccessoryPanelVisibility = .specific(size: .compact)
        } else {
            locationBroadcastPanelSource = .none
        }
        let navigationBarPresentationData: NavigationBarPresentationData?
        switch mode {
            case .inline:
                navigationBarPresentationData = nil
            default:
                navigationBarPresentationData = NavigationBarPresentationData(presentationData: self.presentationData)
        }
        super.init(context: context, navigationBarPresentationData: navigationBarPresentationData, mediaAccessoryPanelVisibility: mediaAccessoryPanelVisibility, locationBroadcastPanelSource: locationBroadcastPanelSource)
        
        self.blocksBackgroundWhenInOverlay = true
        
        self.navigationItem.backBarButtonItem = UIBarButtonItem(title: self.presentationData.strings.Common_Back, style: .plain, target: nil, action: nil)
        
        self.ready.set(.never())
        
        self.scrollToTop = { [weak self] in
            guard let strongSelf = self, strongSelf.isNodeLoaded else {
                return
            }
            strongSelf.chatDisplayNode.scrollToTop()
        }
        
        self.attemptNavigation = { [weak self] action in
            guard let strongSelf = self else {
                return true
            }
            if let _ = strongSelf.presentationInterfaceState.inputTextPanelState.mediaRecordingState {
                strongSelf.present(textAlertController(context: strongSelf.context, title: nil, text: strongSelf.presentationData.strings.Conversation_DiscardVoiceMessageDescription, actions: [TextAlertAction(type: .genericAction, title: strongSelf.presentationData.strings.Common_Cancel, action: {}), TextAlertAction(type: .defaultAction, title: strongSelf.presentationData.strings.Common_OK, action: {
                    self?.stopMediaRecorder()
                    action()
                })]), in: .window(.root))
                
                return false
            }
            return true
        }
        
        let controllerInteraction = ChatControllerInteraction(openMessage: { [weak self] message, mode in
            guard let strongSelf = self, strongSelf.isNodeLoaded, let message = strongSelf.chatDisplayNode.historyNode.messageInCurrentHistoryView(message.id) else {
                return false
            }
            strongSelf.commitPurposefulAction()
            strongSelf.dismissAllTooltips()
            
            var openMessageByAction: Bool = false

            for media in message.media {
                if let action = media as? TelegramMediaAction {
                    switch action.action {
                        case .pinnedMessageUpdated:
                            for attribute in message.attributes {
                                if let attribute = attribute as? ReplyMessageAttribute {
                                    strongSelf.navigateToMessage(from: message.id, to: .id(attribute.messageId))
                                    break
                                }
                            }
                        case let .photoUpdated(image):
                            openMessageByAction = image != nil
                        case .gameScore:
                            for attribute in message.attributes {
                                if let attribute = attribute as? ReplyMessageAttribute {
                                    strongSelf.navigateToMessage(from: message.id, to: .id(attribute.messageId))
                                    break
                                }
                            }
                        default:
                            break
                    }
                    if !openMessageByAction {
                        return true
                    }
                }
            }
            
            return openChatMessage(context: context, message: message, standalone: false, reverseMessageGalleryOrder: false, mode: mode, navigationController: strongSelf.navigationController as? NavigationController, dismissInput: {
                self?.chatDisplayNode.dismissInput()
            }, present: { c, a in
                self?.present(c, in: .window(.root), with: a, blockInteraction: true)
            }, transitionNode: { messageId, media in
                var selectedNode: (ASDisplayNode, () -> (UIView?, UIView?))?
                if let strongSelf = self {
                    strongSelf.chatDisplayNode.historyNode.forEachItemNode { itemNode in
                        if let itemNode = itemNode as? ChatMessageItemView {
                            if let result = itemNode.transitionNode(id: messageId, media: media) {
                                selectedNode = result
                            }
                        }
                    }
                }
                return selectedNode
            }, addToTransitionSurface: { view in
                guard let strongSelf = self else {
                    return
                }
                strongSelf.chatDisplayNode.historyNode.view.superview?.insertSubview(view, aboveSubview: strongSelf.chatDisplayNode.historyNode.view)
            }, openUrl: { url in
                self?.openUrl(url, concealed: false)
            }, openPeer: { peer, navigation in
                self?.openPeer(peerId: peer.id, navigation: navigation, fromMessage: nil)
            }, callPeer: { peerId in
                self?.controllerInteraction?.callPeer(peerId)
            }, enqueueMessage: { message in
                self?.sendMessages([message])
            }, sendSticker: canSendMessagesToChat(strongSelf.presentationInterfaceState) ? { fileReference in
                self?.controllerInteraction?.sendSticker(fileReference, false)
            } : nil, setupTemporaryHiddenMedia: { signal, centralIndex, galleryMedia in
                if let strongSelf = self {
                    strongSelf.temporaryHiddenGalleryMediaDisposable.set((signal |> deliverOnMainQueue).start(next: { entry in
                        if let strongSelf = self, let controllerInteraction = strongSelf.controllerInteraction {
                            var messageIdAndMedia: [MessageId: [Media]] = [:]
                            
                            if let entry = entry, entry.index == centralIndex {
                                messageIdAndMedia[message.id] = [galleryMedia]
                            }
                            
                            controllerInteraction.hiddenMedia = messageIdAndMedia
                            
                            strongSelf.chatDisplayNode.historyNode.forEachItemNode { itemNode in
                                if let itemNode = itemNode as? ChatMessageItemView {
                                    itemNode.updateHiddenMedia()
                                }
                            }
                        }
                    }))
                }
            }, chatAvatarHiddenMedia: { signal, media in
                if let strongSelf = self {
                    strongSelf.temporaryHiddenGalleryMediaDisposable.set((signal |> deliverOnMainQueue).start(next: { messageId in
                        if let strongSelf = self, let controllerInteraction = strongSelf.controllerInteraction {
                            var messageIdAndMedia: [MessageId: [Media]] = [:]
                            
                            if let messageId = messageId {
                                messageIdAndMedia[messageId] = [media]
                            }
                            
                            controllerInteraction.hiddenMedia = messageIdAndMedia
                            
                            strongSelf.chatDisplayNode.historyNode.forEachItemNode { itemNode in
                                if let itemNode = itemNode as? ChatMessageItemView {
                                    itemNode.updateHiddenMedia()
                                }
                            }
                        }
                    }))
                }
            }, actionInteraction: GalleryControllerActionInteraction(openUrl: { [weak self] url, concealed in
                if let strongSelf = self {
                    strongSelf.controllerInteraction?.openUrl(url, concealed, nil)
                }
            }, openUrlIn: { [weak self] url in
                if let strongSelf = self {
                    strongSelf.openUrlIn(url)
                }
            }, openPeerMention: { [weak self] mention in
                if let strongSelf = self {
                    strongSelf.controllerInteraction?.openPeerMention(mention)
                }
            }, openPeer: { [weak self] peerId in
                if let strongSelf = self {
                    strongSelf.controllerInteraction?.openPeer(peerId, .default, nil)
                }
            }, openHashtag: { [weak self] peerName, hashtag in
                if let strongSelf = self {
                    strongSelf.controllerInteraction?.openHashtag(peerName, hashtag)
                }
            }, openBotCommand: { [weak self] command in
                if let strongSelf = self {
                    strongSelf.controllerInteraction?.sendBotCommand(nil, command)
                }
            }, addContact: { [weak self] phoneNumber in
                if let strongSelf = self {
                    strongSelf.controllerInteraction?.addContact(phoneNumber)
                }
            }))
        }, openPeer: { [weak self] id, navigation, fromMessage in
            self?.openPeer(peerId: id, navigation: navigation, fromMessage: fromMessage)
        }, openPeerMention: { [weak self] name in
            self?.openPeerMention(name)
        }, openMessageContextMenu: { [weak self] message, selectAll, node, frame in
            guard let strongSelf = self, strongSelf.isNodeLoaded else {
                return
            }
            if let messages = strongSelf.chatDisplayNode.historyNode.messageGroupInCurrentHistoryView(message.id) {
                var updatedMessages = messages
                for i in 0 ..< updatedMessages.count {
                    if updatedMessages[i].id == message.id {
                        let message = updatedMessages.remove(at: i)
                        updatedMessages.insert(message, at: 0)
                        break
                    }
                }
                let _ = contextMenuForChatPresentationIntefaceState(chatPresentationInterfaceState: strongSelf.presentationInterfaceState, context: strongSelf.context, messages: updatedMessages, controllerInteraction: strongSelf.controllerInteraction, selectAll: selectAll, interfaceInteraction: strongSelf.interfaceInteraction).start(next: { actions in
                    guard let strongSelf = self, !actions.isEmpty else {
                        return
                    }
                    var contextMenuController: ContextMenuController?
                    var contextActions: [ContextMenuAction] = []
                    var sheetActions: [ChatMessageContextMenuSheetAction] = []
                    for action in actions {
                        switch action {
                            case let .context(contextAction):
                                contextActions.append(contextAction)
                            case let .sheet(sheetAction):
                                sheetActions.append(sheetAction)
                        }
                    }
                    
                    var hasActions = false
                    for media in updatedMessages[0].media {
                        if media is TelegramMediaAction || media is TelegramMediaExpiredContent {
                            if let action = media as? TelegramMediaAction, case .phoneCall = action.action {
                            } else {
                                hasActions = true
                            }
                            break
                        }
                    }
                    
                    if !contextActions.isEmpty {
                        contextMenuController = ContextMenuController(actions: contextActions, catchTapsOutside: true, hasHapticFeedback: hasActions)
                    }
                    
                    contextMenuController?.dismissed = {
                        if let strongSelf = self {
                            strongSelf.chatDisplayNode.displayMessageActionSheet(stableId: nil, sheetActions: nil, displayContextMenuController: nil)
                        }
                    }
                    
                    if hasActions {
                        if let contextMenuController = contextMenuController {
                            strongSelf.present(contextMenuController, in: .window(.root), with: ContextMenuControllerPresentationArguments(sourceNodeAndRect: {
                                guard let strongSelf = self else {
                                    return nil
                                }
                                return (node, frame, strongSelf.displayNode, strongSelf.displayNode.bounds)
                            }))
                        }
                    } else {
                        strongSelf.chatDisplayNode.displayMessageActionSheet(stableId: updatedMessages[0].stableId, sheetActions: sheetActions, displayContextMenuController: contextMenuController.flatMap { ($0, node, frame) })
                    }
                })
            }
        }, navigateToMessage: { [weak self] fromId, id in
            self?.navigateToMessage(from: fromId, to: .id(id))
        }, clickThroughMessage: { [weak self] in
            self?.chatDisplayNode.dismissInput()
        }, toggleMessagesSelection: { [weak self] ids, value in
            guard let strongSelf = self, strongSelf.isNodeLoaded else {
                return
            }
            strongSelf.updateChatPresentationInterfaceState(animated: true, interactive: true, { $0.updatedInterfaceState { $0.withToggledSelectedMessages(ids, value: value) } })
            if let selectionState = strongSelf.presentationInterfaceState.interfaceState.selectionState {
                let count = selectionState.selectedIds.count
                let text: String
                if count == 1 {
                    text = "1 message selected"
                } else {
                    text = "\(count) messages selected"
                }
                DispatchQueue.main.asyncAfter(deadline: DispatchTime.now() + 0.1, execute: {
                    UIAccessibilityPostNotification(UIAccessibilityAnnouncementNotification, text as NSString)
                })
            }
        }, sendMessage: { [weak self] text in
            guard let strongSelf = self, canSendMessagesToChat(strongSelf.presentationInterfaceState) else {
                return
            }
            strongSelf.chatDisplayNode.setupSendActionOnViewUpdate({
                if let strongSelf = self {
                    strongSelf.updateChatPresentationInterfaceState(animated: true, interactive: false, {
                        $0.updatedInterfaceState { $0.withUpdatedReplyMessageId(nil) }
                    })
                }
            })
            var attributes: [MessageAttribute] = []
            let entities = generateTextEntities(text, enabledTypes: .all)
            if !entities.isEmpty {
                attributes.append(TextEntitiesMessageAttribute(entities: entities))
            }
            strongSelf.sendMessages([.message(text: text, attributes: attributes, mediaReference: nil, replyToMessageId: strongSelf.presentationInterfaceState.interfaceState.replyMessageId, localGroupingKey: nil)])
        }, sendSticker: { [weak self] fileReference, clearInput in
            if let strongSelf = self {
                strongSelf.chatDisplayNode.setupSendActionOnViewUpdate({
                    if let strongSelf = self {
                        strongSelf.updateChatPresentationInterfaceState(animated: true, interactive: false, { current in
                            var current = current
                            current = current.updatedInterfaceState { interfaceState in
                                var interfaceState = interfaceState
                                interfaceState = interfaceState.withUpdatedReplyMessageId(nil)
                                if clearInput {
                                    interfaceState = interfaceState.withUpdatedComposeInputState(ChatTextInputState(inputText: NSAttributedString()))
                                }
                                return interfaceState
                            }.updatedInputMode { current in
                                if case let .media(mode, maybeExpanded) = current, maybeExpanded != nil {
                                    return .media(mode: mode, expanded: nil)
                                }
                                return current
                            }
                            
                            return current
                        })
                    }
                })
                strongSelf.sendMessages([.message(text: "", attributes: [], mediaReference: fileReference.abstract, replyToMessageId: strongSelf.presentationInterfaceState.interfaceState.replyMessageId, localGroupingKey: nil)])
            }
        }, sendGif: { [weak self] fileReference in
            if let strongSelf = self {
                strongSelf.chatDisplayNode.setupSendActionOnViewUpdate({
                    if let strongSelf = self {
                        strongSelf.updateChatPresentationInterfaceState(animated: true, interactive: false, {
                            $0.updatedInterfaceState { $0.withUpdatedReplyMessageId(nil) }.updatedInputMode { current in
                                if case let .media(mode, maybeExpanded) = current, maybeExpanded != nil  {
                                    return .media(mode: mode, expanded: nil)
                                }
                                return current
                            }
                        })
                    }
                })
                strongSelf.sendMessages([.message(text: "", attributes: [], mediaReference: fileReference.abstract, replyToMessageId: strongSelf.presentationInterfaceState.interfaceState.replyMessageId, localGroupingKey: nil)])
            }
        }, requestMessageActionCallback: { [weak self] messageId, data, isGame in
            if let strongSelf = self {
                if let message = strongSelf.chatDisplayNode.historyNode.messageInCurrentHistoryView(messageId) {
                    strongSelf.updateChatPresentationInterfaceState(animated: true, interactive: true, {
                        return $0.updatedTitlePanelContext {
                            if !$0.contains(where: {
                                switch $0 {
                                    case .requestInProgress:
                                        return true
                                    default:
                                        return false
                                }
                            }) {
                                var updatedContexts = $0
                                updatedContexts.append(.requestInProgress)
                                return updatedContexts.sorted()
                            }
                            return $0
                        }
                    })
                    
                    strongSelf.messageActionCallbackDisposable.set(((requestMessageActionCallback(account: strongSelf.context.account, messageId: messageId, isGame: isGame, data: data)
                    |> afterDisposed {
                        Queue.mainQueue().async {
                            if let strongSelf = self {
                                strongSelf.updateChatPresentationInterfaceState(animated: true, interactive: true, {
                                    return $0.updatedTitlePanelContext {
                                        if let index = $0.index(where: {
                                            switch $0 {
                                                case .requestInProgress:
                                                    return true
                                                default:
                                                    return false
                                            }
                                        }) {
                                            var updatedContexts = $0
                                            updatedContexts.remove(at: index)
                                            return updatedContexts
                                        }
                                        return $0
                                    }
                                })
                            }
                        }
                    })
                    |> deliverOnMainQueue).start(next: { result in
                        if let strongSelf = self {
                            switch result {
                                case .none:
                                    break
                                case let .alert(text):
                                    strongSelf.present(textAlertController(context: strongSelf.context, title: nil, text: text, actions: [TextAlertAction(type: .defaultAction, title: strongSelf.presentationData.strings.Common_OK, action: {})]), in: .window(.root))
                                case let .toast(text):
                                    let message: Signal<String?, NoError> = .single(text)
                                    let noMessage: Signal<String?, NoError> = .single(nil)
                                    let delayedNoMessage: Signal<String?, NoError> = noMessage |> delay(1.0, queue: Queue.mainQueue())
                                    strongSelf.botCallbackAlertMessage.set(message |> then(delayedNoMessage))
                                case let .url(url):
                                    if isGame {
                                        strongSelf.chatDisplayNode.dismissInput()
                                        (strongSelf.navigationController as? NavigationController)?.pushViewController(GameController(context: strongSelf.context, url: url, message: message))
                                    } else {
                                        strongSelf.openUrl(url, concealed: false)
                                    }
                            }
                        }
                    }))
                }
            }
        }, requestMessageActionUrlAuth: { [weak self] defaultUrl, messageId, buttonId in
            if let strongSelf = self {
                if let _ = strongSelf.chatDisplayNode.historyNode.messageInCurrentHistoryView(messageId) {
                    strongSelf.updateChatPresentationInterfaceState(animated: true, interactive: true, {
                        return $0.updatedTitlePanelContext {
                            if !$0.contains(where: {
                                switch $0 {
                                    case .requestInProgress:
                                        return true
                                    default:
                                        return false
                                }
                            }) {
                                var updatedContexts = $0
                                updatedContexts.append(.requestInProgress)
                                return updatedContexts.sorted()
                            }
                            return $0
                        }
                    })
                    strongSelf.messageActionUrlAuthDisposable.set(((combineLatest(strongSelf.context.account.postbox.loadedPeerWithId(strongSelf.context.account.peerId), requestMessageActionUrlAuth(account: strongSelf.context.account, messageId: messageId, buttonId: buttonId) |> afterDisposed {
                        Queue.mainQueue().async {
                            if let strongSelf = self {
                                strongSelf.updateChatPresentationInterfaceState(animated: true, interactive: true, {
                                    return $0.updatedTitlePanelContext {
                                        if let index = $0.index(where: {
                                            switch $0 {
                                                case .requestInProgress:
                                                    return true
                                                default:
                                                    return false
                                            }
                                        }) {
                                            var updatedContexts = $0
                                            updatedContexts.remove(at: index)
                                            return updatedContexts
                                        }
                                        return $0
                                    }
                                })
                            }
                        }
                    })) |> deliverOnMainQueue).start(next: { peer, result in
                        if let strongSelf = self {
                            switch result {
                                case .default:
                                    strongSelf.openUrl(defaultUrl, concealed: false)
                                case let .request(domain, bot, requestWriteAccess):
                                    let controller = chatMessageActionUrlAuthController(context: strongSelf.context, defaultUrl: defaultUrl, domain: domain, bot: bot, requestWriteAccess: requestWriteAccess, displayName: peer.displayTitle, open: { [weak self] authorize, allowWriteAccess in
                                        if let strongSelf = self {
                                            if authorize {
                                                strongSelf.updateChatPresentationInterfaceState(animated: true, interactive: true, {
                                                    return $0.updatedTitlePanelContext {
                                                        if !$0.contains(where: {
                                                            switch $0 {
                                                                case .requestInProgress:
                                                                    return true
                                                                default:
                                                                    return false
                                                            }
                                                        }) {
                                                            var updatedContexts = $0
                                                            updatedContexts.append(.requestInProgress)
                                                            return updatedContexts.sorted()
                                                        }
                                                        return $0
                                                    }
                                                })
                                                
                                                strongSelf.messageActionUrlAuthDisposable.set(((acceptMessageActionUrlAuth(account: strongSelf.context.account, messageId: messageId, buttonId: buttonId, allowWriteAccess: allowWriteAccess) |> afterDisposed {
                                                    Queue.mainQueue().async {
                                                        if let strongSelf = self {
                                                            strongSelf.updateChatPresentationInterfaceState(animated: true, interactive: true, {
                                                                return $0.updatedTitlePanelContext {
                                                                    if let index = $0.index(where: {
                                                                        switch $0 {
                                                                            case .requestInProgress:
                                                                                return true
                                                                            default:
                                                                                return false
                                                                        }
                                                                    }) {
                                                                        var updatedContexts = $0
                                                                        updatedContexts.remove(at: index)
                                                                        return updatedContexts
                                                                    }
                                                                    return $0
                                                                }
                                                            })
                                                        }
                                                    }
                                                }) |> deliverOnMainQueue).start(next: { [weak self] result in
                                                    if let strongSelf = self {
                                                        switch result {
                                                            case let .accepted(url):
                                                                strongSelf.openUrl(url, concealed: false)
                                                            default:
                                                                strongSelf.openUrl(defaultUrl, concealed: false)
                                                        }
                                                    }
                                                }))
                                            } else {
                                                strongSelf.openUrl(defaultUrl, concealed: false)
                                            }
                                        }
                                    })
                                    strongSelf.chatDisplayNode.dismissInput()
                                    strongSelf.present(controller, in: .window(.root))
                                case let .accepted(url):
                                    strongSelf.openUrl(url, concealed: false)
                            }
                        }
                    }))
                }
            }
        }, activateSwitchInline: { [weak self] peerId, inputString in
            guard let strongSelf = self else {
                return
            }
            if let botStart = strongSelf.botStart, case let .automatic(returnToPeerId) = botStart.behavior {
                strongSelf.openPeer(peerId: returnToPeerId, navigation: .chat(textInputState: ChatTextInputState(inputText: NSAttributedString(string: inputString)), messageId: nil), fromMessage: nil)
            } else {
                strongSelf.openPeer(peerId: peerId, navigation: .chat(textInputState: ChatTextInputState(inputText: NSAttributedString(string: inputString)), messageId: nil), fromMessage: nil)
            }
        }, openUrl: { [weak self] url, concealed, _ in
            if let strongSelf = self {
                strongSelf.openUrl(url, concealed: concealed)
            }
        }, shareCurrentLocation: { [weak self] in
            if let strongSelf = self {
                strongSelf.present(textAlertController(context: strongSelf.context, title: strongSelf.presentationData.strings.Conversation_ShareBotLocationConfirmationTitle, text: strongSelf.presentationData.strings.Conversation_ShareBotLocationConfirmation, actions: [TextAlertAction(type: .genericAction, title: strongSelf.presentationData.strings.Common_Cancel, action: {}), TextAlertAction(type: .defaultAction, title: strongSelf.presentationData.strings.Common_OK, action: {
                    if let strongSelf = self, let locationManager = strongSelf.context.sharedContext.locationManager {
                        let _ = (currentLocationManagerCoordinate(manager: locationManager, timeout: 5.0)
                        |> deliverOnMainQueue).start(next: { coordinate in
                            if let strongSelf = self {
                                if let coordinate = coordinate {
                                    strongSelf.sendMessages([.message(text: "", attributes: [], mediaReference: .standalone(media: TelegramMediaMap(latitude: coordinate.latitude, longitude: coordinate.longitude, geoPlace: nil, venue: nil, liveBroadcastingTimeout: nil)), replyToMessageId: nil, localGroupingKey: nil)])
                                } else {
                                    strongSelf.present(textAlertController(context: strongSelf.context, title: nil, text: strongSelf.presentationData.strings.Login_UnknownError, actions: [TextAlertAction(type: .genericAction, title: strongSelf.presentationData.strings.Common_Cancel, action: {})]), in: .window(.root))
                                }
                            }
                        })
                    }
                })]), in: .window(.root))
            }
        }, shareAccountContact: { [weak self] in
            if let strongSelf = self {
                strongSelf.present(textAlertController(context: strongSelf.context, title: strongSelf.presentationData.strings.Conversation_ShareBotContactConfirmationTitle, text: strongSelf.presentationData.strings.Conversation_ShareBotContactConfirmation, actions: [TextAlertAction(type: .genericAction, title: strongSelf.presentationData.strings.Common_Cancel, action: {}), TextAlertAction(type: .defaultAction, title: strongSelf.presentationData.strings.Common_OK, action: {
                    if let strongSelf = self {
                        let _ = (strongSelf.context.account.postbox.loadedPeerWithId(strongSelf.context.account.peerId)
                        |> deliverOnMainQueue).start(next: { peer in
                            if let peer = peer as? TelegramUser, let phone = peer.phone, !phone.isEmpty {
                                strongSelf.sendMessages([.message(text: "", attributes: [], mediaReference: .standalone(media: TelegramMediaContact(firstName: peer.firstName ?? "", lastName: peer.lastName ?? "", phoneNumber: phone, peerId: peer.id, vCardData: nil)), replyToMessageId: nil, localGroupingKey: nil)])
                            }
                        })
                    }
                })]), in: .window(.root))
            }
        }, sendBotCommand: { [weak self] messageId, command in
            if let strongSelf = self, canSendMessagesToChat(strongSelf.presentationInterfaceState) {
                strongSelf.chatDisplayNode.setupSendActionOnViewUpdate({})
                var postAsReply = false
                if !command.contains("@") {
                    switch strongSelf.chatLocation {
                        case let .peer(peerId):
                            if (peerId.namespace == Namespaces.Peer.CloudChannel || peerId.namespace == Namespaces.Peer.CloudGroup) {
                                postAsReply = true
                            }
                        /*case .group:
                            postAsReply = true*/
                    }
                }
                
                strongSelf.chatDisplayNode.setupSendActionOnViewUpdate({
                    if let strongSelf = self {
                        strongSelf.updateChatPresentationInterfaceState(animated: true, interactive: false, {
                            $0.updatedInterfaceState { $0.withUpdatedReplyMessageId(nil).withUpdatedComposeInputState(ChatTextInputState(inputText: NSAttributedString(string: ""))).withUpdatedComposeDisableUrlPreview(nil) }
                        })
                    }
                })
                var attributes: [MessageAttribute] = []
                let entities = generateTextEntities(command, enabledTypes: .all)
                if !entities.isEmpty {
                    attributes.append(TextEntitiesMessageAttribute(entities: entities))
                }
                strongSelf.sendMessages([.message(text: command, attributes: attributes, mediaReference: nil, replyToMessageId: (postAsReply && messageId != nil) ? messageId! : nil, localGroupingKey: nil)])
            }
        }, openInstantPage: { [weak self] message, associatedData in
            if let strongSelf = self, strongSelf.isNodeLoaded, let navigationController = strongSelf.navigationController as? NavigationController, let message = strongSelf.chatDisplayNode.historyNode.messageInCurrentHistoryView(message.id) {
                openChatInstantPage(context: strongSelf.context, message: message, sourcePeerType: associatedData?.automaticDownloadPeerType, navigationController: navigationController)
            }
        }, openWallpaper: { [weak self] message in
            if let strongSelf = self, strongSelf.isNodeLoaded, let message = strongSelf.chatDisplayNode.historyNode.messageInCurrentHistoryView(message.id) {
                strongSelf.chatDisplayNode.dismissInput()
                openChatWallpaper(context: strongSelf.context, message: message, present: { [weak self] c, a in
                    self?.present(c, in: .window(.root), with: a, blockInteraction: true)
                })
            }
        }, openHashtag: { [weak self] peerName, hashtag in
            guard let strongSelf = self else {
                return
            }
            if strongSelf.resolvePeerByNameDisposable == nil {
                strongSelf.resolvePeerByNameDisposable = MetaDisposable()
            }
            let account = strongSelf.context.account
            var resolveSignal: Signal<Peer?, NoError>
            if let peerName = peerName {
                resolveSignal = resolvePeerByName(account: strongSelf.context.account, name: peerName)
                |> mapToSignal { peerId -> Signal<Peer?, NoError> in
                    if let peerId = peerId {
                        return account.postbox.loadedPeerWithId(peerId)
                        |> map(Optional.init)
                    } else {
                        return .single(nil)
                    }
                }
            } else if case let .peer(peerId) = strongSelf.chatLocation {
                resolveSignal = context.account.postbox.loadedPeerWithId(peerId)
                |> map(Optional.init)
            } else {
                resolveSignal = .single(nil)
            }
            var cancelImpl: (() -> Void)?
            let presentationData = strongSelf.presentationData
            let progressSignal = Signal<Never, NoError> { subscriber in
                let controller = OverlayStatusController(theme: presentationData.theme, strings: presentationData.strings,  type: .loading(cancelled: {
                    cancelImpl?()
                }))
                self?.present(controller, in: .window(.root))
                return ActionDisposable { [weak controller] in
                    Queue.mainQueue().async() {
                        controller?.dismiss()
                    }
                }
            }
            |> runOn(Queue.mainQueue())
            |> delay(0.15, queue: Queue.mainQueue())
            let progressDisposable = progressSignal.start()
            
            resolveSignal = resolveSignal
            |> afterDisposed {
                Queue.mainQueue().async {
                    progressDisposable.dispose()
                }
            }
            cancelImpl = {
                self?.resolvePeerByNameDisposable?.set(nil)
            }
            strongSelf.resolvePeerByNameDisposable?.set((resolveSignal
            |> deliverOnMainQueue).start(next: { peer in
                if let strongSelf = self, !hashtag.isEmpty {
                    let searchController = HashtagSearchController(context: strongSelf.context, peer: peer, query: hashtag)
                    (strongSelf.navigationController as? NavigationController)?.pushViewController(searchController)
                }
            }))
        }, updateInputState: { [weak self] f in
            if let strongSelf = self {
                strongSelf.updateChatPresentationInterfaceState(animated: true, interactive: true, {
                    return $0.updatedInterfaceState {
                        let updatedState: ChatTextInputState
                        if canSendMessagesToChat(strongSelf.presentationInterfaceState) {
                            updatedState = f($0.effectiveInputState)
                        } else {
                            updatedState = ChatTextInputState()
                        }
                        return $0.withUpdatedEffectiveInputState(updatedState)
                    }
                })
            }
        }, updateInputMode: { [weak self] f in
            self?.updateChatPresentationInterfaceState(animated: true, interactive: true, {
                return $0.updatedInputMode(f)
            })
        }, openMessageShareMenu: { [weak self] id in
            if let strongSelf = self, let messages = strongSelf.chatDisplayNode.historyNode.messageGroupInCurrentHistoryView(id) {
                let shareController = ShareController(context: strongSelf.context, subject: .messages(messages))
                shareController.dismissed = { shared in
                    if shared {
                        self?.commitPurposefulAction()
                    }
                }
                strongSelf.chatDisplayNode.dismissInput()
                strongSelf.present(shareController, in: .window(.root), blockInteraction: true)
            }
        }, presentController: { [weak self] controller, arguments in
            self?.present(controller, in: .window(.root), with: arguments)
        }, navigationController: { [weak self] in
            return self?.navigationController as? NavigationController
        }, presentGlobalOverlayController: { [weak self] controller, arguments in
            self?.presentInGlobalOverlay(controller, with: arguments)
        }, callPeer: { [weak self] peerId in
            if let strongSelf = self {
                strongSelf.commitPurposefulAction()
                
                let _ = (context.account.viewTracker.peerView(peerId)
                |> take(1)
                |> map { view -> Peer? in
                    return peerViewMainPeer(view)
                }
                |> deliverOnMainQueue).start(next: { peer in
                    guard let peer = peer else {
                        return
                    }
                    
                    if let cachedUserData = strongSelf.peerView?.cachedData as? CachedUserData, cachedUserData.callsPrivate {
                        let presentationData = context.sharedContext.currentPresentationData.with { $0 }
                        
                        strongSelf.present(textAlertController(context: strongSelf.context, title: presentationData.strings.Call_ConnectionErrorTitle, text: presentationData.strings.Call_PrivacyErrorMessage(peer.compactDisplayTitle).0, actions: [TextAlertAction(type: .defaultAction, title: presentationData.strings.Common_OK, action: {})]), in: .window(.root))
                        return
                    }
                    
                    let callResult = context.sharedContext.callManager?.requestCall(account: context.account, peerId: peer.id, endCurrentIfAny: false)
                    if let callResult = callResult, case let .alreadyInProgress(currentPeerId) = callResult {
                        if currentPeerId == peer.id {
                            context.sharedContext.navigateToCurrentCall()
                        } else {
                            let presentationData = context.sharedContext.currentPresentationData.with { $0 }
                            let _ = (context.account.postbox.transaction { transaction -> (Peer?, Peer?) in
                                return (transaction.getPeer(peer.id), transaction.getPeer(currentPeerId))
                            }
                            |> deliverOnMainQueue).start(next: { peer, current in
                                if let peer = peer, let current = current {
                                    strongSelf.present(textAlertController(context: strongSelf.context, title: presentationData.strings.Call_CallInProgressTitle, text: presentationData.strings.Call_CallInProgressMessage(current.compactDisplayTitle, peer.compactDisplayTitle).0, actions: [TextAlertAction(type: .defaultAction, title: presentationData.strings.Common_Cancel, action: {}), TextAlertAction(type: .genericAction, title: presentationData.strings.Common_OK, action: {
                                        let _ = context.sharedContext.callManager?.requestCall(account: context.account, peerId: peer.id, endCurrentIfAny: true)
                                    })]), in: .window(.root))
                                }
                            })
                        }
                    }
                })
            }
        }, longTap: { [weak self] action, message in
            if let strongSelf = self {
                switch action {
                    case let .url(url):
                        var cleanUrl = url
                        var canAddToReadingList = true
                        let canOpenIn = availableOpenInOptions(context: strongSelf.context, item: .url(url: url)).count > 1
                        let mailtoString = "mailto:"
                        let telString = "tel:"
                        var openText = strongSelf.presentationData.strings.Conversation_LinkDialogOpen
                        var phoneNumber: String?
                        if cleanUrl.hasPrefix(mailtoString) {
                            canAddToReadingList = false
                            cleanUrl = String(cleanUrl[cleanUrl.index(cleanUrl.startIndex, offsetBy: mailtoString.distance(from: mailtoString.startIndex, to: mailtoString.endIndex))...])
                        } else if cleanUrl.hasPrefix(telString) {
                            canAddToReadingList = false
                            phoneNumber = String(cleanUrl[cleanUrl.index(cleanUrl.startIndex, offsetBy: telString.distance(from: telString.startIndex, to: telString.endIndex))...])
                            cleanUrl = phoneNumber!
                            openText = strongSelf.presentationData.strings.UserInfo_PhoneCall
                        } else if canOpenIn {
                            openText = strongSelf.presentationData.strings.Conversation_FileOpenIn
                        }
                        let actionSheet = ActionSheetController(presentationTheme: strongSelf.presentationData.theme)
                        
                        var items: [ActionSheetItem] = []
                        items.append(ActionSheetTextItem(title: cleanUrl))
                        items.append(ActionSheetButtonItem(title: openText, color: .accent, action: { [weak actionSheet] in
                            actionSheet?.dismissAnimated()
                            if let strongSelf = self {
                                if canOpenIn {
                                    strongSelf.openUrlIn(url)
                                } else {
                                    strongSelf.openUrl(url, concealed: false)
                                }
                            }
                        }))
                        if let phoneNumber = phoneNumber {
                            items.append(ActionSheetButtonItem(title: strongSelf.presentationData.strings.Conversation_AddContact, color: .accent, action: { [weak actionSheet] in
                                actionSheet?.dismissAnimated()
                                if let strongSelf = self {
                                    strongSelf.controllerInteraction?.addContact(phoneNumber)
                                }
                            }))
                        }
                        items.append(ActionSheetButtonItem(title: canAddToReadingList ? strongSelf.presentationData.strings.ShareMenu_CopyShareLink : strongSelf.presentationData.strings.Conversation_ContextMenuCopy, color: .accent, action: { [weak actionSheet] in
                            actionSheet?.dismissAnimated()
                            UIPasteboard.general.string = cleanUrl
                        }))
                        if canAddToReadingList {
                            items.append(ActionSheetButtonItem(title: strongSelf.presentationData.strings.Conversation_AddToReadingList, color: .accent, action: { [weak actionSheet] in
                                actionSheet?.dismissAnimated()
                                if let link = URL(string: url) {
                                    let _ = try? SSReadingList.default()?.addItem(with: link, title: nil, previewText: nil)
                                }
                            }))
                        }
                        actionSheet.setItemGroups([ActionSheetItemGroup(items: items), ActionSheetItemGroup(items: [
                            ActionSheetButtonItem(title: strongSelf.presentationData.strings.Common_Cancel, color: .accent, action: { [weak actionSheet] in
                                actionSheet?.dismissAnimated()
                            })
                        ])])
                        strongSelf.chatDisplayNode.dismissInput()
                        strongSelf.present(actionSheet, in: .window(.root))
                    case let .peerMention(peerId, mention):
                        let actionSheet = ActionSheetController(presentationTheme: strongSelf.presentationData.theme)
                        var items: [ActionSheetItem] = []
                        if !mention.isEmpty {
                            items.append(ActionSheetTextItem(title: mention))
                        }
                        items.append(ActionSheetButtonItem(title: strongSelf.presentationData.strings.Conversation_LinkDialogOpen, color: .accent, action: { [weak actionSheet] in
                            actionSheet?.dismissAnimated()
                            if let strongSelf = self {
                                strongSelf.openPeer(peerId: peerId, navigation: .chat(textInputState: nil, messageId: nil), fromMessage: nil)
                            }
                        }))
                        if !mention.isEmpty {
                            items.append(ActionSheetButtonItem(title: strongSelf.presentationData.strings.Conversation_LinkDialogCopy, color: .accent, action: { [weak actionSheet] in
                                actionSheet?.dismissAnimated()
                                UIPasteboard.general.string = mention
                            }))
                        }
                        actionSheet.setItemGroups([ActionSheetItemGroup(items:items), ActionSheetItemGroup(items: [
                            ActionSheetButtonItem(title: strongSelf.presentationData.strings.Common_Cancel, color: .accent, action: { [weak actionSheet] in
                                actionSheet?.dismissAnimated()
                            })
                        ])])
                        strongSelf.chatDisplayNode.dismissInput()
                        strongSelf.present(actionSheet, in: .window(.root))
                    case let .mention(mention):
                        let actionSheet = ActionSheetController(presentationTheme: strongSelf.presentationData.theme)
                        actionSheet.setItemGroups([ActionSheetItemGroup(items: [
                            ActionSheetTextItem(title: mention),
                            ActionSheetButtonItem(title: strongSelf.presentationData.strings.Conversation_LinkDialogOpen, color: .accent, action: { [weak actionSheet] in
                                actionSheet?.dismissAnimated()
                                if let strongSelf = self {
                                    strongSelf.openPeerMention(mention)
                                }
                            }),
                            ActionSheetButtonItem(title: strongSelf.presentationData.strings.Conversation_LinkDialogCopy, color: .accent, action: { [weak actionSheet] in
                                actionSheet?.dismissAnimated()
                                    UIPasteboard.general.string = mention
                            })
                        ]), ActionSheetItemGroup(items: [
                            ActionSheetButtonItem(title: strongSelf.presentationData.strings.Common_Cancel, color: .accent, action: { [weak actionSheet] in
                                actionSheet?.dismissAnimated()
                            })
                        ])])
                        strongSelf.chatDisplayNode.dismissInput()
                        strongSelf.present(actionSheet, in: .window(.root))
                    case let .command(command):
                        let actionSheet = ActionSheetController(presentationTheme: strongSelf.presentationData.theme)
                        var items: [ActionSheetItem] = []
                        items.append(ActionSheetTextItem(title: command))
                        if canSendMessagesToChat(strongSelf.presentationInterfaceState) {
                            items.append(ActionSheetButtonItem(title: strongSelf.presentationData.strings.ShareMenu_Send, color: .accent, action: { [weak actionSheet] in
                                actionSheet?.dismissAnimated()
                                if let strongSelf = self {
                                    strongSelf.sendMessages([.message(text: command, attributes: [], mediaReference: nil, replyToMessageId: nil, localGroupingKey: nil)])
                                }
                            }))
                        }
                        items.append(ActionSheetButtonItem(title: strongSelf.presentationData.strings.Conversation_LinkDialogCopy, color: .accent, action: { [weak actionSheet] in
                            actionSheet?.dismissAnimated()
                            UIPasteboard.general.string = command
                        }))
                        actionSheet.setItemGroups([ActionSheetItemGroup(items: items), ActionSheetItemGroup(items: [
                            ActionSheetButtonItem(title: strongSelf.presentationData.strings.Common_Cancel, color: .accent, action: { [weak actionSheet] in
                                actionSheet?.dismissAnimated()
                            })
                        ])])
                        strongSelf.chatDisplayNode.dismissInput()
                        strongSelf.present(actionSheet, in: .window(.root))
                    case let .hashtag(hashtag):
                        let actionSheet = ActionSheetController(presentationTheme: strongSelf.presentationData.theme)
                        actionSheet.setItemGroups([ActionSheetItemGroup(items: [
                            ActionSheetTextItem(title: hashtag),
                            ActionSheetButtonItem(title: strongSelf.presentationData.strings.Conversation_LinkDialogOpen, color: .accent, action: { [weak actionSheet] in
                                actionSheet?.dismissAnimated()
                                if let strongSelf = self {
                                    let peerSignal: Signal<Peer?, NoError>
                                    if case let .peer(peerId) = strongSelf.chatLocation {
                                        peerSignal = strongSelf.context.account.postbox.loadedPeerWithId(peerId)
                                        |> map(Optional.init)
                                    } else {
                                        peerSignal = .single(nil)
                                    }
                                    let _ = (peerSignal
                                    |> deliverOnMainQueue).start(next: { peer in
                                        if let strongSelf = self {
                                            let searchController = HashtagSearchController(context: strongSelf.context, peer: peer, query: hashtag)
                                            (strongSelf.navigationController as? NavigationController)?.pushViewController(searchController)
                                        }
                                    })
                                }
                            }),
                            ActionSheetButtonItem(title: strongSelf.presentationData.strings.Conversation_LinkDialogCopy, color: .accent, action: { [weak actionSheet] in
                                actionSheet?.dismissAnimated()
                                UIPasteboard.general.string = hashtag
                            })
                        ]), ActionSheetItemGroup(items: [
                            ActionSheetButtonItem(title: strongSelf.presentationData.strings.Common_Cancel, color: .accent, action: { [weak actionSheet] in
                                actionSheet?.dismissAnimated()
                            })
                        ])])
                        strongSelf.chatDisplayNode.dismissInput()
                        strongSelf.present(actionSheet, in: .window(.root))
                    case let .timecode(timecode, text):
                        guard let message = message else {
                            return
                        }
                        let actionSheet = ActionSheetController(presentationTheme: strongSelf.presentationData.theme)
                        actionSheet.setItemGroups([ActionSheetItemGroup(items: [
                            ActionSheetTextItem(title: text),
                            ActionSheetButtonItem(title: strongSelf.presentationData.strings.Conversation_LinkDialogOpen, color: .accent, action: { [weak actionSheet] in
                                actionSheet?.dismissAnimated()
                                if let strongSelf = self {
                                    strongSelf.controllerInteraction?.seekToTimecode(message, timecode, true)
                                }
                            }),
                            ActionSheetButtonItem(title: strongSelf.presentationData.strings.Conversation_LinkDialogCopy, color: .accent, action: { [weak actionSheet] in
                                actionSheet?.dismissAnimated()
                                UIPasteboard.general.string = text
                            })
                            ]), ActionSheetItemGroup(items: [
                                ActionSheetButtonItem(title: strongSelf.presentationData.strings.Common_Cancel, color: .accent, action: { [weak actionSheet] in
                                    actionSheet?.dismissAnimated()
                                })
                            ])])
                        strongSelf.chatDisplayNode.dismissInput()
                        strongSelf.present(actionSheet, in: .window(.root))
                }
            }
        }, openCheckoutOrReceipt: { [weak self] messageId in
            if let strongSelf = self {
                strongSelf.commitPurposefulAction()
                if let message = strongSelf.chatDisplayNode.historyNode.messageInCurrentHistoryView(messageId) {
                    for media in message.media {
                        if let invoice = media as? TelegramMediaInvoice {
                            strongSelf.chatDisplayNode.dismissInput()
                            if let receiptMessageId = invoice.receiptMessageId {
                                strongSelf.present(BotReceiptController(context: strongSelf.context, invoice: invoice, messageId: receiptMessageId), in: .window(.root), with: ViewControllerPresentationArguments(presentationAnimation: .modalSheet))
                            } else {
                                strongSelf.present(BotCheckoutController(context: strongSelf.context, invoice: invoice, messageId: messageId), in: .window(.root), with: ViewControllerPresentationArguments(presentationAnimation: .modalSheet))
                            }
                        }
                    }
                }
            }
        }, openSearch: {
        }, setupReply: { [weak self] messageId in
            self?.interfaceInteraction?.setupReplyMessage(messageId)
        }, canSetupReply: { [weak self] message in
            if !message.flags.contains(.Incoming) {
                if !message.flags.intersection([.Failed, .Sending, .Unsent]).isEmpty {
                    return false
                }
            }
            if let strongSelf = self {
                return canReplyInChat(strongSelf.presentationInterfaceState)
            }
            return false
        }, navigateToFirstDateMessage: { [weak self] timestamp in
            guard let strongSelf = self else {
                return
            }
            switch strongSelf.chatLocation {
                case let .peer(peerId):
                    strongSelf.navigateToMessage(from: nil, to: .index(MessageIndex(id: MessageId(peerId: peerId, namespace: 0, id: 0), timestamp: timestamp - Int32(NSTimeZone.local.secondsFromGMT()))), scrollPosition: .bottom(0.0), rememberInStack: false, animated: true, completion: nil)
                default:
                    break
            }
        }, requestRedeliveryOfFailedMessages: { [weak self] id in
            guard let strongSelf = self else {
                return
            }
            let _ = (strongSelf.context.account.postbox.transaction { transaction -> [Message] in
                return transaction.getMessageFailedGroup(id) ?? []
            } |> deliverOnMainQueue).start(next: { messages in
                guard let strongSelf = self, !messages.isEmpty else {
                    return
                }
                let actionSheet = ActionSheetController(presentationTheme: strongSelf.presentationData.theme)
                var items: [ActionSheetItem] = []
                items.append(ActionSheetButtonItem(title: strongSelf.presentationData.strings.Conversation_MessageDialogRetry, color: .accent, action: { [weak actionSheet] in
                    actionSheet?.dismissAnimated()
                    guard let strongSelf = self else {
                        return
                    }
                    let _ = resendMessages(account: strongSelf.context.account, messageIds: [id]).start()
                }))
                if messages.count != 1 {
                    items.append(ActionSheetButtonItem(title: strongSelf.presentationData.strings.Conversation_MessageDialogRetryAll(messages.count).0, color: .accent, action: { [weak actionSheet] in
                        actionSheet?.dismissAnimated()
                        guard let strongSelf = self else {
                            return
                        }
                        let _ = resendMessages(account: strongSelf.context.account, messageIds: messages.map({ $0.id })).start()
                    }))
                }
                items.append(ActionSheetButtonItem(title: strongSelf.presentationData.strings.Conversation_MessageDialogDelete, color: .destructive, action: { [weak actionSheet] in
                    actionSheet?.dismissAnimated()
                    guard let strongSelf = self else {
                        return
                    }
                    let _ = deleteMessagesInteractively(postbox: strongSelf.context.account.postbox, messageIds: [id], type: .forLocalPeer).start()
                }))
                actionSheet.setItemGroups([ActionSheetItemGroup(items: items), ActionSheetItemGroup(items: [
                    ActionSheetButtonItem(title: strongSelf.presentationData.strings.Common_Cancel, color: .accent, action: { [weak actionSheet] in
                        actionSheet?.dismissAnimated()
                    })
                ])])
                strongSelf.chatDisplayNode.dismissInput()
                strongSelf.present(actionSheet, in: .window(.root))
            })
        }, addContact: { [weak self] phoneNumber in
            if let strongSelf = self {
                openAddContact(context: strongSelf.context, phoneNumber: phoneNumber, present: { [weak self] controller, arguments in
                    self?.present(controller, in: .window(.root), with: arguments)
                }, pushController: { [weak self] controller in
                    if let strongSelf = self {
                        (strongSelf.navigationController as? NavigationController)?.pushViewController(controller)
                    }
                })
            }
        }, rateCall: { [weak self] message, callId in
            if let strongSelf = self {
                let controller = callRatingController(sharedContext: strongSelf.context.sharedContext, account: strongSelf.context.account, callId: callId, userInitiated: true, present: { [weak self] c, a in
                    if let strongSelf = self {
                        strongSelf.present(c, in: .window(.root), with: a)
                    }
                })
                strongSelf.present(controller, in: .window(.root))
            }
        }, requestSelectMessagePollOption: { [weak self] id, opaqueIdentifier in
            guard let strongSelf = self, let controllerInteraction = strongSelf.controllerInteraction else {
                return
            }
            if controllerInteraction.pollActionState.pollMessageIdsInProgress[id] == nil {
                controllerInteraction.pollActionState.pollMessageIdsInProgress[id] = opaqueIdentifier
                strongSelf.chatDisplayNode.historyNode.requestMessageUpdate(id)
                let disposables: DisposableDict<MessageId>
                if let current = strongSelf.selectMessagePollOptionDisposables {
                    disposables = current
                } else {
                    disposables = DisposableDict()
                    strongSelf.selectMessagePollOptionDisposables = disposables
                }
                let signal = requestMessageSelectPollOption(account: strongSelf.context.account, messageId: id, opaqueIdentifier: opaqueIdentifier)
                disposables.set((signal
                |> deliverOnMainQueue).start(error: { _ in
                    guard let strongSelf = self, let controllerInteraction = strongSelf.controllerInteraction else {
                        return
                    }
                    if controllerInteraction.pollActionState.pollMessageIdsInProgress.removeValue(forKey: id) != nil {
                        strongSelf.chatDisplayNode.historyNode.requestMessageUpdate(id)
                    }
                }, completed: {
                    guard let strongSelf = self, let controllerInteraction = strongSelf.controllerInteraction else {
                        return
                    }
                    if controllerInteraction.pollActionState.pollMessageIdsInProgress.removeValue(forKey: id) != nil {
                        strongSelf.chatDisplayNode.historyNode.requestMessageUpdate(id)
                    }
                    if strongSelf.selectPollOptionFeedback == nil {
                        strongSelf.selectPollOptionFeedback = HapticFeedback()
                    }
                    strongSelf.selectPollOptionFeedback?.success()
                }), forKey: id)
            }
        }, openAppStorePage: { [weak self] in
            if let strongSelf = self {
                strongSelf.context.sharedContext.applicationBindings.openAppStorePage()
            }
        }, displayMessageTooltip: { [weak self] messageId, text, sourceNode, sourceFrame in
            if let strongSelf = self {
                if let sourceNode = sourceNode {
                    strongSelf.messageTooltipController?.dismiss()
                    let tooltipController = TooltipController(content: .text(text), dismissByTapOutside: true, dismissImmediatelyOnLayoutUpdate: true)
                    strongSelf.messageTooltipController = tooltipController
                    tooltipController.dismissed = { [weak tooltipController] in
                        if let strongSelf = self, let tooltipController = tooltipController, strongSelf.messageTooltipController === tooltipController {
                            strongSelf.messageTooltipController = nil
                        }
                    }
                    strongSelf.present(tooltipController, in: .window(.root), with: TooltipControllerPresentationArguments(sourceNodeAndRect: {
                        if let strongSelf = self {
                            var rect = sourceNode.view.convert(sourceNode.view.bounds, to: strongSelf.chatDisplayNode.view)
                            if let sourceFrame = sourceFrame {
                                rect = CGRect(origin: rect.origin.offsetBy(dx: sourceFrame.minX, dy: sourceFrame.minY - sourceNode.bounds.minY), size: sourceFrame.size)
                            }
                            return (strongSelf.chatDisplayNode, rect)
                        }
                        return nil
                    }))
                }
            }
        }, seekToTimecode: { [weak self] message, timestamp, forceOpen in
            if let strongSelf = self {
                var found = false
                if !forceOpen {
                    strongSelf.chatDisplayNode.historyNode.forEachVisibleItemNode { itemNode in
                        if !found, let itemNode = itemNode as? ChatMessageItemView, itemNode.item?.message.id == message.id, let (action, _, _, _, _) = itemNode.playMediaWithSound() {
                            if case let .visible(fraction) = itemNode.visibility, fraction > 0.7 {
                                action(Double(timestamp))
                            } else {
                                let _ = strongSelf.controllerInteraction?.openMessage(message, .timecode(Double(timestamp)))
                            }
                            found = true
                        }
                    }
                }
                if !found {
                    let _ = strongSelf.controllerInteraction?.openMessage(message, .timecode(Double(timestamp)))
                }
            }
        }, requestMessageUpdate: { [weak self] id in
            if let strongSelf = self {
                strongSelf.chatDisplayNode.historyNode.requestMessageUpdate(id)
            }
        }, cancelInteractiveKeyboardGestures: { [weak self] in
            (self?.view.window as? WindowHost)?.cancelInteractiveKeyboardGestures()
            self?.chatDisplayNode.cancelInteractiveKeyboardGestures()
        }, automaticMediaDownloadSettings: self.automaticMediaDownloadSettings,
        pollActionState: ChatInterfacePollActionState())
        
        self.controllerInteraction = controllerInteraction
        
        self.chatTitleView = ChatTitleView(account: self.context.account, theme: self.presentationData.theme, strings: self.presentationData.strings, dateTimeFormat: self.presentationData.dateTimeFormat, nameDisplayOrder: self.presentationData.nameDisplayOrder)
        self.navigationItem.titleView = self.chatTitleView
        self.chatTitleView?.pressed = { [weak self] in
            if let strongSelf = self {
                if strongSelf.chatLocation == .peer(strongSelf.context.account.peerId) {
                    (strongSelf.navigationController as? NavigationController)?.pushViewController(PeerMediaCollectionController(context: strongSelf.context, peerId: strongSelf.context.account.peerId))
                } else {
                    strongSelf.updateChatPresentationInterfaceState(animated: true, interactive: true, {
                        return $0.updatedTitlePanelContext {
                            if let index = $0.index(where: {
                                switch $0 {
                                    case .chatInfo:
                                        return true
                                    default:
                                        return false
                                }
                            }) {
                                var updatedContexts = $0
                                updatedContexts.remove(at: index)
                                return updatedContexts
                            } else {
                                var updatedContexts = $0
                                updatedContexts.append(.chatInfo)
                                return updatedContexts.sorted()
                            }
                        }
                    })
                }
            }
        }
        
        let chatInfoButtonItem: UIBarButtonItem
        switch chatLocation {
            case .peer:
                let avatarNode = ChatAvatarNavigationNode()
                avatarNode.chatController = self
                chatInfoButtonItem = UIBarButtonItem(customDisplayNode: avatarNode)!
            /*case .group:
                chatInfoButtonItem = UIBarButtonItem(customDisplayNode: ChatMultipleAvatarsNavigationNode())!*/
        }
        chatInfoButtonItem.target = self
        chatInfoButtonItem.action = #selector(self.rightNavigationButtonAction)
        chatInfoButtonItem.accessibilityLabel = "Info"
        self.chatInfoNavigationButton = ChatNavigationButton(action: .openChatInfo, buttonItem: chatInfoButtonItem)
        
        self.updateChatPresentationInterfaceState(animated: false, interactive: false, { state in
            if let botStart = botStart, case .interactive = botStart.behavior {
                return state.updatedBotStartPayload(botStart.payload)
            } else {
                return state
            }
        })
        
        switch chatLocation {
            case let .peer(peerId):
                if case let .peer(peerView) = self.chatLocationInfoData {
                    peerView.set(context.account.viewTracker.peerView(peerId))
                    var onlineMemberCount: Signal<Int32?, NoError> = .single(nil)
                    if peerId.namespace == Namespaces.Peer.CloudChannel {
                        let recentOnlineSignal: Signal<Int32, NoError> = context.account.viewTracker.peerView(peerId)
                        |> map { view -> Bool in
                            if let cachedData = view.cachedData as? CachedChannelData, let memberCount = cachedData.participantsSummary.memberCount, memberCount > 50 {
                                return true
                            } else {
                                return false
                            }
                        }
                        |> distinctUntilChanged
                        |> mapToSignal { isLarge -> Signal<Int32, NoError> in
                            if isLarge {
                                return context.peerChannelMemberCategoriesContextsManager.recentOnline(postbox: context.account.postbox, network: context.account.network, accountPeerId: context.account.peerId, peerId: peerId)
                            } else {
                                return context.peerChannelMemberCategoriesContextsManager.recentOnlineSmall(postbox: context.account.postbox, network: context.account.network, accountPeerId: context.account.peerId, peerId: peerId)
                            }
                        }
                        onlineMemberCount = recentOnlineSignal
                        |> map(Optional.init)
                        
                        self.reportIrrelvantGeoNoticePromise.set(context.account.postbox.transaction { transaction -> Bool? in
                            if let _ = transaction.getNoticeEntry(key: ApplicationSpecificNotice.irrelevantPeerGeoReportKey(peerId: peerId)) as? ApplicationSpecificBoolNotice {
                                return true
                            } else {
                                return false
                            }
                        })
                    } else {
                        self.reportIrrelvantGeoNoticePromise.set(.single(nil))
                    }
                    
                    self.peerDisposable.set((combineLatest(queue: Queue.mainQueue(), peerView.get(), onlineMemberCount, self.reportIrrelvantGeoNoticePromise.get())
                    |> deliverOnMainQueue).start(next: { [weak self] peerView, onlineMemberCount, peerReportNotice in
                        if let strongSelf = self {
                            if let peer = peerViewMainPeer(peerView) {
                                strongSelf.chatTitleView?.titleContent = .peer(peerView: peerView, onlineMemberCount: onlineMemberCount)
                                (strongSelf.chatInfoNavigationButton?.buttonItem.customDisplayNode as? ChatAvatarNavigationNode)?.avatarNode.setPeer(account: strongSelf.context.account, theme: strongSelf.presentationData.theme, peer: peer, overrideImage: peer.isDeleted ? .deletedIcon : .none)
                            }
                            
                            if strongSelf.peerView === peerView && strongSelf.reportIrrelvantGeoNotice == peerReportNotice {
                                return
                            }
                            
                            strongSelf.reportIrrelvantGeoNotice = peerReportNotice
                            
                            var upgradedToPeerId: PeerId?
                            if let previous = strongSelf.peerView, let group = previous.peers[previous.peerId] as? TelegramGroup, group.migrationReference == nil, let updatedGroup = peerView.peers[peerView.peerId] as? TelegramGroup, let migrationReference = updatedGroup.migrationReference {
                                upgradedToPeerId = migrationReference.peerId
                            }
                            var wasGroupChannel: Bool?
                            if let previousPeerView = strongSelf.peerView, let info = (previousPeerView.peers[previousPeerView.peerId] as? TelegramChannel)?.info {
                                if case .group = info {
                                    wasGroupChannel = true
                                } else {
                                    wasGroupChannel = false
                                }
                            }
                            var isGroupChannel: Bool?
                            if let info = (peerView.peers[peerView.peerId] as? TelegramChannel)?.info {
                                if case .group = info {
                                    isGroupChannel = true
                                } else {
                                    isGroupChannel = false
                                }
                            }
                            let firstTime = strongSelf.peerView == nil
                            strongSelf.peerView = peerView
                            if wasGroupChannel != isGroupChannel {
                                if let isGroupChannel = isGroupChannel, isGroupChannel {
                                    let (recentDisposable, _) = strongSelf.context.peerChannelMemberCategoriesContextsManager.recent(postbox: strongSelf.context.account.postbox, network: strongSelf.context.account.network, accountPeerId: context.account.peerId, peerId: peerView.peerId, updated: { _ in })
                                    let (adminsDisposable, _) = strongSelf.context.peerChannelMemberCategoriesContextsManager.admins(postbox: strongSelf.context.account.postbox, network: strongSelf.context.account.network, accountPeerId: context.account.peerId, peerId: peerView.peerId, updated: { _ in })
                                    let disposable = DisposableSet()
                                    disposable.add(recentDisposable)
                                    disposable.add(adminsDisposable)
                                    strongSelf.chatAdditionalDataDisposable.set(disposable)
                                } else {
                                    strongSelf.chatAdditionalDataDisposable.set(nil)
                                }
                            }
                            if strongSelf.isNodeLoaded {
                                strongSelf.chatDisplayNode.peerView = peerView
                            }
                            var peerIsMuted = false
                            if let notificationSettings = peerView.notificationSettings as? TelegramPeerNotificationSettings {
                                if case let .muted(until) = notificationSettings.muteState, until >= Int32(CFAbsoluteTimeGetCurrent() + NSTimeIntervalSince1970) {
                                    peerIsMuted = true
                                }
                            }
                            var peerDiscussionId: PeerId?
                            var peerGeoLocation: PeerGeoLocation?
                            if let peer = peerView.peers[peerView.peerId] as? TelegramChannel, let cachedData = peerView.cachedData as? CachedChannelData {
                                if case .broadcast = peer.info {
                                    peerDiscussionId = cachedData.linkedDiscussionPeerId
                                } else {
                                    peerGeoLocation = cachedData.peerGeoLocation
                                }
                            }
                            var renderedPeer: RenderedPeer?
                            var contactStatus: ChatContactStatus?
                            if let peer = peerView.peers[peerView.peerId] {
                                if let cachedData = peerView.cachedData as? CachedUserData {
                                    contactStatus = ChatContactStatus(canAddContact: !peerView.peerIsContact, canReportIrrelevantLocation: false, peerStatusSettings: cachedData.peerStatusSettings)
                                } else if let cachedData = peerView.cachedData as? CachedGroupData {
                                    contactStatus = ChatContactStatus(canAddContact: false, canReportIrrelevantLocation: false, peerStatusSettings: cachedData.peerStatusSettings)
                                } else if let cachedData = peerView.cachedData as? CachedChannelData {
                                    var canReportIrrelevantLocation = true
                                    if let peer = peerView.peers[peerView.peerId] as? TelegramChannel, peer.participationStatus == .member {
                                        canReportIrrelevantLocation = false
                                    }
                                    if let peerReportNotice = peerReportNotice, peerReportNotice {
                                        canReportIrrelevantLocation = false
                                    }
                                    contactStatus = ChatContactStatus(canAddContact: false, canReportIrrelevantLocation: canReportIrrelevantLocation, peerStatusSettings: cachedData.peerStatusSettings)
                                }
                                
                                var peers = SimpleDictionary<PeerId, Peer>()
                                peers[peer.id] = peer
                                if let associatedPeerId = peer.associatedPeerId, let associatedPeer = peerView.peers[associatedPeerId] {
                                    peers[associatedPeer.id] = associatedPeer
                                }
                                renderedPeer = RenderedPeer(peerId: peer.id, peers: peers)
                            }
                            
                            var isNotAccessible: Bool = false
                            if let cachedChannelData = peerView.cachedData as? CachedChannelData {
                                isNotAccessible = cachedChannelData.isNotAccessible
                            }
                            
                            if firstTime && isNotAccessible {
                                strongSelf.context.account.viewTracker.forceUpdateCachedPeerData(peerId: peerView.peerId)
                            }
                            
                            var hasBots: Bool = false
                            if let peer = peerView.peers[peerView.peerId] {
                                if let cachedGroupData = peerView.cachedData as? CachedGroupData {
                                    if !cachedGroupData.botInfos.isEmpty {
                                        hasBots = true
                                    }
                                } else if let cachedChannelData = peerView.cachedData as? CachedChannelData, let channel = peer as? TelegramChannel, case .group = channel.info {
                                    if !cachedChannelData.botInfos.isEmpty {
                                        hasBots = true
                                    }
                                }
                            }
                            
                            let isArchived: Bool = peerView.groupId == Namespaces.PeerGroup.archive
                            
                            var explicitelyCanPinMessages: Bool = false
                            if let cachedUserData = peerView.cachedData as? CachedUserData {
                                explicitelyCanPinMessages = cachedUserData.canPinMessages
                            } else if peerView.peerId == context.account.peerId {
                                explicitelyCanPinMessages = true
                            }
                            
                            var animated = false
                            if let peer = strongSelf.presentationInterfaceState.renderedPeer?.peer as? TelegramSecretChat, let updated = renderedPeer?.peer as? TelegramSecretChat, peer.embeddedState != updated.embeddedState {
                                animated = true
                            }
                            if let peer = strongSelf.presentationInterfaceState.renderedPeer?.peer as? TelegramChannel, let updated = renderedPeer?.peer as? TelegramChannel {
                                if peer.participationStatus != updated.participationStatus {
                                    animated = true
                                }
                            }
                            
                            var didDisplayActionsPanel = false
                            if let contactStatus = strongSelf.presentationInterfaceState.contactStatus, !contactStatus.isEmpty, let peerStatusSettings = contactStatus.peerStatusSettings {
                                if !peerStatusSettings.isEmpty {
                                    if contactStatus.canAddContact && peerStatusSettings.contains(.canAddContact) {
                                        didDisplayActionsPanel = true
                                    } else if peerStatusSettings.contains(.canReport) || peerStatusSettings.contains(.canBlock) {
                                        didDisplayActionsPanel = true
                                    } else if peerStatusSettings.contains(.canShareContact) {
                                        didDisplayActionsPanel = true
                                    } else if contactStatus.canReportIrrelevantLocation && peerStatusSettings.contains(.canReportIrrelevantGeoLocation) {
                                        didDisplayActionsPanel = true
                                    }
                                }
                            }
                            
                            var displayActionsPanel = false
                            if let contactStatus = contactStatus, !contactStatus.isEmpty, let peerStatusSettings = contactStatus.peerStatusSettings {
                                if !peerStatusSettings.isEmpty {
                                    if contactStatus.canAddContact && peerStatusSettings.contains(.canAddContact) {
                                        displayActionsPanel = true
                                    } else if peerStatusSettings.contains(.canReport) || peerStatusSettings.contains(.canBlock) {
                                        displayActionsPanel = true
                                    } else if peerStatusSettings.contains(.canShareContact) {
                                        displayActionsPanel = true
                                    } else if contactStatus.canReportIrrelevantLocation && peerStatusSettings.contains(.canReportIrrelevantGeoLocation) {
                                        displayActionsPanel = true
                                    }
                                }
                            }
                            
                            if displayActionsPanel != didDisplayActionsPanel {
                                animated = true
                            }
                            
                            if strongSelf.preloadHistoryPeerId != peerDiscussionId {
                                strongSelf.preloadHistoryPeerId = peerDiscussionId
                                if let peerDiscussionId = peerDiscussionId {
                                    strongSelf.preloadHistoryPeerIdDisposable.set(strongSelf.context.account.addAdditionalPreloadHistoryPeerId(peerId: peerDiscussionId))
                                } else {
                                    strongSelf.preloadHistoryPeerIdDisposable.set(nil)
                                }
                            }
                            
                            strongSelf.updateChatPresentationInterfaceState(animated: animated, interactive: false, {
                                return $0.updatedPeer { _ in return renderedPeer
                                }.updatedIsNotAccessible(isNotAccessible).updatedContactStatus(contactStatus).updatedHasBots(hasBots).updatedIsArchived(isArchived).updatedPeerIsMuted(peerIsMuted).updatedPeerDiscussionId(peerDiscussionId).updatedPeerGeoLocation(peerGeoLocation).updatedExplicitelyCanPinMessages(explicitelyCanPinMessages)
                            })
                            if !strongSelf.didSetChatLocationInfoReady {
                                strongSelf.didSetChatLocationInfoReady = true
                                strongSelf._chatLocationInfoReady.set(.single(true))
                            }
                            if let upgradedToPeerId = upgradedToPeerId {
                                if let navigationController = strongSelf.navigationController as? NavigationController {
                                    var viewControllers = navigationController.viewControllers
                                    if let index = viewControllers.index(where: { $0 === strongSelf }) {
                                        viewControllers[index] = ChatController(context: strongSelf.context, chatLocation: .peer(upgradedToPeerId))
                                        navigationController.setViewControllers(viewControllers, animated: false)
                                    }
                                }
                            }
                        }
                    }))
                }
            /*case let .group(groupId):
                if case let .group(topPeersView) = self.chatLocationInfoData {
                    let key: PostboxViewKey = .chatListTopPeers(groupId: groupId)
                    topPeersView.set(context.account.postbox.combinedView(keys: [key])
                        |> mapToSignal { view -> Signal<ChatListTopPeersView, NoError> in
                            if let entry = view.views[key] as? ChatListTopPeersView {
                                return .single(entry)
                            }
                            return .complete()
                        })
                    self.peerDisposable.set((topPeersView.get()
                        |> deliverOnMainQueue).start(next: { [weak self] topPeersView in
                            if let strongSelf = self {
                                strongSelf.chatTitleView?.titleContent = .group(topPeersView.peers)
                                (strongSelf.chatInfoNavigationButton?.buttonItem.customDisplayNode as? ChatMultipleAvatarsNavigationNode)?.setPeers(account: strongSelf.context.account, theme: strongSelf.presentationData.theme, peers: topPeersView.peers, animated: strongSelf.didSetChatLocationInfoReady)
                            
                                if !strongSelf.didSetChatLocationInfoReady {
                                    strongSelf.didSetChatLocationInfoReady = true
                                    strongSelf._chatLocationInfoReady.set(.single(true))
                                }
                            }
                        }))
                }*/
        }
        
        self.botCallbackAlertMessageDisposable = (self.botCallbackAlertMessage.get()
            |> deliverOnMainQueue).start(next: { [weak self] message in
                if let strongSelf = self {
                    strongSelf.updateChatPresentationInterfaceState(animated: true, interactive: false, {
                        return $0.updatedTitlePanelContext {
                            if let message = message {
                                if let index = $0.index(where: {
                                    switch $0 {
                                        case .toastAlert:
                                            return true
                                        default:
                                            return false
                                    }
                                }) {
                                    if $0[index] != ChatTitlePanelContext.toastAlert(message) {
                                        var updatedContexts = $0
                                        updatedContexts[index] = .toastAlert(message)
                                        return updatedContexts
                                    } else {
                                        return $0
                                    }
                                } else {
                                    var updatedContexts = $0
                                    updatedContexts.append(.toastAlert(message))
                                    return updatedContexts.sorted()
                                }
                            } else {
                                if let index = $0.index(where: {
                                    switch $0 {
                                        case .toastAlert:
                                            return true
                                        default:
                                            return false
                                    }
                                }) {
                                    var updatedContexts = $0
                                    updatedContexts.remove(at: index)
                                    return updatedContexts
                                } else {
                                    return $0
                                }
                            }
                        }
                    })
                }
            })
        
        self.audioRecorderDisposable = (self.audioRecorder.get()
        |> deliverOnMainQueue).start(next: { [weak self] audioRecorder in
            if let strongSelf = self {
                if strongSelf.audioRecorderValue !== audioRecorder {
                    strongSelf.audioRecorderValue = audioRecorder
                    strongSelf.lockOrientation = audioRecorder != nil
                    
                    strongSelf.updateChatPresentationInterfaceState(animated: true, interactive: true, {
                        $0.updatedInputTextPanelState { panelState in
                            if let audioRecorder = audioRecorder {
                                if panelState.mediaRecordingState == nil {
                                    return panelState.withUpdatedMediaRecordingState(.audio(recorder: audioRecorder, isLocked: strongSelf.lockMediaRecordingRequestId == strongSelf.beginMediaRecordingRequestId))
                                }
                            } else {
                                return panelState.withUpdatedMediaRecordingState(nil)
                            }
                            return panelState
                        }
                    })
                    strongSelf.audioRecorderStatusDisposable?.dispose()
                    
                    if let audioRecorder = audioRecorder {
                        if !audioRecorder.beginWithTone {
                            strongSelf.recorderFeedback?.impact(.light)
                        }
                        audioRecorder.start()
                        strongSelf.audioRecorderStatusDisposable = (audioRecorder.recordingState
                        |> deliverOnMainQueue).start(next: { value in
                            if case .stopped = value {
                                self?.stopMediaRecorder()
                            }
                        })
                    } else {
                        strongSelf.audioRecorderStatusDisposable = nil
                    }
                }
            }
        })
        
        self.videoRecorderDisposable = (self.videoRecorder.get()
        |> deliverOnMainQueue).start(next: { [weak self] videoRecorder in
            if let strongSelf = self {
                if strongSelf.videoRecorderValue !== videoRecorder {
                    let previousVideoRecorderValue = strongSelf.videoRecorderValue
                    strongSelf.videoRecorderValue = videoRecorder
                    
                    strongSelf.updateChatPresentationInterfaceState(animated: true, interactive: true, {
                        $0.updatedInputTextPanelState { panelState in
                            if let videoRecorder = videoRecorder {
                                if panelState.mediaRecordingState == nil {
                                    return panelState.withUpdatedMediaRecordingState(.video(status: .recording(videoRecorder.audioStatus), isLocked: false))
                                }
                            } else {
                                return panelState.withUpdatedMediaRecordingState(nil)
                            }
                            return panelState
                        }
                    })
                    
                    if let videoRecorder = videoRecorder {
                        strongSelf.recorderFeedback?.impact(.light)
                        
                        videoRecorder.onDismiss = {
                            if let strongSelf = self {
                                strongSelf.videoRecorder.set(.single(nil))
                            }
                        }
                        videoRecorder.onStop = {
                            if let strongSelf = self {
                                strongSelf.updateChatPresentationInterfaceState(animated: true, interactive: true, {
                                    $0.updatedInputTextPanelState { panelState in
                                        return panelState.withUpdatedMediaRecordingState(.video(status: .editing, isLocked: false))
                                    }
                                })
                            }
                        }
                        strongSelf.present(videoRecorder, in: .window(.root))
                        
                        if strongSelf.lockMediaRecordingRequestId == strongSelf.beginMediaRecordingRequestId {
                            videoRecorder.lockVideo()
                        }
                    }
                    
                    if let previousVideoRecorderValue = previousVideoRecorderValue {
                        previousVideoRecorderValue.dismissVideo()
                    }
                }
            }
        })
        
        if let botStart = botStart, case .automatic = botStart.behavior {
            self.startBot(botStart.payload)
        }
        
        self.inputActivityDisposable = (self.typingActivityPromise.get()
        |> deliverOnMainQueue).start(next: { [weak self] value in
            if let strongSelf = self, case let .peer(peerId) = strongSelf.chatLocation {
                strongSelf.context.account.updateLocalInputActivity(peerId: peerId, activity: .typingText, isPresent: value)
            }
        })
        
        self.recordingActivityDisposable = (self.recordingActivityPromise.get()
        |> deliverOnMainQueue).start(next: { [weak self] value in
            if let strongSelf = self, case let .peer(peerId) = strongSelf.chatLocation {
                strongSelf.acquiredRecordingActivityDisposable?.dispose()
                switch value {
                    case .voice:
                        strongSelf.acquiredRecordingActivityDisposable = strongSelf.context.account.acquireLocalInputActivity(peerId: peerId, activity: .recordingVoice)
                    case .instantVideo:
                        strongSelf.acquiredRecordingActivityDisposable = strongSelf.context.account.acquireLocalInputActivity(peerId: peerId, activity: .recordingInstantVideo)
                    case .none:
                        strongSelf.acquiredRecordingActivityDisposable = nil
                }
            }
        })
        
        self.presentationDataDisposable = (context.sharedContext.presentationData
        |> deliverOnMainQueue).start(next: { [weak self] presentationData in
            if let strongSelf = self {
                let previousTheme = strongSelf.presentationData.theme
                let previousStrings = strongSelf.presentationData.strings
                let previousChatWallpaper = strongSelf.presentationData.chatWallpaper
                
                strongSelf.presentationData = presentationData
                
                if previousTheme !== presentationData.theme || previousStrings !== presentationData.strings || presentationData.chatWallpaper != previousChatWallpaper {
                    strongSelf.themeAndStringsUpdated()
                }
            }
        })
        
        self.automaticMediaDownloadSettingsDisposable = (context.sharedContext.automaticMediaDownloadSettings
        |> deliverOnMainQueue).start(next: { [weak self] downloadSettings in
            if let strongSelf = self, strongSelf.automaticMediaDownloadSettings != downloadSettings {
                strongSelf.automaticMediaDownloadSettings = downloadSettings
                strongSelf.controllerInteraction?.automaticMediaDownloadSettings = downloadSettings
                if strongSelf.isNodeLoaded {
                    strongSelf.chatDisplayNode.updateAutomaticMediaDownloadSettings(downloadSettings)
                }
            }
        })
        
        self.applicationInForegroundDisposable = (context.sharedContext.applicationBindings.applicationInForeground
        |> distinctUntilChanged
        |> deliverOn(Queue.mainQueue())).start(next: { [weak self] value in
            if let strongSelf = self, strongSelf.isNodeLoaded {
                if !value {
                    strongSelf.saveInterfaceState()
                    strongSelf.raiseToListen?.applicationResignedActive()
                    
                    strongSelf.stopMediaRecorder()
                }
            }
        })
        
        self.canReadHistoryDisposable = (combineLatest(context.sharedContext.applicationBindings.applicationInForeground, self.canReadHistory.get()) |> map { a, b in
            return a && b
        } |> deliverOnMainQueue).start(next: { [weak self] value in
            if let strongSelf = self, strongSelf.canReadHistoryValue != value {
                strongSelf.canReadHistoryValue = value
                strongSelf.raiseToListen?.enabled = value
            }
        })
        
        self.networkStateDisposable = (context.account.networkState |> deliverOnMainQueue).start(next: { [weak self] state in
            if let strongSelf = self {
                strongSelf.chatTitleView?.networkState = state
            }
        })
    }
    
    required public init(coder aDecoder: NSCoder) {
        fatalError("init(coder:) has not been implemented")
    }
    
    deinit {
        let _ = ChatControllerCount.modify { value in
            return value - 1
        }
        self.historyStateDisposable?.dispose()
        self.messageIndexDisposable.dispose()
        self.navigationActionDisposable.dispose()
        self.galleryHiddenMesageAndMediaDisposable.dispose()
        self.temporaryHiddenGalleryMediaDisposable.dispose()
        self.peerDisposable.dispose()
        self.messageContextDisposable.dispose()
        self.controllerNavigationDisposable.dispose()
        self.sentMessageEventsDisposable.dispose()
        self.failedMessageEventsDisposable.dispose()
        self.messageActionCallbackDisposable.dispose()
        self.messageActionUrlAuthDisposable.dispose()
        self.editMessageDisposable.dispose()
        self.enqueueMediaMessageDisposable.dispose()
        self.resolvePeerByNameDisposable?.dispose()
        self.shareStatusDisposable?.dispose()
        self.botCallbackAlertMessageDisposable?.dispose()
        self.selectMessagePollOptionDisposables?.dispose()
        for (_, info) in self.contextQueryStates {
            info.1.dispose()
        }
        self.urlPreviewQueryState?.1.dispose()
        self.audioRecorderDisposable?.dispose()
        self.audioRecorderStatusDisposable?.dispose()
        self.videoRecorderDisposable?.dispose()
        self.buttonKeyboardMessageDisposable?.dispose()
        self.cachedDataDisposable?.dispose()
        self.resolveUrlDisposable?.dispose()
        self.chatUnreadCountDisposable?.dispose()
        self.chatUnreadMentionCountDisposable?.dispose()
        self.peerInputActivitiesDisposable?.dispose()
        self.recentlyUsedInlineBotsDisposable?.dispose()
        self.unpinMessageDisposable?.dispose()
        self.inputActivityDisposable?.dispose()
        self.recordingActivityDisposable?.dispose()
        self.acquiredRecordingActivityDisposable?.dispose()
        self.presentationDataDisposable?.dispose()
        self.searchDisposable?.dispose()
        self.applicationInForegroundDisposable?.dispose()
        self.canReadHistoryDisposable?.dispose()
        self.networkStateDisposable?.dispose()
        self.screenCaptureEventsDisposable?.dispose()
        self.chatAdditionalDataDisposable.dispose()
        self.shareStatusDisposable?.dispose()
        self.context.sharedContext.mediaManager.galleryHiddenMediaManager.removeTarget(self)
        self.preloadHistoryPeerIdDisposable.dispose()
        self.reportIrrelvantGeoDisposable?.dispose()
    }
    
    public func updatePresentationMode(_ mode: ChatControllerPresentationMode) {
        self.updateChatPresentationInterfaceState(animated: false, interactive: false, {
            return $0.updatedMode(mode)
        })
    }
    
    var chatDisplayNode: ChatControllerNode {
        get {
            return super.displayNode as! ChatControllerNode
        }
    }
    
    private func themeAndStringsUpdated() {
        self.navigationItem.backBarButtonItem = UIBarButtonItem(title: self.presentationData.strings.Common_Back, style: .plain, target: nil, action: nil)
        self.statusBar.statusBarStyle = self.presentationData.theme.rootController.statusBar.style.style
        self.navigationBar?.updatePresentationData(NavigationBarPresentationData(presentationData: self.presentationData))
        self.chatTitleView?.updateThemeAndStrings(theme: self.presentationData.theme, strings: self.presentationData.strings)
        self.updateChatPresentationInterfaceState(animated: false, interactive: false, { state in
            var state = state
            state = state.updatedTheme(self.presentationData.theme)
            state = state.updatedStrings(self.presentationData.strings)
            state = state.updatedDateTimeFormat(self.presentationData.dateTimeFormat)
            state = state.updatedChatWallpaper(self.presentationData.chatWallpaper)
            return state
        })
    }
    
    override public func loadDisplayNode() {
        self.displayNode = ChatControllerNode(context: self.context, chatLocation: self.chatLocation, messageId: self.messageId, controllerInteraction: self.controllerInteraction!, chatPresentationInterfaceState: self.presentationInterfaceState, automaticMediaDownloadSettings: self.automaticMediaDownloadSettings, navigationBar: self.navigationBar, controller: self)
        
        self.chatDisplayNode.peerView = self.peerView
        
        let initialData = self.chatDisplayNode.historyNode.initialData
        |> take(1)
        |> beforeNext { [weak self] combinedInitialData in
            guard let strongSelf = self, let combinedInitialData = combinedInitialData else {
                return
            }
            if let interfaceState = combinedInitialData.initialData?.chatInterfaceState as? ChatInterfaceState {
                var pinnedMessageId: MessageId?
                var peerIsBlocked: Bool = false
                var callsAvailable: Bool = true
                var callsPrivate: Bool = false
                if let cachedData = combinedInitialData.cachedData as? CachedChannelData {
                    pinnedMessageId = cachedData.pinnedMessageId
                } else if let cachedData = combinedInitialData.cachedData as? CachedUserData {
                    peerIsBlocked = cachedData.isBlocked
                    callsAvailable = cachedData.callsAvailable
                    callsPrivate = cachedData.callsPrivate
                    pinnedMessageId = cachedData.pinnedMessageId
                } else if let cachedData = combinedInitialData.cachedData as? CachedGroupData {
                    pinnedMessageId = cachedData.pinnedMessageId
                } else if let cachedData = combinedInitialData.cachedData as? CachedSecretChatData {
                }
                var pinnedMessage: Message?
                if let pinnedMessageId = pinnedMessageId {
                    if let cachedDataMessages = combinedInitialData.cachedDataMessages {
                        pinnedMessage = cachedDataMessages[pinnedMessageId]
                    }
                }
                
                strongSelf.updateChatPresentationInterfaceState(animated: false, interactive: false, { updated in
                    var updated = updated
                
                    updated = updated.updatedInterfaceState({ _ in return interfaceState })
                    
                    updated = updated.updatedKeyboardButtonsMessage(combinedInitialData.buttonKeyboardMessage)
                    updated = updated.updatedPinnedMessageId(pinnedMessageId)
                    updated = updated.updatedPinnedMessage(pinnedMessage)
                    updated = updated.updatedPeerIsBlocked(peerIsBlocked)
                    updated = updated.updatedCallsAvailable(callsAvailable)
                    updated = updated.updatedCallsPrivate(callsPrivate)
                    updated = updated.updatedTitlePanelContext({ context in
                        if pinnedMessageId != nil {
                            if !context.contains(where: {
                                switch $0 {
                                    case .pinnedMessage:
                                        return true
                                    default:
                                        return false
                                }
                            }) {
                                var updatedContexts = context
                                updatedContexts.append(.pinnedMessage)
                                return updatedContexts.sorted()
                            } else {
                                return context
                            }
                        } else {
                            if let index = context.index(where: {
                                switch $0 {
                                    case .pinnedMessage:
                                        return true
                                    default:
                                        return false
                                }
                            }) {
                                var updatedContexts = context
                                updatedContexts.remove(at: index)
                                return updatedContexts
                            } else {
                                return context
                            }
                        }
                    })
                    if let editMessage = interfaceState.editMessage, let message = combinedInitialData.initialData?.associatedMessages[editMessage.messageId] {
                        updated = updatedChatEditInterfaceMessagetState(state: updated, message: message)
                    }
                    return updated
                })
            }
            if let readStateData = combinedInitialData.readStateData {
                if case let .peer(peerId) = strongSelf.chatLocation, let peerReadStateData = readStateData[peerId], let notificationSettings = peerReadStateData.notificationSettings {
                    
                    let inAppSettings = strongSelf.context.sharedContext.currentInAppNotificationSettings.with { $0 }
                    let (count, _) = renderedTotalUnreadCount(inAppSettings: inAppSettings, totalUnreadState: peerReadStateData.totalState ?? ChatListTotalUnreadState(absoluteCounters: [:], filteredCounters: [:]))
                    
                    var globalRemainingUnreadChatCount = count
                    if !notificationSettings.isRemovedFromTotalUnreadCount && peerReadStateData.unreadCount > 0 {
                        if case .messages = inAppSettings.totalUnreadCountDisplayCategory {
                            globalRemainingUnreadChatCount -= peerReadStateData.unreadCount
                        } else {
                            globalRemainingUnreadChatCount -= 1
                        }
                    }
                    if globalRemainingUnreadChatCount > 0 {
                        strongSelf.navigationItem.badge = "\(globalRemainingUnreadChatCount)"
                    } else {
                        strongSelf.navigationItem.badge = ""
                    }
                }
            }
        }
        
        self.buttonKeyboardMessageDisposable = self.chatDisplayNode.historyNode.buttonKeyboardMessage.start(next: { [weak self] message in
            if let strongSelf = self {
                var buttonKeyboardMessageUpdated = false
                if let currentButtonKeyboardMessage = strongSelf.presentationInterfaceState.keyboardButtonsMessage, let message = message {
                    if currentButtonKeyboardMessage.id != message.id || currentButtonKeyboardMessage.stableVersion != message.stableVersion {
                        buttonKeyboardMessageUpdated = true
                    }
                } else if (strongSelf.presentationInterfaceState.keyboardButtonsMessage != nil) != (message != nil) {
                    buttonKeyboardMessageUpdated = true
                }
                if buttonKeyboardMessageUpdated {
                    strongSelf.updateChatPresentationInterfaceState(animated: true, interactive: true, { $0.updatedKeyboardButtonsMessage(message) })
                }
            }
        })
        
        self.cachedDataDisposable = self.chatDisplayNode.historyNode.cachedPeerDataAndMessages.start(next: { [weak self] cachedData, messages in
            if let strongSelf = self {
                var pinnedMessageId: MessageId?
                var peerIsBlocked: Bool = false
                var callsAvailable: Bool = false
                var callsPrivate: Bool = false
                if let cachedData = cachedData as? CachedChannelData {
                    pinnedMessageId = cachedData.pinnedMessageId
                } else if let cachedData = cachedData as? CachedUserData {
                    peerIsBlocked = cachedData.isBlocked
                    callsAvailable = cachedData.callsAvailable
                    callsPrivate = cachedData.callsPrivate
                    pinnedMessageId = cachedData.pinnedMessageId
                } else if let cachedData = cachedData as? CachedGroupData {
                    pinnedMessageId = cachedData.pinnedMessageId
                } else if let _ = cachedData as? CachedSecretChatData {
                }
                
                var pinnedMessage: Message?
                if let pinnedMessageId = pinnedMessageId {
                    pinnedMessage = messages?[pinnedMessageId]
                }
                
                var pinnedMessageUpdated = false
                if let current = strongSelf.presentationInterfaceState.pinnedMessage, let updated = pinnedMessage {
                    if current.id != updated.id || current.stableVersion != updated.stableVersion {
                        pinnedMessageUpdated = true
                    }
                } else if (strongSelf.presentationInterfaceState.pinnedMessage != nil) != (pinnedMessage != nil) {
                    pinnedMessageUpdated = true
                }
                
                let callsDataUpdated = strongSelf.presentationInterfaceState.callsAvailable != callsAvailable || strongSelf.presentationInterfaceState.callsPrivate != callsPrivate
                
                if strongSelf.presentationInterfaceState.pinnedMessageId != pinnedMessageId || strongSelf.presentationInterfaceState.pinnedMessage?.stableVersion != pinnedMessage?.stableVersion || strongSelf.presentationInterfaceState.peerIsBlocked != peerIsBlocked || pinnedMessageUpdated || callsDataUpdated {
                    strongSelf.updateChatPresentationInterfaceState(animated: true, interactive: true, { state in
                        return state.updatedPinnedMessageId(pinnedMessageId).updatedPinnedMessage(pinnedMessage).updatedPeerIsBlocked(peerIsBlocked).updatedCallsAvailable(callsAvailable).updatedCallsPrivate(callsPrivate).updatedTitlePanelContext({ context in
                            if pinnedMessageId != nil {
                                if !context.contains(where: {
                                    switch $0 {
                                        case .pinnedMessage:
                                            return true
                                        default:
                                            return false
                                    }
                                }) {
                                    var updatedContexts = context
                                    updatedContexts.append(.pinnedMessage)
                                    return updatedContexts.sorted()
                                } else {
                                    return context
                                }
                            } else {
                                if let index = context.index(where: {
                                    switch $0 {
                                        case .pinnedMessage:
                                            return true
                                        default:
                                            return false
                                    }
                                }) {
                                    var updatedContexts = context
                                    updatedContexts.remove(at: index)
                                    return updatedContexts
                                } else {
                                    return context
                                }
                            }
                        })
                    })
                }
            }
        })
        
        self.historyStateDisposable = self.chatDisplayNode.historyNode.historyState.get().start(next: { [weak self] state in
            if let strongSelf = self {
                strongSelf.updateChatPresentationInterfaceState(animated: true, interactive: strongSelf.isViewLoaded && strongSelf.view.window != nil, {
                    $0.updatedChatHistoryState(state)
                })
            }
        })
        
        self.ready.set(combineLatest(self.chatDisplayNode.historyNode.historyState.get(), self._chatLocationInfoReady.get(), initialData) |> map { _, chatLocationInfoReady, _ in
            return chatLocationInfoReady
        })
        
        if self.context.sharedContext.immediateExperimentalUISettings.crashOnLongQueries {
            let _ = (self.ready.get()
            |> filter({ $0 })
            |> take(1)
            |> timeout(0.8, queue: .concurrentDefaultQueue(), alternate: Signal { _ in
                preconditionFailure()
            })).start()
        }
        
        self.chatDisplayNode.historyNode.contentPositionChanged = { [weak self] offset in
            if let strongSelf = self {
                let offsetAlpha: CGFloat
                switch offset {
                    case let .known(offset):
                        if offset < 40.0 {
                            offsetAlpha = 0.0
                        } else {
                            offsetAlpha = 1.0
                        }
                    case .unknown:
                        offsetAlpha = 1.0
                    case .none:
                        offsetAlpha = 0.0
                }
                
                strongSelf.chatDisplayNode.navigateButtons.displayDownButton = !offsetAlpha.isZero
            }
        }
        
        self.chatDisplayNode.historyNode.scrolledToIndex = { [weak self] toIndex in
            if let strongSelf = self, case let .message(index) = toIndex {
                if let controllerInteraction = strongSelf.controllerInteraction {
                    if let message = strongSelf.chatDisplayNode.historyNode.messageInCurrentHistoryView(index.id) {
                        let highlightedState = ChatInterfaceHighlightedState(messageStableId: message.stableId)
                        controllerInteraction.highlightedState = highlightedState
                        strongSelf.updateItemNodesHighlightedStates(animated: true)
                        
                        strongSelf.messageContextDisposable.set((Signal<Void, NoError>.complete() |> delay(0.7, queue: Queue.mainQueue())).start(completed: {
                            if let strongSelf = self, let controllerInteraction = strongSelf.controllerInteraction {
                                if controllerInteraction.highlightedState == highlightedState {
                                    controllerInteraction.highlightedState = nil
                                    strongSelf.updateItemNodesHighlightedStates(animated: true)
                                }
                            }
                        }))
                    }
                }
            }
        }
        
        self.chatDisplayNode.historyNode.maxVisibleMessageIndexUpdated = { [weak self] index in
            if let strongSelf = self, !strongSelf.historyNavigationStack.isEmpty {
                strongSelf.historyNavigationStack.filterOutIndicesLessThan(index)
            }
        }
        
        self.chatDisplayNode.requestLayout = { [weak self] transition in
            self?.requestLayout(transition: transition)
        }
        
        self.chatDisplayNode.setupSendActionOnViewUpdate = { [weak self] f in
            self?.chatDisplayNode.historyNode.layoutActionOnViewTransition = { [weak self] transition in
                f()
                if let strongSelf = self, let validLayout = strongSelf.validLayout {
                    var mappedTransition: (ChatHistoryListViewTransition, ListViewUpdateSizeAndInsets?)?
                    
                    strongSelf.chatDisplayNode.containerLayoutUpdated(validLayout, navigationBarHeight: strongSelf.navigationHeight, transition: .animated(duration: 0.2, curve: .easeInOut), listViewTransaction: { updateSizeAndInsets, _, _ in
                        var options = transition.options
                        let _ = options.insert(.Synchronous)
                        let _ = options.insert(.LowLatency)
                        let _ = options.insert(.PreferSynchronousResourceLoading)
                        options.remove(.AnimateInsertion)
                        options.insert(.RequestItemInsertionAnimations)
                        
                        let deleteItems = transition.deleteItems.map({ item in
                            return ListViewDeleteItem(index: item.index, directionHint: nil)
                        })
                        
                        var maxInsertedItem: Int?
                        var insertItems: [ListViewInsertItem] = []
                        for i in 0 ..< transition.insertItems.count {
                            let item = transition.insertItems[i]
                            if item.directionHint == .Down && (maxInsertedItem == nil || maxInsertedItem! < item.index) {
                                maxInsertedItem = item.index
                            }
                            insertItems.append(ListViewInsertItem(index: item.index, previousIndex: item.previousIndex, item: item.item, directionHint: item.directionHint == .Down ? .Up : nil))
                        }
                        
                        var scrollToItem: ListViewScrollToItem?
                        if transition.historyView.originalView.laterId == nil {
                            scrollToItem = ListViewScrollToItem(index: 0, position: .top(0.0), animated: true, curve: .Default(duration: 0.2), directionHint: .Up)
                        }
                        
                        var stationaryItemRange: (Int, Int)?
                        if let maxInsertedItem = maxInsertedItem {
                            stationaryItemRange = (maxInsertedItem + 1, Int.max)
                        }
                        
                        mappedTransition = (ChatHistoryListViewTransition(historyView: transition.historyView, deleteItems: deleteItems, insertItems: insertItems, updateItems: transition.updateItems, options: options, scrollToItem: scrollToItem, stationaryItemRange: stationaryItemRange, initialData: transition.initialData, keyboardButtonsMessage: transition.keyboardButtonsMessage, cachedData: transition.cachedData, cachedDataMessages: transition.cachedDataMessages, readStateData: transition.readStateData, scrolledToIndex: transition.scrolledToIndex, peerType: transition.peerType, networkType: transition.networkType, animateIn: false, reason: transition.reason, flashIndicators: transition.flashIndicators), updateSizeAndInsets)
                    })
                    
                    if let mappedTransition = mappedTransition {
                        return mappedTransition
                    }
                }
                return (transition, nil)
            }
        }
        
        self.chatDisplayNode.sendMessages = { [weak self] messages in
            if let strongSelf = self, case let .peer(peerId) = strongSelf.chatLocation {
                strongSelf.commitPurposefulAction()
                
                let _ = (enqueueMessages(account: strongSelf.context.account, peerId: peerId, messages: strongSelf.transformEnqueueMessages(messages))
                |> deliverOnMainQueue).start(next: { _ in
                    if let strongSelf = self {
                        strongSelf.chatDisplayNode.historyNode.scrollToEndOfHistory()
                    }
                })
                
                strongSelf.donateIntent()
            }
        }
        
        self.chatDisplayNode.requestUpdateChatInterfaceState = { [weak self] animated, saveInterfaceState, f in
            self?.updateChatPresentationInterfaceState(animated: animated, interactive: true, saveInterfaceState: saveInterfaceState, { $0.updatedInterfaceState(f) })
        }
        
        self.chatDisplayNode.requestUpdateInterfaceState = { [weak self] transition, interactive, f in
            self?.updateChatPresentationInterfaceState(transition: transition, interactive: interactive, f)
        }
        
        self.chatDisplayNode.displayAttachmentMenu = { [weak self] in
            guard let strongSelf = self else {
                return
            }
            if case .peer = strongSelf.chatLocation, let messageId = strongSelf.presentationInterfaceState.interfaceState.editMessage?.messageId {
                let _ = (strongSelf.context.account.postbox.transaction { transaction -> Message? in
                    return transaction.getMessage(messageId)
                } |> deliverOnMainQueue).start(next: { message in
                    guard let strongSelf = self, let editMessageState = strongSelf.presentationInterfaceState.editMessageState, case let .media(options) = editMessageState.content else {
                        return
                    }
                    strongSelf.presentAttachmentMenu(editMediaOptions: options)
                })
            } else {
                strongSelf.presentAttachmentMenu(editMediaOptions: nil)
            }
        }
        self.chatDisplayNode.paste = { [weak self] data in
            switch data {
                case let .images(images):
                   self?.displayPasteMenu(images)
                case let .gif(data):
                    self?.enqueueGifData(data)
                case let .sticker(image):
                    self?.enqueueStickerImage(image)
            }
        }
        self.chatDisplayNode.updateTypingActivity = { [weak self] value in
            if let strongSelf = self, strongSelf.presentationInterfaceState.interfaceState.editMessage == nil {
                if value {
                    strongSelf.typingActivityPromise.set(Signal<Bool, NoError>.single(true)
                    |> then(
                        Signal<Bool, NoError>.single(false)
                        |> delay(4.0, queue: Queue.mainQueue())
                    ))
                } else {
                    strongSelf.typingActivityPromise.set(.single(false))
                }
            }
        }
        
        self.chatDisplayNode.dismissUrlPreview = { [weak self] in
            if let strongSelf = self {
                if let _ = strongSelf.presentationInterfaceState.interfaceState.editMessage {
                    if let (link, _) = strongSelf.presentationInterfaceState.editingUrlPreview {
                        strongSelf.updateChatPresentationInterfaceState(animated: true, interactive: true, {
                            $0.updatedInterfaceState {
                                $0.withUpdatedEditMessage($0.editMessage.flatMap { $0.withUpdatedDisableUrlPreview(link) })
                            }
                        })
                    }
                } else {
                    if let (link, _) = strongSelf.presentationInterfaceState.urlPreview {
                        strongSelf.updateChatPresentationInterfaceState(animated: true, interactive: true, {
                            $0.updatedInterfaceState {
                                $0.withUpdatedComposeDisableUrlPreview(link)
                            }
                        })
                    }
                }
            }
        }
        
        self.chatDisplayNode.navigateButtons.downPressed = { [weak self] in
            if let strongSelf = self, strongSelf.isNodeLoaded {
                if let messageId = strongSelf.historyNavigationStack.removeLast() {
                    strongSelf.navigateToMessage(from: nil, to: .id(messageId.id), rememberInStack: false)
                } else {
                    if case .known = strongSelf.chatDisplayNode.historyNode.visibleContentOffset() {
                        strongSelf.chatDisplayNode.historyNode.scrollToEndOfHistory()
                    } else if case let .peer(peerId) = strongSelf.chatLocation {
                        strongSelf.navigateToMessage(messageLocation: .upperBound(peerId), animated: true)
                    } else {
                        strongSelf.chatDisplayNode.historyNode.scrollToEndOfHistory()
                    }
                }
            }
        }
        
        self.chatDisplayNode.navigateButtons.mentionsPressed = { [weak self] in
            if let strongSelf = self, strongSelf.isNodeLoaded, case let .peer(peerId) = strongSelf.chatLocation {
                let signal = earliestUnseenPersonalMentionMessage(account: strongSelf.context.account, peerId: peerId)
                strongSelf.navigationActionDisposable.set((signal |> deliverOnMainQueue).start(next: { result in
                    if let strongSelf = self {
                        switch result {
                            case let .result(messageId):
                                if let messageId = messageId {
                                    strongSelf.navigateToMessage(from: nil, to: .id(messageId))
                                }
                            case .loading:
                                break
                        }
                    }
                }))
            }
        }
        
        self.chatDisplayNode.navigateButtons.mentionsMenu = { [weak self] in
            guard let strongSelf = self else {
                return
            }
            let actionSheet = ActionSheetController(presentationTheme: strongSelf.presentationData.theme)
            actionSheet.setItemGroups([ActionSheetItemGroup(items: [
                ActionSheetButtonItem(title: strongSelf.presentationData.strings.WebSearch_RecentSectionClear, color: .accent, action: { [weak actionSheet] in
                    actionSheet?.dismissAnimated()
                    guard let strongSelf = self, case let .peer(peerId) = strongSelf.chatLocation else {
                        return
                    }
                    let _ = clearPeerUnseenPersonalMessagesInteractively(account: strongSelf.context.account, peerId: peerId).start()
                })
            ]), ActionSheetItemGroup(items: [
                ActionSheetButtonItem(title: strongSelf.presentationData.strings.Common_Cancel, color: .accent, action: { [weak actionSheet] in
                    actionSheet?.dismissAnimated()
                })
            ])])
            strongSelf.chatDisplayNode.dismissInput()
            strongSelf.present(actionSheet, in: .window(.root))
        }
        
        let interfaceInteraction = ChatPanelInterfaceInteraction(setupReplyMessage: { [weak self] messageId in
            if let strongSelf = self, strongSelf.isNodeLoaded, canSendMessagesToChat(strongSelf.presentationInterfaceState) {
                if let message = strongSelf.chatDisplayNode.historyNode.messageInCurrentHistoryView(messageId) {
                    strongSelf.updateChatPresentationInterfaceState(animated: true, interactive: true, { $0.updatedInterfaceState({ $0.withUpdatedReplyMessageId(message.id) }).updatedSearch(nil) })
                    strongSelf.updateItemNodesSearchTextHighlightStates()
                    strongSelf.chatDisplayNode.ensureInputViewFocused()
                }
            }
        }, setupEditMessage: { [weak self] messageId in
            if let strongSelf = self, strongSelf.isNodeLoaded {
                guard let messageId = messageId else {
                    strongSelf.updateChatPresentationInterfaceState(animated: true, interactive: true, { state in
                        var state = state
                        state = state.updatedInterfaceState {
                            $0.withUpdatedEditMessage(nil)
                        }
                        state = state.updatedEditMessageState(nil)
                        return state
                    })
                    strongSelf.editMessageDisposable.set(nil)
                    
                    return
                }
                if let message = strongSelf.chatDisplayNode.historyNode.messageInCurrentHistoryView(messageId) {
                    strongSelf.updateChatPresentationInterfaceState(animated: true, interactive: true, { state in
                        var updated = state.updatedInterfaceState {
                            var entities: [MessageTextEntity] = []
                            for attribute in message.attributes {
                                if let attribute = attribute as? TextEntitiesMessageAttribute {
                                    entities = attribute.entities
                                    break
                                }
                            }
                            return $0.withUpdatedEditMessage(ChatEditMessageState(messageId: messageId, inputState: ChatTextInputState(inputText: chatInputStateStringWithAppliedEntities(message.text, entities: entities)), disableUrlPreview: nil))
                        }
                        
                        updated = updatedChatEditInterfaceMessagetState(state: updated, message: message)
                        updated = updated.updatedInputMode({ _ in
                            return .text
                        })
                        
                        return updated
                    })
                }
            }
        }, beginMessageSelection: { [weak self] messageIds in
            if let strongSelf = self, strongSelf.isNodeLoaded {
                strongSelf.updateChatPresentationInterfaceState(animated: true, interactive: true,{ $0.updatedInterfaceState { $0.withUpdatedSelectedMessages(messageIds) } })
                
                    if let selectionState = strongSelf.presentationInterfaceState.interfaceState.selectionState {
                    let count = selectionState.selectedIds.count
                    let text: String
                    if count == 1 {
                        text = "1 message selected"
                    } else {
                        text = "\(count) messages selected"
                    }
                    UIAccessibilityPostNotification(UIAccessibilityAnnouncementNotification, text)
                }
            }
        }, deleteSelectedMessages: { [weak self] in
            if let strongSelf = self {
                if let messageIds = strongSelf.presentationInterfaceState.interfaceState.selectionState?.selectedIds, !messageIds.isEmpty {
                    strongSelf.messageContextDisposable.set((chatAvailableMessageActions(postbox: strongSelf.context.account.postbox, accountPeerId: strongSelf.context.account.peerId, messageIds: messageIds)
                    |> deliverOnMainQueue).start(next: { actions in
                        if let strongSelf = self, !actions.options.isEmpty {
                            if let banAuthor = actions.banAuthor {
                                strongSelf.presentBanMessageOptions(accountPeerId: strongSelf.context.account.peerId, author: banAuthor, messageIds: messageIds, options: actions.options)
                            } else {
                                strongSelf.presentDeleteMessageOptions(messageIds: messageIds, options: actions.options)
                            }
                        }
                    }))
                }
            }
        }, reportSelectedMessages: { [weak self] in
            if let strongSelf = self, let messageIds = strongSelf.presentationInterfaceState.interfaceState.selectionState?.selectedIds, !messageIds.isEmpty {
                strongSelf.present(peerReportOptionsController(context: strongSelf.context, subject: .messages(Array(messageIds).sorted()), present: { c, a in
                    self?.present(c, in: .window(.root), with: a)
                }), in: .window(.root))
            }
        }, reportMessages: { [weak self] messages in
            if let strongSelf = self, !messages.isEmpty {
                strongSelf.chatDisplayNode.dismissInput()
                strongSelf.present(peerReportOptionsController(context: strongSelf.context, subject: .messages(messages.map({ $0.id }).sorted()), present: { c, a in
                    self?.present(c, in: .window(.root), with: a)
                }), in: .window(.root))
            }
        }, deleteMessages: { [weak self] messages in
            if let strongSelf = self, !messages.isEmpty {
                let messageIds = Set(messages.map { $0.id })
                strongSelf.messageContextDisposable.set((chatAvailableMessageActions(postbox: strongSelf.context.account.postbox, accountPeerId: strongSelf.context.account.peerId, messageIds: messageIds)
                |> deliverOnMainQueue).start(next: { actions in
                    if let strongSelf = self, !actions.options.isEmpty {
                        if let banAuthor = actions.banAuthor {
                            strongSelf.presentBanMessageOptions(accountPeerId: strongSelf.context.account.peerId, author: banAuthor, messageIds: messageIds, options: actions.options)
                        } else {
                            var isAction = false
                            if messages.count == 1 {
                                for media in messages[0].media {
                                    if media is TelegramMediaAction {
                                        isAction = true
                                    }
                                }
                            }
                            if isAction && (actions.options == .deleteGlobally || actions.options == .deleteLocally) {
                                let _ = deleteMessagesInteractively(postbox: strongSelf.context.account.postbox, messageIds: Array(messageIds), type: actions.options == .deleteLocally ? .forLocalPeer : .forEveryone).start()
                            } else if (messages.first?.flags.isSending ?? false) {
                                let _ = deleteMessagesInteractively(postbox: strongSelf.context.account.postbox, messageIds: Array(messageIds), type: .forEveryone).start()
                            } else {
                                strongSelf.presentDeleteMessageOptions(messageIds: messageIds, options: actions.options)
                            }
                        }
                    }
                }))
            }
        }, forwardSelectedMessages: { [weak self] in
            if let strongSelf = self {
                strongSelf.commitPurposefulAction()
                if let forwardMessageIdsSet = strongSelf.presentationInterfaceState.interfaceState.selectionState?.selectedIds {
                    let forwardMessageIds = Array(forwardMessageIdsSet).sorted()
                    strongSelf.forwardMessages(messageIds: forwardMessageIds)
                }
            }
        }, forwardCurrentForwardMessages: { [weak self] in
            if let strongSelf = self {
                strongSelf.commitPurposefulAction()
                if let forwardMessageIds = strongSelf.presentationInterfaceState.interfaceState.forwardMessageIds {
                    strongSelf.forwardMessages(messageIds: forwardMessageIds, resetCurrent: true)
                }
            }
        }, forwardMessages: { [weak self] messages in
            if let strongSelf = self, !messages.isEmpty {
                strongSelf.commitPurposefulAction()
                let forwardMessageIds = messages.map { $0.id }.sorted()
                strongSelf.forwardMessages(messageIds: forwardMessageIds)
            }
        }, shareSelectedMessages: { [weak self] in
            if let strongSelf = self, let selectedIds = strongSelf.presentationInterfaceState.interfaceState.selectionState?.selectedIds, !selectedIds.isEmpty {
                strongSelf.commitPurposefulAction()
                let _ = (strongSelf.context.account.postbox.transaction { transaction -> [Message] in
                    var messages: [Message] = []
                    for id in selectedIds {
                        if let message = transaction.getMessage(id) {
                            messages.append(message)
                        }
                    }
                    return messages
                } |> deliverOnMainQueue).start(next: { messages in
                    if let strongSelf = self, !messages.isEmpty {
                        strongSelf.updateChatPresentationInterfaceState(animated: true, interactive: true, { $0.updatedInterfaceState({ $0.withoutSelectionState() }) })
                        
                        let shareController = ShareController(context: strongSelf.context, subject: .messages(messages.sorted(by: { lhs, rhs in
                            return lhs.index < rhs.index
                        })), externalShare: true, immediateExternalShare: true)
                        strongSelf.chatDisplayNode.dismissInput()
                        strongSelf.present(shareController, in: .window(.root))
                    }
                })
            }
        }, updateTextInputStateAndMode: { [weak self] f in
            if let strongSelf = self {
                strongSelf.updateChatPresentationInterfaceState(animated: true, interactive: true, { state in
                    let (updatedState, updatedMode) = f(state.interfaceState.effectiveInputState, state.inputMode)
                    return state.updatedInterfaceState { interfaceState in
                        return interfaceState.withUpdatedEffectiveInputState(updatedState)
                        }.updatedInputMode({ _ in updatedMode })
                })
            }
        }, updateInputModeAndDismissedButtonKeyboardMessageId: { [weak self] f in
            if let strongSelf = self {
                strongSelf.updateChatPresentationInterfaceState(animated: true, interactive: true, {
                    let (updatedInputMode, updatedClosedButtonKeyboardMessageId) = f($0)
                    return $0.updatedInputMode({ _ in return updatedInputMode }).updatedInterfaceState({
                        $0.withUpdatedMessageActionsState({ value in
                            var value = value
                            value.closedButtonKeyboardMessageId = updatedClosedButtonKeyboardMessageId
                            return value
                        })
                    })
                })
            }
        }, openStickers: { [weak self] in
            guard let strongSelf = self else {
                return
            }
            strongSelf.chatDisplayNode.openStickers()
            strongSelf.mediaRecordingModeTooltipController?.dismissImmediately()
        }, editMessage: { [weak self] in
            if let strongSelf = self, let editMessage = strongSelf.presentationInterfaceState.interfaceState.editMessage {
                var disableUrlPreview = false
                if let (link, _) = strongSelf.presentationInterfaceState.editingUrlPreview {
                    if editMessage.disableUrlPreview == link {
                        disableUrlPreview = true
                    }
                }
                
                let editingMessage = strongSelf.editingMessage
                let text = trimChatInputText(editMessage.inputState.inputText)
                let entities = generateTextEntities(text.string, enabledTypes: .all, currentEntities: generateChatInputTextEntities(text))
                var entitiesAttribute: TextEntitiesMessageAttribute?
                if !entities.isEmpty {
                    entitiesAttribute = TextEntitiesMessageAttribute(entities: entities)
                }
                
                let media: RequestEditMessageMedia
                if let editMediaReference = strongSelf.presentationInterfaceState.editMessageState?.mediaReference {
                    media = .update(editMediaReference)
                } else {
                    media = .keep
                }
                
                strongSelf.editMessageDisposable.set((requestEditMessage(account: strongSelf.context.account, messageId: editMessage.messageId, text: text.string, media: media
                    , entities: entitiesAttribute, disableUrlPreview: disableUrlPreview) |> deliverOnMainQueue |> afterDisposed({
                        editingMessage.set(nil)
                    })).start(next: { result in
                    guard let strongSelf = self else {
                        return
                    }
                    switch result {
                        case let .progress(value):
                            editingMessage.set(value)
                        case .done:
                            editingMessage.set(nil)
                            strongSelf.updateChatPresentationInterfaceState(animated: true, interactive: true, { state in
                                var state = state
                                state = state.updatedInterfaceState({ $0.withUpdatedEditMessage(nil) })
                                state = state.updatedEditMessageState(nil)
                                return state
                            })
                    }
                }, error: { error in
                    guard let strongSelf = self else {
                        return
                    }
                    
                    editingMessage.set(nil)
                    
                    let text: String
                    switch error {
                        case .generic:
                            text = strongSelf.presentationData.strings.Channel_EditMessageErrorGeneric
                        case .restricted:
                            text = strongSelf.presentationData.strings.Group_ErrorSendRestrictedMedia
                    }
                    strongSelf.present(textAlertController(context: strongSelf.context, title: nil, text: text, actions: [TextAlertAction(type: .defaultAction, title: strongSelf.presentationData.strings.Common_OK, action: {
                    })]), in: .window(.root))
                }))
            }
        }, beginMessageSearch: { [weak self] domain, query in
            if let strongSelf = self {
                strongSelf.updateChatPresentationInterfaceState(animated: true, interactive: true, { current in
                    return current.updatedTitlePanelContext {
                        if let index = $0.index(where: {
                            switch $0 {
                                case .chatInfo:
                                    return true
                                default:
                                    return false
                            }
                        }) {
                            var updatedContexts = $0
                            updatedContexts.remove(at: index)
                            return updatedContexts
                        } else {
                            return $0
                        }
                    }.updatedSearch(current.search == nil ? ChatSearchData(domain: domain).withUpdatedQuery(query) : current.search?.withUpdatedDomain(domain).withUpdatedQuery(query))
                })
                strongSelf.updateItemNodesSearchTextHighlightStates()
            }
        }, dismissMessageSearch: { [weak self] in
            if let strongSelf = self {
                strongSelf.updateChatPresentationInterfaceState(animated: true, interactive: true, { current in
                    return current.updatedSearch(nil)
                })
            }
        }, updateMessageSearch: { [weak self] query in
            if let strongSelf = self {
                strongSelf.updateChatPresentationInterfaceState(animated: true, interactive: true, { current in
                    if let data = current.search {
                        return current.updatedSearch(data.withUpdatedQuery(query))
                    } else {
                        return current
                    }
                })
                strongSelf.updateItemNodesSearchTextHighlightStates()
            }
        }, navigateMessageSearch: { [weak self] action in
            if let strongSelf = self {
                var navigateIndex: MessageIndex?
                strongSelf.updateChatPresentationInterfaceState(animated: true, interactive: true, { current in
                    if let data = current.search, let resultsState = data.resultsState {
                        if let currentId = resultsState.currentId, let index = resultsState.messageIndices.index(where: { $0.id == currentId }) {
                            var updatedIndex: Int?
                            switch action {
                                case .earlier:
                                    if index != 0 {
                                        updatedIndex = index - 1
                                    }
                                case .later:
                                    if index != resultsState.messageIndices.count - 1 {
                                        updatedIndex = index + 1
                                    }
                            }
                            if let updatedIndex = updatedIndex {
                                navigateIndex = resultsState.messageIndices[updatedIndex]
                                return current.updatedSearch(data.withUpdatedResultsState(ChatSearchResultsState(messageIndices: resultsState.messageIndices, currentId: resultsState.messageIndices[updatedIndex].id, state: resultsState.state, totalCount: resultsState.totalCount, completed: resultsState.completed)))
                            }
                        }
                    }
                    return current
                })
                strongSelf.updateItemNodesSearchTextHighlightStates()
                if let navigateIndex = navigateIndex {
                    switch strongSelf.chatLocation {
                        case .peer:
                            strongSelf.navigateToMessage(from: nil, to: .index(navigateIndex), forceInCurrentChat: true)
                        /*case .group:
                            strongSelf.navigateToMessage(from: nil, to: .index(navigateIndex))*/
                    }
                }
            }
        }, openCalendarSearch: { [weak self] in
            if let strongSelf = self, case let .peer(peerId) = strongSelf.chatLocation {
                strongSelf.chatDisplayNode.dismissInput()
                
                let controller = ChatDateSelectionSheet(theme: strongSelf.presentationData.theme, strings: strongSelf.presentationData.strings, completion: { timestamp in
                    if let strongSelf = self {
                        strongSelf.loadingMessage.set(true)
                        strongSelf.messageIndexDisposable.set((searchMessageIdByTimestamp(account: strongSelf.context.account, peerId: peerId, timestamp: timestamp) |> deliverOnMainQueue).start(next: { messageId in
                            if let strongSelf = self {
                                strongSelf.loadingMessage.set(false)
                                if let messageId = messageId {
                                    strongSelf.navigateToMessage(from: nil, to: .id(messageId))
                                }
                            }
                        }))
                    }
                })
                strongSelf.present(controller, in: .window(.root))
            }
        }, toggleMembersSearch: { [weak self] value in
            if let strongSelf = self {
                strongSelf.updateChatPresentationInterfaceState(animated: true, interactive: true, { state in
                    if value {
                        return state.updatedSearch(ChatSearchData(query: "", domain: .members, domainSuggestionContext: .none, resultsState: nil))
                    } else if let search = state.search {
                        switch search.domain {
                            case .everything:
                                return state
                            case .members:
                                return state.updatedSearch(ChatSearchData(query: "", domain: .everything, domainSuggestionContext: .none, resultsState: nil))
                            case .member:
                                return state.updatedSearch(ChatSearchData(query: "", domain: .members, domainSuggestionContext: .none, resultsState: nil))
                        }
                    } else {
                        return state
                    }
                })
                strongSelf.updateItemNodesSearchTextHighlightStates()
            }
        }, navigateToMessage: { [weak self] messageId in
            self?.navigateToMessage(from: nil, to: .id(messageId))
        }, navigateToChat: { [weak self] peerId in
            guard let strongSelf = self else {
                return
            }
            if let navigationController = strongSelf.navigationController as? NavigationController {
                navigateToChatController(navigationController: navigationController, context: strongSelf.context, chatLocation: .peer(peerId), messageId: nil, keepStack: .always)
            }
        }, openPeerInfo: { [weak self] in
            self?.navigationButtonAction(.openChatInfo)
        }, togglePeerNotifications: { [weak self] in
            if let strongSelf = self, case let .peer(peerId) = strongSelf.chatLocation {
                let _ = togglePeerMuted(account: strongSelf.context.account, peerId: peerId).start()
            }
        }, sendContextResult: { [weak self] results, result in
            self?.enqueueChatContextResult(results, result)
        }, sendBotCommand: { [weak self] botPeer, command in
            if let strongSelf = self, canSendMessagesToChat(strongSelf.presentationInterfaceState) {
                if let peer = strongSelf.presentationInterfaceState.renderedPeer?.peer {
                    let messageText: String
                    if let addressName = botPeer.addressName {
                        if peer is TelegramUser {
                            messageText = command
                        } else {
                            messageText = command + "@" + addressName
                        }
                    } else {
                        messageText = command
                    }
                    let replyMessageId = strongSelf.presentationInterfaceState.interfaceState.replyMessageId
                    strongSelf.chatDisplayNode.setupSendActionOnViewUpdate({
                        if let strongSelf = self {
                            strongSelf.updateChatPresentationInterfaceState(animated: true, interactive: false, {
                                $0.updatedInterfaceState { $0.withUpdatedReplyMessageId(nil).withUpdatedComposeInputState(ChatTextInputState(inputText: NSAttributedString(string: ""))).withUpdatedComposeDisableUrlPreview(nil) }
                            })
                        }
                    })
                    var attributes: [MessageAttribute] = []
                    let entities = generateTextEntities(messageText, enabledTypes: .all)
                    if !entities.isEmpty {
                        attributes.append(TextEntitiesMessageAttribute(entities: entities))
                    }
                    strongSelf.sendMessages([.message(text: messageText, attributes: attributes, mediaReference: nil, replyToMessageId: replyMessageId, localGroupingKey: nil)])
                }
            }
        }, sendBotStart: { [weak self] payload in
            if let strongSelf = self, canSendMessagesToChat(strongSelf.presentationInterfaceState) {
                strongSelf.startBot(payload)
            }
        }, botSwitchChatWithPayload: { [weak self] peerId, payload in
            if let strongSelf = self, case let .peer(currentPeerId) = strongSelf.chatLocation {
                strongSelf.openPeer(peerId: peerId, navigation: .withBotStartPayload(ChatControllerInitialBotStart(payload: payload, behavior: .automatic(returnToPeerId: currentPeerId))), fromMessage: nil)
            }
        }, beginMediaRecording: { [weak self] isVideo in
            guard let strongSelf = self else {
                return
            }
            strongSelf.mediaRecordingModeTooltipController?.dismiss()
            
            let requestId = strongSelf.beginMediaRecordingRequestId
            let begin: () -> Void = {
                guard let strongSelf = self, strongSelf.beginMediaRecordingRequestId == requestId else {
                    return
                }
                guard checkAvailableDiskSpace(context: strongSelf.context, present: { [weak self] c, a in
                    self?.present(c, in: .window(.root), with: a)
                }) else {
                    return
                }
                let hasOngoingCall: Signal<Bool, NoError> = strongSelf.context.sharedContext.hasOngoingCall.get()
                let _ = (hasOngoingCall
                |> deliverOnMainQueue).start(next: { hasOngoingCall in
                    guard let strongSelf = self, strongSelf.beginMediaRecordingRequestId == requestId else {
                        return
                    }
                    if hasOngoingCall {
                        strongSelf.present(textAlertController(context: strongSelf.context, title: strongSelf.presentationData.strings.Call_CallInProgressTitle, text: strongSelf.presentationData.strings.Call_RecordingDisabledMessage, actions: [TextAlertAction(type: .defaultAction, title: strongSelf.presentationData.strings.Common_OK, action: {
                        })]), in: .window(.root))
                    } else {
                        if isVideo {
                            strongSelf.requestVideoRecorder()
                        } else {
                            strongSelf.requestAudioRecorder(beginWithTone: false)
                        }
                    }
                })
            }
            DeviceAccess.authorizeAccess(to: .microphone(isVideo ? .video : .audio), presentationData: strongSelf.presentationData, present: { c, a in
                self?.present(c, in: .window(.root), with: a)
            }, openSettings: {
                self?.context.sharedContext.applicationBindings.openSettings()
            }, { granted in
                guard let strongSelf = self, granted else {
                    return
                }
                if isVideo {
                    DeviceAccess.authorizeAccess(to: .camera, presentationData: strongSelf.presentationData, present: { c, a in
                        self?.present(c, in: .window(.root), with: a)
                    }, openSettings: {
                        self?.context.sharedContext.applicationBindings.openSettings()
                    }, { granted in
                        if granted {
                            begin()
                        }
                    })
                } else {
                    begin()
                }
            })
        }, finishMediaRecording: { [weak self] action in
            guard let strongSelf = self else {
                return
            }
            strongSelf.beginMediaRecordingRequestId += 1
            strongSelf.dismissMediaRecorder(action)
        }, stopMediaRecording: { [weak self] in
            guard let strongSelf = self else {
                return
            }
            strongSelf.beginMediaRecordingRequestId += 1
            strongSelf.lockMediaRecordingRequestId = nil
            strongSelf.stopMediaRecorder()
        }, lockMediaRecording: { [weak self] in
            guard let strongSelf = self else {
                return
            }
            strongSelf.lockMediaRecordingRequestId = strongSelf.beginMediaRecordingRequestId
            strongSelf.lockMediaRecorder()
        }, deleteRecordedMedia: { [weak self] in
            self?.deleteMediaRecording()
        }, sendRecordedMedia: { [weak self] in
            self?.sendMediaRecording()
        }, displayRestrictedInfo: { [weak self] subject in
            guard let strongSelf = self else {
                return
            }
            let subjectFlags: TelegramChatBannedRightsFlags
            switch subject {
                case .stickers:
                    subjectFlags = .banSendStickers
                case .mediaRecording:
                    subjectFlags = .banSendMedia
            }
            
            let bannedPermission: (Int32, Bool)?
            if let channel = strongSelf.presentationInterfaceState.renderedPeer?.peer as? TelegramChannel {
                bannedPermission = channel.hasBannedPermission(subjectFlags)
            } else if let group = strongSelf.presentationInterfaceState.renderedPeer?.peer as? TelegramGroup {
                if group.hasBannedPermission(subjectFlags) {
                    bannedPermission = (Int32.max, false)
                } else {
                    bannedPermission = nil
                }
            } else {
                bannedPermission = nil
            }
            
            if let (untilDate, personal) = bannedPermission {
                let banDescription: String
                switch subject {
                    case .stickers:
                        if untilDate != 0 && untilDate != Int32.max {
                            banDescription = strongSelf.presentationInterfaceState.strings.Conversation_RestrictedStickersTimed(stringForFullDate(timestamp: untilDate, strings: strongSelf.presentationInterfaceState.strings, dateTimeFormat: strongSelf.presentationInterfaceState.dateTimeFormat)).0
                        } else if personal {
                            banDescription = strongSelf.presentationInterfaceState.strings.Conversation_RestrictedStickers
                        } else {
                            banDescription = strongSelf.presentationInterfaceState.strings.Conversation_DefaultRestrictedStickers
                        }
                    case .mediaRecording:
                        if untilDate != 0 && untilDate != Int32.max {
                            banDescription = strongSelf.presentationInterfaceState.strings.Conversation_RestrictedMediaTimed(stringForFullDate(timestamp: untilDate, strings: strongSelf.presentationInterfaceState.strings, dateTimeFormat: strongSelf.presentationInterfaceState.dateTimeFormat)).0
                        } else if personal {
                            banDescription = strongSelf.presentationInterfaceState.strings.Conversation_RestrictedMedia
                        } else {
                            banDescription = strongSelf.presentationInterfaceState.strings.Conversation_DefaultRestrictedMedia
                        }
                }
                if strongSelf.recordingModeFeedback == nil {
                    strongSelf.recordingModeFeedback = HapticFeedback()
                    strongSelf.recordingModeFeedback?.prepareError()
                }
                
                strongSelf.recordingModeFeedback?.error()
                
                var rect: CGRect?
                let isStickers: Bool = subject == .stickers
                switch subject {
                    case .stickers:
                        rect = strongSelf.chatDisplayNode.frameForStickersButton()
                        if var rectValue = rect, let actionRect = strongSelf.chatDisplayNode.frameForInputActionButton() {
                            rectValue.origin.y = actionRect.minY
                            rect = rectValue
                        }
                    case .mediaRecording:
                        rect = strongSelf.chatDisplayNode.frameForInputActionButton()
                }
                
                if let tooltipController = strongSelf.mediaRestrictedTooltipController, strongSelf.mediaRestrictedTooltipControllerMode == isStickers {
                    tooltipController.content = .text(banDescription)
                } else if let rect = rect {
                    strongSelf.mediaRestrictedTooltipController?.dismiss()
                    let tooltipController = TooltipController(content: .text(banDescription))
                    strongSelf.mediaRestrictedTooltipController = tooltipController
                    strongSelf.mediaRestrictedTooltipControllerMode = isStickers
                    tooltipController.dismissed = { [weak tooltipController] in
                        if let strongSelf = self, let tooltipController = tooltipController, strongSelf.mediaRestrictedTooltipController === tooltipController {
                            strongSelf.mediaRestrictedTooltipController = nil
                        }
                    }
                    strongSelf.present(tooltipController, in: .window(.root), with: TooltipControllerPresentationArguments(sourceNodeAndRect: {
                        if let strongSelf = self {
                            return (strongSelf.chatDisplayNode, rect)
                        }
                        return nil
                    }))
                }
            }
        }, displayVideoUnmuteTip: { [weak self] location in
            guard let strongSelf = self, let layout = strongSelf.validLayout, strongSelf.traceVisibility() && isTopmostChatController(strongSelf) else {
                return
            }
            
            if let location = location, location.y < strongSelf.navigationHeight {
                return
            }
            
            let icon: UIImage?
            switch DeviceMetrics.forScreenSize(layout.size) {
                case .iPhoneX?, .iPhoneXSMax?:
                    icon = UIImage(bundleImageName: "Chat/Message/VolumeButtonIconX")
                default:
                    icon = UIImage(bundleImageName: "Chat/Message/VolumeButtonIcon")
            }
            if let location = location, let icon = icon {
                strongSelf.videoUnmuteTooltipController?.dismiss()
                let tooltipController = TooltipController(content: .iconAndText(icon, strongSelf.presentationInterfaceState.strings.Conversation_PressVolumeButtonForSound), timeout: 3.5, dismissByTapOutside: true, dismissImmediatelyOnLayoutUpdate: true)
                strongSelf.videoUnmuteTooltipController = tooltipController
                tooltipController.dismissed = { [weak tooltipController] in
                    if let strongSelf = self, let tooltipController = tooltipController, strongSelf.videoUnmuteTooltipController === tooltipController {
                        strongSelf.videoUnmuteTooltipController = nil
                        ApplicationSpecificNotice.setVolumeButtonToUnmute(accountManager: strongSelf.context.sharedContext.accountManager)
                    }
                }
                strongSelf.present(tooltipController, in: .window(.root), with: TooltipControllerPresentationArguments(sourceNodeAndRect: {
                    if let strongSelf = self {
                        return (strongSelf.chatDisplayNode, CGRect(origin: location, size: CGSize()))
                    }
                    return nil
                }))
            } else if let tooltipController = strongSelf.videoUnmuteTooltipController {
                tooltipController.dismissImmediately()
            }
        }, switchMediaRecordingMode: { [weak self] in
            if let strongSelf = self {
                if strongSelf.recordingModeFeedback == nil {
                    strongSelf.recordingModeFeedback = HapticFeedback()
                    strongSelf.recordingModeFeedback?.prepareImpact()
                }
                
                strongSelf.recordingModeFeedback?.impact()
                var updatedMode: ChatTextInputMediaRecordingButtonMode?
                
                strongSelf.updateChatPresentationInterfaceState(interactive: true, {
                    return $0.updatedInterfaceState { current in
                        let mode: ChatTextInputMediaRecordingButtonMode
                        switch current.mediaRecordingMode {
                            case .audio:
                                mode = .video
                            case .video:
                                mode = .audio
                        }
                        updatedMode = mode
                        return current.withUpdatedMediaRecordingMode(mode)
                    }
                })
                
                if let updatedMode = updatedMode, updatedMode == .video {
                    let _ = ApplicationSpecificNotice.incrementChatMediaMediaRecordingTips(accountManager: strongSelf.context.sharedContext.accountManager, count: 3).start()
                }
                
                strongSelf.displayMediaRecordingTooltip()
            }
        }, setupMessageAutoremoveTimeout: { [weak self] in
            if let strongSelf = self, case let .peer(peerId) = strongSelf.chatLocation, peerId.namespace == Namespaces.Peer.SecretChat {
                strongSelf.chatDisplayNode.dismissInput()
                
                if let peer = strongSelf.presentationInterfaceState.renderedPeer?.peer as? TelegramSecretChat {
                    let controller = ChatSecretAutoremoveTimerActionSheetController(context: strongSelf.context, currentValue: peer.messageAutoremoveTimeout == nil ? 0 : peer.messageAutoremoveTimeout!, applyValue: { value in
                        if let strongSelf = self {
                            let _ = setSecretChatMessageAutoremoveTimeoutInteractively(account: strongSelf.context.account, peerId: peer.id, timeout: value == 0 ? nil : value).start()
                        }
                    })
                    strongSelf.present(controller, in: .window(.root))
                }
            }
        }, sendSticker: { [weak self] file in
            if let strongSelf = self, canSendMessagesToChat(strongSelf.presentationInterfaceState) {
                strongSelf.chatDisplayNode.setupSendActionOnViewUpdate({
                    if let strongSelf = self {
                        strongSelf.updateChatPresentationInterfaceState(animated: true, interactive: false, {
                            $0.updatedInterfaceState {
                                $0.withUpdatedReplyMessageId(nil).withUpdatedComposeInputState(ChatTextInputState(inputText: NSAttributedString(string: ""))).withUpdatedComposeDisableUrlPreview(nil)
                                
                                }.updatedInputMode { current in
                                if case let .media(mode, maybeExpanded) = current, maybeExpanded != nil {
                                    return .media(mode: mode, expanded: nil)
                                }
                                return current
                            }
                        })
                    }
                })
                strongSelf.sendMessages([.message(text: "", attributes: [], mediaReference: file.abstract, replyToMessageId: strongSelf.presentationInterfaceState.interfaceState.replyMessageId, localGroupingKey: nil)])
            }
        }, unblockPeer: { [weak self] in
            self?.unblockPeer()
        }, pinMessage: { [weak self] messageId in
            if let strongSelf = self, case let .peer(currentPeerId) = strongSelf.chatLocation {
                if let peer = strongSelf.presentationInterfaceState.renderedPeer?.peer {
                    var canManagePin = false
                    if let channel = peer as? TelegramChannel {
                        canManagePin = channel.hasPermission(.pinMessages)
                    } else if let group = peer as? TelegramGroup {
                        switch group.role {
                            case .creator, .admin:
                                canManagePin = true
                            default:
                                if let defaultBannedRights = group.defaultBannedRights {
                                    canManagePin = !defaultBannedRights.flags.contains(.banPinMessages)
                                } else {
                                    canManagePin = true
                                }
                        }
                    } else if let _ = peer as? TelegramUser, strongSelf.presentationInterfaceState.explicitelyCanPinMessages {
                        canManagePin = true
                    }
                        
                    if canManagePin {
                        let pinAction: (Bool) -> Void = { notify in
                            if let strongSelf = self {
                                let disposable: MetaDisposable
                                if let current = strongSelf.unpinMessageDisposable {
                                    disposable = current
                                } else {
                                    disposable = MetaDisposable()
                                    strongSelf.unpinMessageDisposable = disposable
                                }
                                disposable.set(requestUpdatePinnedMessage(account: strongSelf.context.account, peerId: currentPeerId, update: .pin(id: messageId, silent: !notify)).start())
                            }
                        }
                        
                        var pinImmediately = false
                        if let channel = peer as? TelegramChannel, case .broadcast = channel.info {
                            pinImmediately = true
                        } else if let _ = peer as? TelegramUser {
                            pinImmediately = true
                        }
                        
                        if pinImmediately {
                            pinAction(true)
                        } else {
                            strongSelf.present(textAlertController(context: strongSelf.context, title: nil, text: strongSelf.presentationData.strings.Conversation_PinMessageAlertGroup, actions: [TextAlertAction(type: .genericAction, title: strongSelf.presentationData.strings.Conversation_PinMessageAlert_OnlyPin, action: {
                                pinAction(false)
                            }), TextAlertAction(type: .defaultAction, title: strongSelf.presentationData.strings.Common_Yes, action: {
                                pinAction(true)
                            })]), in: .window(.root))
                        }
                    } else {
                        if let pinnedMessageId = strongSelf.presentationInterfaceState.pinnedMessage?.id {
                            strongSelf.updateChatPresentationInterfaceState(animated: true, interactive: true, {
                                return $0.updatedInterfaceState({ $0.withUpdatedMessageActionsState({ value in
                                    var value = value
                                    value.closedPinnedMessageId = pinnedMessageId
                                    return value
                                    })
                                })
                            })
                        }
                    }
                }
            }
        }, unpinMessage: { [weak self] in
            if let strongSelf = self {
                if let peer = strongSelf.presentationInterfaceState.renderedPeer?.peer {
                    var canManagePin = false
                    if let channel = peer as? TelegramChannel {
                        canManagePin = channel.hasPermission(.pinMessages)
                    } else if let group = peer as? TelegramGroup {
                        switch group.role {
                            case .creator, .admin:
                                canManagePin = true
                            default:
                                if let defaultBannedRights = group.defaultBannedRights {
                                    canManagePin = !defaultBannedRights.flags.contains(.banPinMessages)
                                } else {
                                    canManagePin = true
                                }
                        }
                    } else if let _ = peer as? TelegramUser, strongSelf.presentationInterfaceState.explicitelyCanPinMessages {
                        canManagePin = true
                    }
                        
                    if canManagePin {
                        strongSelf.present(textAlertController(context: strongSelf.context, title: nil, text: strongSelf.presentationData.strings.Conversation_UnpinMessageAlert, actions: [TextAlertAction(type: .genericAction, title: strongSelf.presentationData.strings.Common_No, action: {}), TextAlertAction(type: .genericAction, title: strongSelf.presentationData.strings.Common_Yes, action: {
                            if let strongSelf = self {
                                let disposable: MetaDisposable
                                if let current = strongSelf.unpinMessageDisposable {
                                    disposable = current
                                } else {
                                    disposable = MetaDisposable()
                                    strongSelf.unpinMessageDisposable = disposable
                                }
                                disposable.set(requestUpdatePinnedMessage(account: strongSelf.context.account, peerId: peer.id, update: .clear).start())
                            }
                        })]), in: .window(.root))
                    } else {
                        if let pinnedMessage = strongSelf.presentationInterfaceState.pinnedMessage {
                            strongSelf.updateChatPresentationInterfaceState(animated: true, interactive: true, {
                                return $0.updatedInterfaceState({ $0.withUpdatedMessageActionsState({ value in
                                    var value = value
                                    value.closedPinnedMessageId = pinnedMessage.id
                                    return value
                                }) })
                            })
                        }
                    }
                }
            }
        }, shareAccountContact: { [weak self] in
            self?.shareAccountContact()
        }, reportPeer: { [weak self] in
            self?.reportPeer()
        }, presentPeerContact: { [weak self] in
            self?.addPeerContact()
        }, dismissReportPeer: { [weak self] in
            self?.dismissPeerContactOptions()
        }, deleteChat: { [weak self] in
            self?.deleteChat(reportChatSpam: false)
        }, beginCall: { [weak self] in
            if let strongSelf = self, case let .peer(peerId) = strongSelf.chatLocation {
                strongSelf.controllerInteraction?.callPeer(peerId)
            }
        }, toggleMessageStickerStarred: { [weak self] messageId in
            if let strongSelf = self, let message = strongSelf.chatDisplayNode.historyNode.messageInCurrentHistoryView(messageId) {
                var stickerFile: TelegramMediaFile?
                for media in message.media {
                    if let file = media as? TelegramMediaFile, file.isSticker {
                        stickerFile = file
                    }
                }
                if let stickerFile = stickerFile {
                    let postbox = strongSelf.context.account.postbox
                    let network = strongSelf.context.account.network
                    let _ = (strongSelf.context.account.postbox.transaction { transaction -> Signal<Void, NoError> in
                        if getIsStickerSaved(transaction: transaction, fileId: stickerFile.fileId) {
                            removeSavedSticker(transaction: transaction, mediaId: stickerFile.fileId)
                            return .complete()
                        } else {
                            return addSavedSticker(postbox: postbox, network: network, file: stickerFile)
                                |> `catch` { _ -> Signal<Void, NoError> in
                                    return .complete()
                                }
                        }
                    } |> switchToLatest).start()
                }
            }
        }, presentController: { [weak self] controller, arguments in
            self?.present(controller, in: .window(.root), with: arguments)
        }, getNavigationController: { [weak self] in
            return self?.navigationController as? NavigationController
        }, presentGlobalOverlayController: { [weak self] controller, arguments in
            self?.presentInGlobalOverlay(controller, with: arguments)
        }, navigateFeed: { [weak self] in
            if let strongSelf = self {
                strongSelf.chatDisplayNode.historyNode.scrollToNextMessage()
            }
        }, openGrouping: { [weak self] in
            /*if let strongSelf = self, case let .group(groupId) = strongSelf.chatLocation {
                (strongSelf.navigationController as? NavigationController)?.pushViewController(FeedGroupingController(context: strongSelf.context, groupId: groupId))
            }*/
        }, toggleSilentPost: { [weak self] in
            if let strongSelf = self {
                var value: Bool = false
                strongSelf.updateChatPresentationInterfaceState(interactive: true, {
                    $0.updatedInterfaceState {
                        value = !$0.silentPosting
                        return $0.withUpdatedSilentPosting(value)
                    }
                })
                
                var rect: CGRect? = strongSelf.chatDisplayNode.frameForInputPanelAccessoryButton(.silentPost(true))
                if rect == nil {
                    rect = strongSelf.chatDisplayNode.frameForInputPanelAccessoryButton(.silentPost(false))
                }
                
                let text: String
                if !value {
                    text = strongSelf.presentationData.strings.Conversation_SilentBroadcastTooltipOn
                } else {
                    text = strongSelf.presentationData.strings.Conversation_SilentBroadcastTooltipOff
                }
                
                if let tooltipController = strongSelf.silentPostTooltipController {
                    tooltipController.content = .text(text)
                } else if let rect = rect {
                    let tooltipController = TooltipController(content: .text(text))
                    strongSelf.silentPostTooltipController = tooltipController
                    tooltipController.dismissed = { [weak tooltipController] in
                        if let strongSelf = self, let tooltipController = tooltipController, strongSelf.silentPostTooltipController === tooltipController {
                            strongSelf.silentPostTooltipController = nil
                        }
                    }
                    strongSelf.present(tooltipController, in: .window(.root), with: TooltipControllerPresentationArguments(sourceNodeAndRect: {
                        if let strongSelf = self {
                            return (strongSelf.chatDisplayNode, rect)
                        }
                        return nil
                    }))
                }
            }
        }, requestUnvoteInMessage: { [weak self] id in
            guard let strongSelf = self else {
                return
            }
            let disposables: DisposableDict<MessageId>
            if let current = strongSelf.selectMessagePollOptionDisposables {
                disposables = current
            } else {
                disposables = DisposableDict()
                strongSelf.selectMessagePollOptionDisposables = disposables
            }
            let controller = OverlayStatusController(theme: strongSelf.presentationData.theme, strings: strongSelf.presentationData.strings, type: .loading(cancelled: nil))
            strongSelf.present(controller, in: .window(.root))
            let signal = requestMessageSelectPollOption(account: strongSelf.context.account, messageId: id, opaqueIdentifier: nil)
            |> afterDisposed { [weak controller] in
                Queue.mainQueue().async {
                    controller?.dismiss()
                }
            }
            disposables.set((signal
            |> deliverOnMainQueue).start(error: { _ in
                guard let _ = self else {
                    return
                }
            }, completed: {
                if strongSelf.selectPollOptionFeedback == nil {
                    strongSelf.selectPollOptionFeedback = HapticFeedback()
                }
                strongSelf.selectPollOptionFeedback?.success()
            }), forKey: id)
        }, requestStopPollInMessage: { [weak self] id in
            guard let strongSelf = self else {
                return
            }
            
            let actionSheet = ActionSheetController(presentationTheme: strongSelf.presentationData.theme)
            actionSheet.setItemGroups([ActionSheetItemGroup(items: [
                ActionSheetTextItem(title: strongSelf.presentationData.strings.Conversation_StopPollConfirmationTitle),
                ActionSheetButtonItem(title: strongSelf.presentationData.strings.Conversation_StopPollConfirmation, color: .destructive, action: { [weak self, weak actionSheet] in
                    actionSheet?.dismissAnimated()
                    guard let strongSelf = self else {
                        return
                    }
                    let disposables: DisposableDict<MessageId>
                    if let current = strongSelf.selectMessagePollOptionDisposables {
                        disposables = current
                    } else {
                        disposables = DisposableDict()
                        strongSelf.selectMessagePollOptionDisposables = disposables
                    }
                    let controller = OverlayStatusController(theme: strongSelf.presentationData.theme, strings: strongSelf.presentationData.strings, type: .loading(cancelled: nil))
                    strongSelf.present(controller, in: .window(.root))
                    let signal = requestClosePoll(postbox: strongSelf.context.account.postbox, network: strongSelf.context.account.network, stateManager: strongSelf.context.account.stateManager, messageId: id)
                    |> afterDisposed { [weak controller] in
                        Queue.mainQueue().async {
                            controller?.dismiss()
                        }
                    }
                    disposables.set((signal
                    |> deliverOnMainQueue).start(error: { _ in
                        guard let _ = self else {
                            return
                        }
                    }, completed: {
                        guard let strongSelf = self else {
                            return
                        }
                        if strongSelf.selectPollOptionFeedback == nil {
                            strongSelf.selectPollOptionFeedback = HapticFeedback()
                        }
                        strongSelf.selectPollOptionFeedback?.success()
                    }), forKey: id)
                })
            ]), ActionSheetItemGroup(items: [
                ActionSheetButtonItem(title: strongSelf.presentationData.strings.Common_Cancel, color: .accent, action: { [weak actionSheet] in
                    actionSheet?.dismissAnimated()
                })
            ])])
            
            strongSelf.chatDisplayNode.dismissInput()
            strongSelf.present(actionSheet, in: .window(.root))
        }, updateInputLanguage: { [weak self] f in
            if let strongSelf = self {
                strongSelf.updateChatPresentationInterfaceState(animated: true, interactive: true, {
                    return $0.updatedInterfaceState({ $0.withUpdatedInputLanguage(f($0.inputLanguage)) })
                })
            }
        }, unarchiveChat: { [weak self] in
            guard let strongSelf = self, case let .peer(peerId) = strongSelf.chatLocation else {
                return
            }
            strongSelf.updateChatPresentationInterfaceState(interactive: true, { state in
                return state.updatedTitlePanelContext({
                    $0.filter({ item in
                        if case .chatInfo = item {
                            return false
                        } else {
                            return true
                        }
                    })
                })
            })
            let _ = (strongSelf.context.account.postbox.transaction { transaction -> Void in
                updatePeerGroupIdInteractively(transaction: transaction, peerId: peerId, groupId: .root)
            }
            |> deliverOnMainQueue).start()
        }, openLinkEditing: { [weak self] in
            if let strongSelf = self {
                var selectionRange: Range<Int>?
                var text: String?
                var inputMode: ChatInputMode?
                strongSelf.updateChatPresentationInterfaceState(animated: false, interactive: false, { state in
                    selectionRange = state.interfaceState.effectiveInputState.selectionRange
                    if let selectionRange = selectionRange {
                        text = state.interfaceState.effectiveInputState.inputText.attributedSubstring(from: NSRange(location: selectionRange.startIndex, length: selectionRange.count)).string
                    }
                    inputMode = state.inputMode
                    return state
                })
                
                let controller = chatTextLinkEditController(sharedContext: strongSelf.context.sharedContext, account: strongSelf.context.account, text: text ?? "", link: nil, apply: { [weak self] link in
                    if let strongSelf = self, let inputMode = inputMode, let selectionRange = selectionRange {
                        if let link = link {
                            strongSelf.interfaceInteraction?.updateTextInputStateAndMode { current, inputMode in
                                return (chatTextInputAddLinkAttribute(current, url: link), inputMode)
                            }
                        } else {
                            
                        }
                        strongSelf.updateChatPresentationInterfaceState(animated: false, interactive: true, {
                            return $0.updatedInputMode({ _ in return inputMode }).updatedInterfaceState({
                                $0.withUpdatedEffectiveInputState(ChatTextInputState(inputText: $0.effectiveInputState.inputText, selectionRange: selectionRange.endIndex ..< selectionRange.endIndex))
                            })
                        })
                    }
                })
                strongSelf.present(controller, in: .window(.root))
                
                strongSelf.updateChatPresentationInterfaceState(animated: false, interactive: false, { $0.updatedInputMode({ _ in return .none }) })
            }
        }, reportPeerIrrelevantGeoLocation: { [weak self] in
            guard let strongSelf = self, case let .peer(peerId) = strongSelf.chatLocation else {
                return
            }
            
            strongSelf.chatDisplayNode.dismissInput()
            
            let actions = [TextAlertAction(type: .genericAction, title: strongSelf.presentationData.strings.Common_Cancel, action: {
            }), TextAlertAction(type: .defaultAction, title: strongSelf.presentationData.strings.ReportGroupLocation_Report, action: { [weak self] in
                guard let strongSelf = self else {
                    return
                }
                strongSelf.reportIrrelvantGeoDisposable = (TelegramCore.reportPeer(account: strongSelf.context.account, peerId: peerId, reason: .irrelevantLocation)
                |> deliverOnMainQueue).start(completed: { [weak self] in
                    if let strongSelf = self {
                        strongSelf.reportIrrelvantGeoNoticePromise.set(.single(true))
                        let _ = ApplicationSpecificNotice.setIrrelevantPeerGeoReport(postbox: strongSelf.context.account.postbox, peerId: peerId).start()
                        
                        strongSelf.present(textAlertController(context: strongSelf.context, title: nil, text: strongSelf.presentationData.strings.ReportPeer_AlertSuccess, actions: [TextAlertAction(type: TextAlertActionType.defaultAction, title: strongSelf.presentationData.strings.Common_OK, action: {})]), in: .window(.root))
                    }
                })
            })]
            strongSelf.present(textAlertController(context: strongSelf.context, title: strongSelf.presentationData.strings.ReportGroupLocation_Title, text: strongSelf.presentationData.strings.ReportGroupLocation_Text, actions: actions), in: .window(.root))
        }, statuses: ChatPanelInterfaceInteractionStatuses(editingMessage: self.editingMessage.get(), startingBot: self.startingBot.get(), unblockingPeer: self.unblockingPeer.get(), searching: self.searching.get(), loadingMessage: self.loadingMessage.get()))
        
        switch self.chatLocation {
            case let .peer(peerId):
                let unreadCountsKey: PostboxViewKey = .unreadCounts(items: [.peer(peerId), .total(nil)])
                let notificationSettingsKey: PostboxViewKey = .peerNotificationSettings(peerIds: Set([peerId]))
                self.chatUnreadCountDisposable = (self.context.account.postbox.combinedView(keys: [unreadCountsKey, notificationSettingsKey])
                |> deliverOnMainQueue).start(next: { [weak self] views in
                    if let strongSelf = self {
                        var unreadCount: Int32 = 0
                        var totalChatCount: Int32 = 0
                        
                        let inAppSettings = strongSelf.context.sharedContext.currentInAppNotificationSettings.with { $0 }
                        if let view = views.views[unreadCountsKey] as? UnreadMessageCountsView {
                            if let count = view.count(for: .peer(peerId)) {
                                unreadCount = count
                            }
                            if let (_, state) = view.total() {
                                let (count, _) = renderedTotalUnreadCount(inAppSettings: inAppSettings, totalUnreadState: state)
                                totalChatCount = count
                            }
                        }
                        
                        strongSelf.chatDisplayNode.navigateButtons.unreadCount = unreadCount
                        
                        if let view = views.views[notificationSettingsKey] as? PeerNotificationSettingsView, let notificationSettings = view.notificationSettings[peerId] {
                            var globalRemainingUnreadChatCount = totalChatCount
                            if !notificationSettings.isRemovedFromTotalUnreadCount && unreadCount > 0 {
                                if case .messages = inAppSettings.totalUnreadCountDisplayCategory {
                                    globalRemainingUnreadChatCount -= unreadCount
                                } else {
                                    globalRemainingUnreadChatCount -= 1
                                }
                            }
                            
                            if globalRemainingUnreadChatCount > 0 {
                                strongSelf.navigationItem.badge = "\(globalRemainingUnreadChatCount)"
                            } else {
                                strongSelf.navigationItem.badge = ""
                            }
                        }
                    }
                })
            
                self.chatUnreadMentionCountDisposable = (self.context.account.viewTracker.unseenPersonalMessagesCount(peerId: peerId) |> deliverOnMainQueue).start(next: { [weak self] count in
                    if let strongSelf = self {
                        strongSelf.chatDisplayNode.navigateButtons.mentionCount = count
                    }
                })
                
                let postbox = self.context.account.postbox
                let previousPeerCache = Atomic<[PeerId: Peer]>(value: [:])
                self.peerInputActivitiesDisposable = (self.context.account.peerInputActivities(peerId: peerId)
                |> mapToSignal { activities -> Signal<[(Peer, PeerInputActivity)], NoError> in
                    var foundAllPeers = true
                    var cachedResult: [(Peer, PeerInputActivity)] = []
                    previousPeerCache.with { dict -> Void in
                        for (peerId, activity) in activities {
                            if let peer = dict[peerId] {
                                cachedResult.append((peer, activity))
                            } else {
                                foundAllPeers = false
                                break
                            }
                        }
                    }
                    if foundAllPeers {
                        return .single(cachedResult)
                    } else {
                        return postbox.transaction { transaction -> [(Peer, PeerInputActivity)] in
                            var result: [(Peer, PeerInputActivity)] = []
                            var peerCache: [PeerId: Peer] = [:]
                            for (peerId, activity) in activities {
                                if let peer = transaction.getPeer(peerId) {
                                    result.append((peer, activity))
                                    peerCache[peerId] = peer
                                }
                            }
                            let _ = previousPeerCache.swap(peerCache)
                            return result
                        }
                    }
                }
                |> deliverOnMainQueue).start(next: { [weak self] activities in
                    if let strongSelf = self {
                        strongSelf.chatTitleView?.inputActivities = (peerId, activities)
                    }
                })
                
                self.sentMessageEventsDisposable.set(self.context.account.pendingMessageManager.deliveredMessageEvents(peerId: peerId).start(next: { [weak self] _ in
                    if let strongSelf = self {
                        let inAppNotificationSettings: InAppNotificationSettings = strongSelf.context.sharedContext.currentInAppNotificationSettings.with { $0 }
                        
                        if inAppNotificationSettings.playSounds {
                            serviceSoundManager.playMessageDeliveredSound()
                        }
                    }
                }))
            
                self.failedMessageEventsDisposable.set((self.context.account.pendingMessageManager.failedMessageEvents(peerId: peerId)
                |> deliverOnMainQueue).start(next: { [weak self] reason in
                    if let strongSelf = self {
                        let text: String
                        let moreInfo: Bool
                        switch reason {
                            case .flood:
                                text = strongSelf.presentationData.strings.Conversation_SendMessageErrorFlood
                                moreInfo = true
                            case .publicBan:
                                text = strongSelf.presentationData.strings.Conversation_SendMessageErrorGroupRestricted
                                moreInfo = true
                            case .mediaRestricted:
                                text = strongSelf.presentationData.strings.Conversation_DefaultRestrictedMedia
                                moreInfo = false
                        }
                        let actions: [TextAlertAction]
                        if moreInfo {
                            actions = [TextAlertAction(type: .defaultAction, title: strongSelf.presentationData.strings.Generic_ErrorMoreInfo, action: {
                                self?.openPeerMention("spambot", navigation: .chat(textInputState: nil, messageId: nil))
                            }), TextAlertAction(type: .genericAction, title: strongSelf.presentationData.strings.Common_OK, action: {})]
                        } else {
                            actions = [TextAlertAction(type: .defaultAction, title: strongSelf.presentationData.strings.Common_OK, action: {})]
                        }
                        strongSelf.present(textAlertController(context: strongSelf.context, title: nil, text: text, actions: actions), in: .window(.root))
                    }
                }))
            /*case let .group(groupId):
                let unreadCountsKey: PostboxViewKey = .unreadCounts(items: [.group(groupId), .total(nil)])
                self.chatUnreadCountDisposable = (self.context.account.postbox.combinedView(keys: [unreadCountsKey]) |> deliverOnMainQueue).start(next: { [weak self] views in
                    if let strongSelf = self {
                        var unreadCount: Int32 = 0
                        var totalCount: Int32 = 0
                        
                        if let view = views.views[unreadCountsKey] as? UnreadMessageCountsView {
                            if let count = view.count(for: .group(groupId)) {
                                unreadCount = count
                            }
                            if let (_, state) = view.total() {
                                let inAppSettings = strongSelf.context.sharedContext.currentInAppNotificationSettings.with { $0 }
                                let (count, _) = renderedTotalUnreadCount(inAppSettings: inAppSettings, totalUnreadState: state)
                                totalCount = count
                            }
                        }
                        
                        strongSelf.chatDisplayNode.navigateButtons.unreadCount = unreadCount
                    }
                })*/
        }
        
        self.interfaceInteraction = interfaceInteraction
        self.chatDisplayNode.interfaceInteraction = interfaceInteraction
        
        self.context.sharedContext.mediaManager.galleryHiddenMediaManager.addTarget(self)
        self.galleryHiddenMesageAndMediaDisposable.set(self.context.sharedContext.mediaManager.galleryHiddenMediaManager.hiddenIds().start(next: { [weak self] ids in
            if let strongSelf = self, let controllerInteraction = strongSelf.controllerInteraction {
                var messageIdAndMedia: [MessageId: [Media]] = [:]
                
                for id in ids {
                    if case let .chat(accountId, messageId, media) = id, accountId == strongSelf.context.account.id {
                        messageIdAndMedia[messageId] = [media]
                    }
                }
                
                controllerInteraction.hiddenMedia = messageIdAndMedia
            
                strongSelf.chatDisplayNode.historyNode.forEachItemNode { itemNode in
                    if let itemNode = itemNode as? ChatMessageItemView {
                        itemNode.updateHiddenMedia()
                    }
                }
            }
        }))
        
        self.chatDisplayNode.dismissAsOverlay = { [weak self] in
            if let strongSelf = self {
                strongSelf.chatDisplayNode.animateDismissAsOverlay(completion: {
                    self?.presentingViewController?.dismiss(animated: false, completion: nil)
                })
            }
        }
        
        let shouldBeActive = combineLatest(MediaManager.globalAudioSession.isPlaybackActive() |> deliverOnMainQueue, self.chatDisplayNode.historyNode.hasVisiblePlayableItemNodes)
        |> mapToSignal { [weak self] isPlaybackActive, hasVisiblePlayableItemNodes -> Signal<Bool, NoError> in
            if hasVisiblePlayableItemNodes && !isPlaybackActive {
                return Signal<Bool, NoError> { [weak self] subscriber in
                    guard let strongSelf = self else {
                        subscriber.putCompletion()
                        return EmptyDisposable
                    }
                    subscriber.putNext(strongSelf.traceVisibility() && isTopmostChatController(strongSelf))
                    subscriber.putCompletion()
                    return EmptyDisposable
                } |> then(.complete() |> delay(1.0, queue: Queue.mainQueue())) |> restart
            } else {
                return .single(false)
            }
        }
        
        self.volumeButtonsListener = VolumeButtonsListener(shouldBeActive: shouldBeActive, valueChanged: { [weak self] in
            guard let strongSelf = self, strongSelf.traceVisibility() && isTopmostChatController(strongSelf) else {
                return
            }
            strongSelf.videoUnmuteTooltipController?.dismiss()
            
            var actions: [(Bool, (Double?) -> Void)] = []
            var hasUnconsumed = false
            strongSelf.chatDisplayNode.historyNode.forEachVisibleItemNode { itemNode in
                if let itemNode = itemNode as? ChatMessageItemView, let (action, _, _, isUnconsumed, _) = itemNode.playMediaWithSound() {
                    if case let .visible(fraction) = itemNode.visibility, fraction > 0.7 {
                        actions.insert((isUnconsumed, action), at: 0)
                        if !hasUnconsumed && isUnconsumed {
                            hasUnconsumed = true
                        }
                    }
                }
            }
            for (isUnconsumed, action) in actions {
                if (!hasUnconsumed || isUnconsumed) {
                    action(nil)
                    break
                }
            }
        })
        
        self.displayNodeDidLoad()
    }
    
    override public func viewWillAppear(_ animated: Bool) {
        super.viewWillAppear(animated)
    }
    
    override public func viewDidAppear(_ animated: Bool) {
        super.viewDidAppear(animated)
        
        self.chatDisplayNode.historyNode.preloadPages = true
        self.chatDisplayNode.historyNode.experimentalSnapScrollToItem = false
        self.chatDisplayNode.historyNode.canReadHistory.set(combineLatest(context.sharedContext.applicationBindings.applicationInForeground, self.canReadHistory.get()) |> map { a, b in
            return a && b
        })
        
        self.chatDisplayNode.loadInputPanels(theme: self.presentationInterfaceState.theme, strings: self.presentationInterfaceState.strings)
        
        self.recentlyUsedInlineBotsDisposable = (recentlyUsedInlineBots(postbox: self.context.account.postbox) |> deliverOnMainQueue).start(next: { [weak self] peers in
            self?.recentlyUsedInlineBotsValue = peers.filter({ $0.1 >= 0.14 }).map({ $0.0 })
        })
        
        if case .standard(false) = self.presentationInterfaceState.mode, self.raiseToListen == nil {
            self.raiseToListen = RaiseToListenManager(shouldActivate: { [weak self] in
                if let strongSelf = self, strongSelf.isNodeLoaded && strongSelf.canReadHistoryValue, strongSelf.presentationInterfaceState.interfaceState.editMessage == nil, strongSelf.playlistStateAndType == nil {
                    if strongSelf.presentationInterfaceState.inputTextPanelState.mediaRecordingState != nil {
                        return false
                    }
                    
                    if !strongSelf.traceVisibility() {
                        return false
                    }
                    
                    if !isTopmostChatController(strongSelf) {
                        return false
                    }
                    
                    if strongSelf.firstLoadedMessageToListen() != nil || strongSelf.chatDisplayNode.isTextInputPanelActive {
                        if strongSelf.context.sharedContext.immediateHasOngoingCall {
                            return false
                        }
                        
                        if case let .media(_, expanded) = strongSelf.presentationInterfaceState.inputMode, expanded != nil {
                            return false
                        }
                        
                        if !strongSelf.context.sharedContext.currentMediaInputSettings.with { $0.enableRaiseToSpeak } {
                            return false
                        }
                        
                        return true
                    }
                }
                return false
            }, activate: { [weak self] in
                self?.activateRaiseGesture()
            }, deactivate: { [weak self] in
                self?.deactivateRaiseGesture()
            })
            self.raiseToListen?.enabled = self.canReadHistoryValue
            self.tempVoicePlaylistEnded = { [weak self] in
                if let strongSelf = self, let raiseToListen = strongSelf.raiseToListen {
                    strongSelf.voicePlaylistDidEndTimestamp = CACurrentMediaTime()
                    raiseToListen.activateBasedOnProximity(delay: 0.0)
                }
            }
            self.tempVoicePlaylistItemChanged = { [weak self] previousItem, currentItem in
                guard let strongSelf = self, case let .peer(peerId) = strongSelf.chatLocation else {
                    return
                }
                if let currentItem = currentItem?.id as? PeerMessagesMediaPlaylistItemId, let previousItem = previousItem?.id as? PeerMessagesMediaPlaylistItemId, previousItem.messageId.peerId == peerId, currentItem.messageId.peerId == peerId, currentItem.messageId != previousItem.messageId {
                    if strongSelf.chatDisplayNode.historyNode.isMessageVisibleOnScreen(currentItem.messageId) {
                        strongSelf.navigateToMessage(from: nil, to: .id(currentItem.messageId), scrollPosition: .center(.bottom), rememberInStack: false, animated: true, completion: nil)
                    }
                }
            }
        }
        
        if let arguments = self.presentationArguments as? ChatControllerOverlayPresentationData {
            //TODO clear arguments
            self.chatDisplayNode.animateInAsOverlay(from: arguments.expandData.0, completion: {
                arguments.expandData.1()
            })
        }
        
        if !self.didSetup3dTouch {
            self.didSetup3dTouch = true
            if #available(iOSApplicationExtension 9.0, iOS 9.0, *) {
                //self.registerForPreviewing(with: self, sourceView: self.chatDisplayNode.historyNodeContainer.view, theme: PeekControllerTheme(presentationTheme: self.presentationData.theme), onlyNative: true)
                if case .peer = self.chatLocation, let buttonView = (self.chatInfoNavigationButton?.buttonItem.customDisplayNode as? ChatAvatarNavigationNode)?.avatarNode.view {
                    //self.registerForPreviewing(with: self, sourceView: buttonView, theme: PeekControllerTheme(presentationTheme: self.presentationData.theme), onlyNative: true)
                }
            }
            
            if #available(iOSApplicationExtension 11.0, iOS 11.0, *) {
                let dropInteraction = UIDropInteraction(delegate: self)
                self.chatDisplayNode.view.addInteraction(dropInteraction)
            }
        }
        
        if !self.checkedPeerChatServiceActions {
            self.checkedPeerChatServiceActions = true
            
            if case let .peer(peerId) = self.chatLocation, peerId.namespace == Namespaces.Peer.SecretChat {
                self.screenCaptureEventsDisposable = screenCaptureEvents().start(next: { [weak self] _ in
                    if let strongSelf = self, strongSelf.canReadHistoryValue, strongSelf.traceVisibility() {
                        let _ = addSecretChatMessageScreenshot(account: strongSelf.context.account, peerId: peerId).start()
                    }
                })
            }
            
            if case let .peer(peerId) = self.chatLocation {
                let _ = checkPeerChatServiceActions(postbox: self.context.account.postbox, peerId: peerId).start()
            }
            
            if self.chatDisplayNode.frameForInputActionButton() != nil, self.presentationInterfaceState.interfaceState.mediaRecordingMode == .audio {
                var canSendMedia = false
                if let channel = self.presentationInterfaceState.renderedPeer?.peer as? TelegramChannel {
                    if channel.hasBannedPermission(.banSendMedia) == nil {
                        canSendMedia = true
                    }
                } else if let group = self.presentationInterfaceState.renderedPeer?.peer as? TelegramGroup {
                    if !group.hasBannedPermission(.banSendMedia) {
                        canSendMedia = true
                    }
                } else {
                    canSendMedia = true
                }
                if canSendMedia {
                    let _ = (ApplicationSpecificNotice.getChatMediaMediaRecordingTips(accountManager: self.context.sharedContext.accountManager)
                    |> deliverOnMainQueue).start(next: { [weak self] counter in
                        guard let strongSelf = self else {
                            return
                        }
                        var displayTip = false
                        if counter == 0 {
                            displayTip = true
                        } else if counter < 3 && arc4random_uniform(4) == 1 {
                            displayTip = true
                        }
                        if displayTip {
                            let _ = ApplicationSpecificNotice.incrementChatMediaMediaRecordingTips(accountManager: strongSelf.context.sharedContext.accountManager).start()
                            strongSelf.displayMediaRecordingTooltip()
                        }
                    })
                }
            }
        }
    }
    
    override public func viewWillDisappear(_ animated: Bool) {
        super.viewWillDisappear(animated)
        
        self.chatDisplayNode.historyNode.canReadHistory.set(.single(false))
        self.saveInterfaceState()
        
        self.dismissAllTooltips()
        
        self.window?.forEachController({ controller in
            if let controller = controller as? UndoOverlayController {
                controller.dismissWithCommitAction()
            }
        })
    }
    
    private func saveInterfaceState(includeScrollState: Bool = true) {
        if case let .peer(peerId) = self.chatLocation {
            let timestamp = Int32(Date().timeIntervalSince1970)
            var interfaceState = self.presentationInterfaceState.interfaceState.withUpdatedTimestamp(timestamp)
            if includeScrollState {
                let scrollState = self.chatDisplayNode.historyNode.immediateScrollState()
                interfaceState = interfaceState.withUpdatedHistoryScrollState(scrollState)
            }
            interfaceState = interfaceState.withUpdatedInputLanguage(self.chatDisplayNode.currentTextInputLanguage)
            let _ = updatePeerChatInterfaceState(account: self.context.account, peerId: peerId, state: interfaceState).start()
        }
    }
    
    override public func viewDidDisappear(_ animated: Bool) {
        super.viewDidDisappear(animated)
        
        self.updateChatPresentationInterfaceState(animated: false, interactive: false, {
            $0.updatedTitlePanelContext {
                if let index = $0.index(where: {
                    switch $0 {
                        case .chatInfo:
                            return true
                        default:
                            return false
                    }
                }) {
                    var updatedContexts = $0
                    updatedContexts.remove(at: index)
                    return updatedContexts
                } else {
                    return $0
                }
            }
        })
    }
    
    override public func containerLayoutUpdated(_ layout: ContainerViewLayout, transition: ContainedViewLayoutTransition) {
        super.containerLayoutUpdated(layout, transition: transition)
        
        self.validLayout = layout
        self.chatTitleView?.layout = layout
        
        self.chatDisplayNode.containerLayoutUpdated(layout, navigationBarHeight: self.navigationHeight, transition: transition, listViewTransaction: { updateSizeAndInsets, additionalScrollDistance, scrollToTop in
            self.chatDisplayNode.historyNode.updateLayout(transition: transition, updateSizeAndInsets: updateSizeAndInsets, additionalScrollDistance: additionalScrollDistance, scrollToTop: scrollToTop)
        })
    }
    
    override public func updateToInterfaceOrientation(_ orientation: UIInterfaceOrientation) {
        guard let layout = self.validLayout, case .compact = layout.metrics.widthClass else {
            return
        }
        let hasOverlayNodes = self.context.sharedContext.mediaManager.overlayMediaManager.controller?.hasNodes ?? false
        if self.validLayout != nil && orientation.isLandscape && !hasOverlayNodes && self.traceVisibility() && isTopmostChatController(self) {
            var completed = false
            self.chatDisplayNode.historyNode.forEachVisibleItemNode { itemNode in
                if !completed, let itemNode = itemNode as? ChatMessageItemView, let message = itemNode.item?.message,  let (_, soundEnabled, _, _, _) = itemNode.playMediaWithSound(), soundEnabled {
                    let _ = self.controllerInteraction?.openMessage(message, .landscape)
                    completed = true
                }
            }
        }
    }
    
    func updateChatPresentationInterfaceState(animated: Bool = true, interactive: Bool, saveInterfaceState: Bool = false, _ f: (ChatPresentationInterfaceState) -> ChatPresentationInterfaceState) {
        self.updateChatPresentationInterfaceState(transition: animated ? .animated(duration: 0.4, curve: .spring) : .immediate, interactive: interactive, saveInterfaceState: saveInterfaceState, f)
    }
    
    func updateChatPresentationInterfaceState(transition: ContainedViewLayoutTransition, interactive: Bool, saveInterfaceState: Bool = false, _ f: (ChatPresentationInterfaceState) -> ChatPresentationInterfaceState) {
        var temporaryChatPresentationInterfaceState = f(self.presentationInterfaceState)
        
        if self.presentationInterfaceState.keyboardButtonsMessage?.visibleButtonKeyboardMarkup != temporaryChatPresentationInterfaceState.keyboardButtonsMessage?.visibleButtonKeyboardMarkup {
            if let keyboardButtonsMessage = temporaryChatPresentationInterfaceState.keyboardButtonsMessage, let _ = keyboardButtonsMessage.visibleButtonKeyboardMarkup {
                if self.presentationInterfaceState.interfaceState.editMessage == nil && self.presentationInterfaceState.interfaceState.composeInputState.inputText.length == 0 && keyboardButtonsMessage.id != temporaryChatPresentationInterfaceState.interfaceState.messageActionsState.closedButtonKeyboardMessageId && temporaryChatPresentationInterfaceState.botStartPayload == nil {
                    temporaryChatPresentationInterfaceState = temporaryChatPresentationInterfaceState.updatedInputMode({ _ in
                        return .inputButtons
                    })
                }
                
                if case let .peer(peerId) = self.chatLocation, peerId.namespace == Namespaces.Peer.CloudChannel || peerId.namespace == Namespaces.Peer.CloudGroup {
                    if temporaryChatPresentationInterfaceState.interfaceState.replyMessageId == nil && temporaryChatPresentationInterfaceState.interfaceState.messageActionsState.processedSetupReplyMessageId != keyboardButtonsMessage.id  {
                        temporaryChatPresentationInterfaceState = temporaryChatPresentationInterfaceState.updatedInterfaceState({ $0.withUpdatedReplyMessageId(keyboardButtonsMessage.id).withUpdatedMessageActionsState({ value in
                            var value = value
                            value.processedSetupReplyMessageId = keyboardButtonsMessage.id
                            return value
                        }) })
                    }
                }
            } else {
                temporaryChatPresentationInterfaceState = temporaryChatPresentationInterfaceState.updatedInputMode({ mode in
                    if case .inputButtons = mode {
                        return .text
                    } else {
                        return mode
                    }
                })
            }
        }
        
        if let keyboardButtonsMessage = temporaryChatPresentationInterfaceState.keyboardButtonsMessage, keyboardButtonsMessage.requestsSetupReply {
            if temporaryChatPresentationInterfaceState.interfaceState.replyMessageId == nil && temporaryChatPresentationInterfaceState.interfaceState.messageActionsState.processedSetupReplyMessageId != keyboardButtonsMessage.id  {
                temporaryChatPresentationInterfaceState = temporaryChatPresentationInterfaceState.updatedInterfaceState({ $0.withUpdatedReplyMessageId(keyboardButtonsMessage.id).withUpdatedMessageActionsState({ value in
                    var value = value
                    value.processedSetupReplyMessageId = keyboardButtonsMessage.id
                    return value
                }) })
            }
        }
        
        let inputTextPanelState = inputTextPanelStateForChatPresentationInterfaceState(temporaryChatPresentationInterfaceState, context: self.context)
        var updatedChatPresentationInterfaceState = temporaryChatPresentationInterfaceState.updatedInputTextPanelState({ _ in return inputTextPanelState })
        
        let contextQueryUpdates = contextQueryResultStateForChatInterfacePresentationState(updatedChatPresentationInterfaceState, context: self.context, currentQueryStates: &self.contextQueryStates)
        
        for (kind, update) in contextQueryUpdates {
            switch update {
                case .remove:
                    if let (_, disposable) = self.contextQueryStates[kind] {
                        disposable.dispose()
                        self.contextQueryStates.removeValue(forKey: kind)
                        
                        updatedChatPresentationInterfaceState = updatedChatPresentationInterfaceState.updatedInputQueryResult(queryKind: kind, { _ in
                            return nil
                        })
                    }
                case let .update(query, signal):
                    let currentQueryAndDisposable = self.contextQueryStates[kind]
                    currentQueryAndDisposable?.1.dispose()
                    
                    var inScope = true
                    var inScopeResult: ((ChatPresentationInputQueryResult?) -> ChatPresentationInputQueryResult?)?
                    self.contextQueryStates[kind] = (query, (signal |> deliverOnMainQueue).start(next: { [weak self] result in
                        if let strongSelf = self {
                            if Thread.isMainThread && inScope {
                                inScope = false
                                inScopeResult = result
                            } else {
                                strongSelf.updateChatPresentationInterfaceState(animated: true, interactive: false, {
                                    $0.updatedInputQueryResult(queryKind: kind, { previousResult in
                                        return result(previousResult)
                                    })
                                })
                            }
                        }
                    }))
                    inScope = false
                    if let inScopeResult = inScopeResult {
                        updatedChatPresentationInterfaceState = updatedChatPresentationInterfaceState.updatedInputQueryResult(queryKind: kind, { previousResult in
                            return inScopeResult(previousResult)
                        })
                    }
                
                    if case let .peer(peerId) = self.chatLocation, peerId.namespace == Namespaces.Peer.SecretChat {
                        if case .contextRequest = query {
                            let _ = (ApplicationSpecificNotice.getSecretChatInlineBotUsage(accountManager: self.context.sharedContext.accountManager)
                            |> deliverOnMainQueue).start(next: { [weak self] value in
                                if let strongSelf = self, !value {
                                    let _ = ApplicationSpecificNotice.setSecretChatInlineBotUsage(accountManager: strongSelf.context.sharedContext.accountManager).start()
                                    strongSelf.present(textAlertController(context: strongSelf.context, title: nil, text: strongSelf.presentationData.strings.Conversation_SecretChatContextBotAlert, actions: [TextAlertAction(type: .defaultAction, title: strongSelf.presentationData.strings.Common_OK, action: {})]), in: .window(.root))
                                }
                            })
                        }
                    }
            }
        }
        
        if let (updatedSearchQuerySuggestionState, updatedSearchQuerySuggestionSignal) = searchQuerySuggestionResultStateForChatInterfacePresentationState(updatedChatPresentationInterfaceState, context: context, currentQuery: self.searchQuerySuggestionState?.0) {
            self.searchQuerySuggestionState?.1.dispose()
            var inScope = true
            var inScopeResult: ((ChatPresentationInputQueryResult?) -> ChatPresentationInputQueryResult?)?
            self.searchQuerySuggestionState = (updatedSearchQuerySuggestionState, (updatedSearchQuerySuggestionSignal |> deliverOnMainQueue).start(next: { [weak self] result in
                if let strongSelf = self {
                    if Thread.isMainThread && inScope {
                        inScope = false
                        inScopeResult = result
                    } else {
                        strongSelf.updateChatPresentationInterfaceState(animated: true, interactive: false, {
                            $0.updatedSearchQuerySuggestionResult { previousResult in
                                return result(previousResult)
                            }
                        })
                    }
                }
            }))
            inScope = false
            if let inScopeResult = inScopeResult {
                updatedChatPresentationInterfaceState = updatedChatPresentationInterfaceState.updatedSearchQuerySuggestionResult { previousResult in
                    return inScopeResult(previousResult)
                }
            }
        }
        
        if let (updatedUrlPreviewUrl, updatedUrlPreviewSignal) = urlPreviewStateForInputText(updatedChatPresentationInterfaceState.interfaceState.composeInputState.inputText, context: self.context, currentQuery: self.urlPreviewQueryState?.0) {
            self.urlPreviewQueryState?.1.dispose()
            var inScope = true
            var inScopeResult: ((TelegramMediaWebpage?) -> TelegramMediaWebpage?)?
            let linkPreviews: Signal<Bool, NoError>
            if case let .peer(peerId) = self.chatLocation, peerId.namespace == Namespaces.Peer.SecretChat {
                linkPreviews = interactiveChatLinkPreviewsEnabled(accountManager: self.context.sharedContext.accountManager, displayAlert: { [weak self] f in
                    if let strongSelf = self {
                        strongSelf.present(textAlertController(context: strongSelf.context, title: nil, text: strongSelf.presentationData.strings.Conversation_SecretLinkPreviewAlert, actions: [
                            TextAlertAction(type: .defaultAction, title: strongSelf.presentationData.strings.Common_Yes, action: {
                            f.f(true)
                        }), TextAlertAction(type: .genericAction, title: strongSelf.presentationData.strings.Common_No, action: {
                            f.f(false)
                        })]), in: .window(.root))
                    }
                })
            } else {
                var bannedEmbedLinks = false
                if let channel = self.presentationInterfaceState.renderedPeer?.peer as? TelegramChannel, channel.hasBannedPermission(.banEmbedLinks) != nil {
                    bannedEmbedLinks = true
                } else if let group = self.presentationInterfaceState.renderedPeer?.peer as? TelegramGroup, group.hasBannedPermission(.banEmbedLinks) {
                    bannedEmbedLinks = true
                }
                if bannedEmbedLinks {
                    linkPreviews = .single(false)
                } else {
                    linkPreviews = .single(true)
                }
            }
            let filteredPreviewSignal = linkPreviews
            |> take(1)
            |> mapToSignal { value -> Signal<(TelegramMediaWebpage?) -> TelegramMediaWebpage?, NoError> in
                if value {
                    return updatedUrlPreviewSignal
                } else {
                    return .single({ _ in return nil })
                }
            }
            
            self.urlPreviewQueryState = (updatedUrlPreviewUrl, (filteredPreviewSignal |> deliverOnMainQueue).start(next: { [weak self] (result) in
                if let strongSelf = self {
                    if Thread.isMainThread && inScope {
                        inScope = false
                        inScopeResult = result
                    } else {
                        strongSelf.updateChatPresentationInterfaceState(animated: true, interactive: false, {
                            if let updatedUrlPreviewUrl = updatedUrlPreviewUrl, let webpage = result($0.urlPreview?.1) {
                                return $0.updatedUrlPreview((updatedUrlPreviewUrl, webpage))
                            } else {
                                return $0.updatedUrlPreview(nil)
                            }
                        })
                    }
                }
            }))
            inScope = false
            if let inScopeResult = inScopeResult {
                if let updatedUrlPreviewUrl = updatedUrlPreviewUrl, let webpage = inScopeResult(updatedChatPresentationInterfaceState.urlPreview?.1) {
                    updatedChatPresentationInterfaceState = updatedChatPresentationInterfaceState.updatedUrlPreview((updatedUrlPreviewUrl, webpage))
                } else {
                    updatedChatPresentationInterfaceState = updatedChatPresentationInterfaceState.updatedUrlPreview(nil)
                }
            }
        }
        
        let isEditingMedia: Bool = updatedChatPresentationInterfaceState.editMessageState?.content != .plaintext
        let editingUrlPreviewText: NSAttributedString? = isEditingMedia ? nil : updatedChatPresentationInterfaceState.interfaceState.editMessage?.inputState.inputText
        if let (updatedEditingUrlPreviewUrl, updatedEditingUrlPreviewSignal) = urlPreviewStateForInputText(editingUrlPreviewText, context: self.context, currentQuery: self.editingUrlPreviewQueryState?.0) {
            self.editingUrlPreviewQueryState?.1.dispose()
            var inScope = true
            var inScopeResult: ((TelegramMediaWebpage?) -> TelegramMediaWebpage?)?
            self.editingUrlPreviewQueryState = (updatedEditingUrlPreviewUrl, (updatedEditingUrlPreviewSignal |> deliverOnMainQueue).start(next: { [weak self] result in
                if let strongSelf = self {
                    if Thread.isMainThread && inScope {
                        inScope = false
                        inScopeResult = result
                    } else {
                        strongSelf.updateChatPresentationInterfaceState(animated: true, interactive: false, {
                            if let updatedEditingUrlPreviewUrl = updatedEditingUrlPreviewUrl, let webpage = result($0.editingUrlPreview?.1) {
                                return $0.updatedEditingUrlPreview((updatedEditingUrlPreviewUrl, webpage))
                            } else {
                                return $0.updatedEditingUrlPreview(nil)
                            }
                        })
                    }
                }
            }))
            inScope = false
            if let inScopeResult = inScopeResult {
                if let updatedEditingUrlPreviewUrl = updatedEditingUrlPreviewUrl, let webpage = inScopeResult(updatedChatPresentationInterfaceState.editingUrlPreview?.1) {
                    updatedChatPresentationInterfaceState = updatedChatPresentationInterfaceState.updatedEditingUrlPreview((updatedEditingUrlPreviewUrl, webpage))
                } else {
                    updatedChatPresentationInterfaceState = updatedChatPresentationInterfaceState.updatedEditingUrlPreview(nil)
                }
            }
        }
        
        if let updated = self.updateSearch(updatedChatPresentationInterfaceState) {
            updatedChatPresentationInterfaceState = updated
        }
        
        let recordingActivityValue: ChatRecordingActivity
        if let mediaRecordingState = updatedChatPresentationInterfaceState.inputTextPanelState.mediaRecordingState {
            switch mediaRecordingState {
                case .audio:
                    recordingActivityValue = .voice
                case .video(ChatVideoRecordingStatus.recording, _):
                    recordingActivityValue = .instantVideo
                default:
                    recordingActivityValue = .none
            }
        } else {
            recordingActivityValue = .none
        }
        if recordingActivityValue != self.recordingActivityValue {
            self.recordingActivityValue = recordingActivityValue
            self.recordingActivityPromise.set(recordingActivityValue)
        }
        
        self.presentationInterfaceState = updatedChatPresentationInterfaceState
        if self.isNodeLoaded {
            self.chatDisplayNode.updateChatPresentationInterfaceState(updatedChatPresentationInterfaceState, transition: transition, interactive: interactive)
        }
        
        if let button = leftNavigationButtonForChatInterfaceState(updatedChatPresentationInterfaceState, strings: updatedChatPresentationInterfaceState.strings, currentButton: self.leftNavigationButton, target: self, selector: #selector(self.leftNavigationButtonAction))  {
            if self.leftNavigationButton != button {
                var animated = transition.isAnimated
                if let currentButton = self.leftNavigationButton?.action, currentButton == button.action {
                    animated = false
                }
                self.navigationItem.setLeftBarButton(button.buttonItem, animated: animated)
                self.leftNavigationButton = button
            }
        } else if let _ = self.leftNavigationButton {
            self.navigationItem.setLeftBarButton(nil, animated: transition.isAnimated)
            self.leftNavigationButton = nil
        }
        
        if let button = rightNavigationButtonForChatInterfaceState(updatedChatPresentationInterfaceState, strings: updatedChatPresentationInterfaceState.strings, currentButton: self.rightNavigationButton, target: self, selector: #selector(self.rightNavigationButtonAction), chatInfoNavigationButton: self.chatInfoNavigationButton) {
            if self.rightNavigationButton != button {
                var animated = transition.isAnimated
                if let currentButton = self.rightNavigationButton?.action, currentButton == button.action {
                    animated = false
                }
                self.navigationItem.setRightBarButton(button.buttonItem, animated: animated)
                self.rightNavigationButton = button
            }
        } else if let _ = self.rightNavigationButton {
            self.navigationItem.setRightBarButton(nil, animated: transition.isAnimated)
            self.rightNavigationButton = nil
        }
        
        if let controllerInteraction = self.controllerInteraction {
            if updatedChatPresentationInterfaceState.interfaceState.selectionState != controllerInteraction.selectionState {
                controllerInteraction.selectionState = updatedChatPresentationInterfaceState.interfaceState.selectionState
                self.updateItemNodesSelectionStates(animated: transition.isAnimated)
                (self.navigationController as? NavigationController)?.updateMasterDetailsBlackout(controllerInteraction.selectionState != nil ? .master : nil, transition: transition)
            }
        }
        
        switch updatedChatPresentationInterfaceState.mode {
            case .standard:
                self.statusBar.statusBarStyle = self.presentationData.theme.rootController.statusBar.style.style
                    self.deferScreenEdgeGestures = []
            case .overlay:
                self.statusBar.statusBarStyle = .Hide
                self.deferScreenEdgeGestures = [.top]
            case .inline:
                self.statusBar.statusBarStyle = .Ignore
        }
        
        if saveInterfaceState {
            self.saveInterfaceState(includeScrollState: false)
        }
    }
    
    private func updateItemNodesSelectionStates(animated: Bool) {
        self.chatDisplayNode.historyNode.forEachItemNode { itemNode in
            if let itemNode = itemNode as? ChatMessageItemView {
                itemNode.updateSelectionState(animated: animated)
            }
        }
    }
    
    private func updateItemNodesSearchTextHighlightStates() {
        if true {
            return
        }
        var searchString: String?
        if let search = self.presentationInterfaceState.search, let resultsState = search.resultsState, !resultsState.messageIndices.isEmpty {
            searchString = search.query
        }
        if searchString != self.controllerInteraction?.searchTextHighightState {
            self.controllerInteraction?.searchTextHighightState = searchString
            self.chatDisplayNode.historyNode.forEachItemNode { itemNode in
                if let itemNode = itemNode as? ChatMessageItemView {
                    itemNode.updateSearchTextHighlightState()
                }
            }
        }
    }
    
    private func updateItemNodesHighlightedStates(animated: Bool) {
        self.chatDisplayNode.historyNode.forEachItemNode { itemNode in
            if let itemNode = itemNode as? ChatMessageItemView {
                itemNode.updateHighlightedState(animated: animated)
            }
        }
    }
    
    @objc func leftNavigationButtonAction() {
        if let button = self.leftNavigationButton {
            self.navigationButtonAction(button.action)
        }
    }
    
    @objc func rightNavigationButtonAction() {
        if let button = self.rightNavigationButton {
            self.navigationButtonAction(button.action)
        }
    }
    
    private func navigationButtonAction(_ action: ChatNavigationButtonAction) {
        switch action {
            case .cancelMessageSelection:
                self.updateChatPresentationInterfaceState(animated: true, interactive: true, { $0.updatedInterfaceState { $0.withoutSelectionState() } })
            case .clearHistory:
                if case let .peer(peerId) = self.chatLocation {
                    guard let peer = self.presentationInterfaceState.renderedPeer, let chatPeer = peer.peers[peer.peerId], let mainPeer = peer.chatMainPeer else {
                        return
                    }
                    
                    let text: String
                    if peerId == self.context.account.peerId {
                        text = self.presentationData.strings.Conversation_ClearSelfHistory
                    } else if peerId.namespace == Namespaces.Peer.SecretChat {
                        text = self.presentationData.strings.Conversation_ClearSecretHistory
                    } else if peerId.namespace == Namespaces.Peer.CloudGroup || peerId.namespace == Namespaces.Peer.CloudChannel {
                        text = self.presentationData.strings.Conversation_ClearGroupHistory
                    } else {
                        text = self.presentationData.strings.Conversation_ClearPrivateHistory
                    }
                    
                    var canRemoveGlobally = false
                    let limitsConfiguration = self.context.currentLimitsConfiguration.with { $0 }
                    if peerId.namespace == Namespaces.Peer.CloudUser && peerId != self.context.account.peerId {
                        if limitsConfiguration.maxMessageRevokeIntervalInPrivateChats == LimitsConfiguration.timeIntervalForever {
                            canRemoveGlobally = true
                        }
                    }
                    if let user = chatPeer as? TelegramUser, user.botInfo != nil {
                        canRemoveGlobally = false
                    }
                    
                    let account = self.context.account
                    
                    let beginClear: (InteractiveMessagesDeletionType) -> Void = { [weak self] type in
                        guard let strongSelf = self else {
                            return
                        }
                        strongSelf.updateChatPresentationInterfaceState(animated: true, interactive: true, { $0.updatedInterfaceState { $0.withoutSelectionState() } })
                        strongSelf.chatDisplayNode.historyNode.historyAppearsCleared = true
                        
                        let statusText: String
                        if case .forEveryone = type {
                            statusText = strongSelf.presentationData.strings.Undo_ChatClearedForBothSides
                        } else {
                            statusText = strongSelf.presentationData.strings.Undo_ChatCleared
                        }
                        
                        strongSelf.present(UndoOverlayController(context: strongSelf.context, content: .removedChat(text: statusText), elevatedLayout: true, action: { shouldCommit in
                            if shouldCommit {
                                let _ = clearHistoryInteractively(postbox: account.postbox, peerId: peerId, type: type).start(completed: {
                                    self?.chatDisplayNode.historyNode.historyAppearsCleared = false
                                })
                            } else {
                                self?.chatDisplayNode.historyNode.historyAppearsCleared = false
                            }
                        }), in: .window(.root))
                    }
                    
                    let actionSheet = ActionSheetController(presentationTheme: self.presentationData.theme)
                    var items: [ActionSheetItem] = []
                        
                    if canRemoveGlobally {
                        items.append(DeleteChatPeerActionSheetItem(context: self.context, peer: mainPeer, chatPeer: chatPeer, action: .clearHistory, strings: self.presentationData.strings))
                        items.append(ActionSheetButtonItem(title: self.presentationData.strings.ChatList_DeleteForEveryone(mainPeer.compactDisplayTitle).0, color: .destructive, action: { [weak actionSheet] in
                            beginClear(.forEveryone)
                            actionSheet?.dismissAnimated()
                        }))
                        items.append(ActionSheetButtonItem(title: self.presentationData.strings.ChatList_DeleteForCurrentUser, color: .destructive, action: { [weak actionSheet] in
                            beginClear(.forLocalPeer)
                            actionSheet?.dismissAnimated()
                        }))
                    } else {
                        items.append(ActionSheetTextItem(title: text))
                        items.append(ActionSheetButtonItem(title: self.presentationData.strings.Conversation_ClearAll, color: .destructive, action: { [weak actionSheet] in
                            actionSheet?.dismissAnimated()
                            beginClear(.forLocalPeer)
                        }))
                    }

                    actionSheet.setItemGroups([ActionSheetItemGroup(items: items), ActionSheetItemGroup(items: [
                        ActionSheetButtonItem(title: self.presentationData.strings.Common_Cancel, color: .accent, action: { [weak actionSheet] in
                            actionSheet?.dismissAnimated()
                        })
                    ])])
                    
                    self.chatDisplayNode.dismissInput()
                    self.present(actionSheet, in: .window(.root))
                }
            case .openChatInfo:
                switch self.chatLocationInfoData {
                    case let .peer(peerView):
                        self.navigationActionDisposable.set((peerView.get()
                            |> take(1)
                            |> deliverOnMainQueue).start(next: { [weak self] peerView in
                                if let strongSelf = self, let peer = peerView.peers[peerView.peerId], peer.restrictionText == nil && !strongSelf.presentationInterfaceState.isNotAccessible {
                                    if let infoController = peerInfoController(context: strongSelf.context, peer: peer) {
                                        (strongSelf.navigationController as? NavigationController)?.pushViewController(infoController)
                                    }
                                }
                        }))
                    /*case .group:
                        if case let .group(groupId) = self.chatLocation {
                            (self.navigationController as? NavigationController)?.pushViewController(ChatListController(context: self.context, groupId: groupId, controlsHistoryPreload: false))
                        }*/
                }
            case .search:
                self.interfaceInteraction?.beginMessageSearch(.everything, "")
        }
    }
    
    private func editMessageMediaWithMessages(_ messages: [EnqueueMessage]) {
        if let message = messages.first, case let .message(desc) = message, let mediaReference = desc.mediaReference {
            self.updateChatPresentationInterfaceState(animated: true, interactive: true, { state in
                var state = state
                if let editMessageState = state.editMessageState, case let .media(options) = editMessageState.content, !options.isEmpty {
                    state = state.updatedEditMessageState(ChatEditInterfaceMessageState(content: editMessageState.content, mediaReference: mediaReference))
                }
                if !desc.text.isEmpty {
                    state = state.updatedInterfaceState { state in
                        if let editMessage = state.editMessage {
                            return state.withUpdatedEditMessage(ChatEditMessageState(messageId: editMessage.messageId, inputState: ChatTextInputState(inputText: NSAttributedString(string: desc.text)), disableUrlPreview: editMessage.disableUrlPreview))
                        }
                        return state
                    }
                }
                return state
            })
        }
    }
    
    private func editMessageMediaWithLegacySignals(_ signals: [Any]) {
        guard case .peer = self.chatLocation else {
            return
        }
        
        let _ = (legacyAssetPickerEnqueueMessages(account: self.context.account, signals: signals)
        |> deliverOnMainQueue).start(next: { [weak self] messages in
            self?.editMessageMediaWithMessages(messages)
        })
    }
    
    private func presentAttachmentMenu(editMediaOptions: MessageMediaEditingOptions?) {
        let _ = (self.context.sharedContext.accountManager.transaction { transaction -> GeneratedMediaStoreSettings in
            let entry = transaction.getSharedData(ApplicationSpecificSharedDataKeys.generatedMediaStoreSettings) as? GeneratedMediaStoreSettings
            return entry ?? GeneratedMediaStoreSettings.defaultSettings
        }
        |> deliverOnMainQueue).start(next: { [weak self] settings in
            guard let strongSelf = self, let peer = strongSelf.presentationInterfaceState.renderedPeer?.peer else {
                return
            }
            strongSelf.chatDisplayNode.dismissInput()
            
            var bannedSendMedia: (Int32, Bool)?
            var canSendPolls = true
            if let channel = peer as? TelegramChannel {
                if let value = channel.hasBannedPermission(.banSendMedia) {
                    bannedSendMedia = value
                }
                if channel.hasBannedPermission(.banSendPolls) != nil {
                    canSendPolls = false
                }
            } else if let group = peer as? TelegramGroup {
                if group.hasBannedPermission(.banSendMedia) {
                    bannedSendMedia = (Int32.max, false)
                }
                if group.hasBannedPermission(.banSendPolls) {
                    canSendPolls = false
                }
            }
        
            if editMediaOptions == nil, let (untilDate, personal) = bannedSendMedia {
                let banDescription: String
                if untilDate != 0 && untilDate != Int32.max {
                    banDescription = strongSelf.presentationInterfaceState.strings.Conversation_RestrictedMediaTimed(stringForFullDate(timestamp: untilDate, strings: strongSelf.presentationInterfaceState.strings, dateTimeFormat: strongSelf.presentationInterfaceState.dateTimeFormat)).0
                } else if personal {
                    banDescription = strongSelf.presentationInterfaceState.strings.Conversation_RestrictedMedia
                } else {
                    banDescription = strongSelf.presentationInterfaceState.strings.Conversation_DefaultRestrictedMedia
                }
                
                let actionSheet = ActionSheetController(presentationTheme: strongSelf.presentationData.theme)
                var items: [ActionSheetItem] = []
                items.append(ActionSheetTextItem(title: banDescription))
                items.append(ActionSheetButtonItem(title: strongSelf.presentationData.strings.Conversation_Location, color: .accent, action: { [weak actionSheet] in
                    actionSheet?.dismissAnimated()
                    self?.presentMapPicker(editingMessage: false)
                }))
                if canSendPolls {
                    items.append(ActionSheetButtonItem(title: strongSelf.presentationData.strings.AttachmentMenu_Poll, color: .accent, action: { [weak actionSheet] in
                        actionSheet?.dismissAnimated()
                        self?.presentPollCreation()
                    }))
                }
                items.append(ActionSheetButtonItem(title: strongSelf.presentationData.strings.Conversation_Contact, color: .accent, action: { [weak actionSheet] in
                    actionSheet?.dismissAnimated()
                    self?.presentContactPicker()
                }))
                actionSheet.setItemGroups([ActionSheetItemGroup(items: items), ActionSheetItemGroup(items: [
                    ActionSheetButtonItem(title: strongSelf.presentationData.strings.Common_Cancel, color: .accent, action: { [weak actionSheet] in
                        actionSheet?.dismissAnimated()
                    })
                ])])
                strongSelf.present(actionSheet, in: .window(.root))
                
                return
            }
        
            let legacyController = LegacyController(presentation: .custom, theme: strongSelf.presentationData.theme, initialLayout: strongSelf.validLayout)
            legacyController.blocksBackgroundWhenInOverlay = true
            legacyController.statusBar.statusBarStyle = .Ignore
            legacyController.controllerLoaded = { [weak legacyController] in
                legacyController?.view.disablesInteractiveTransitionGestureRecognizer = true
            }
        
            let emptyController = LegacyEmptyController(context: legacyController.context)!
            let navigationController = makeLegacyNavigationController(rootController: emptyController)
            navigationController.setNavigationBarHidden(true, animated: false)
            legacyController.bind(controller: navigationController)
        
            legacyController.enableSizeClassSignal = true
            
            let inputText = strongSelf.presentationInterfaceState.interfaceState.effectiveInputState.inputText
            let controller = legacyAttachmentMenu(context: strongSelf.context, peer: peer, editMediaOptions: editMediaOptions, saveEditedPhotos: settings.storeEditedPhotos, allowGrouping: true, theme: strongSelf.presentationData.theme, strings: strongSelf.presentationData.strings, parentController: legacyController, recentlyUsedInlineBots: strongSelf.recentlyUsedInlineBotsValue, initialCaption: inputText.string, openGallery: {
                self?.presentMediaPicker(fileMode: false, editingMedia: editMediaOptions != nil, completion: { signals in
                    if !inputText.string.isEmpty {
                        //strongSelf.clearInputText()
                    }
                    if editMediaOptions != nil {
                        self?.editMessageMediaWithLegacySignals(signals)
                    } else {
                        self?.enqueueMediaMessages(signals: signals)
                    }
                })
            }, openCamera: { [weak self] cameraView, menuController in
                if let strongSelf = self, let peer = strongSelf.presentationInterfaceState.renderedPeer?.peer {
                    presentedLegacyCamera(context: strongSelf.context, peer: peer, cameraView: cameraView, menuController: menuController, parentController: strongSelf, editingMedia: editMediaOptions != nil, saveCapturedPhotos: settings.storeEditedPhotos, mediaGrouping: true, initialCaption: inputText.string, sendMessagesWithSignals: { [weak self] signals in
                        if let strongSelf = self {
                            if editMediaOptions != nil {
                                strongSelf.editMessageMediaWithLegacySignals(signals!)
                            } else {
                                strongSelf.enqueueMediaMessages(signals: signals)
                            }
                            if !inputText.string.isEmpty {
                                //strongSelf.clearInputText()
                            }
                        }
                    }, recognizedQRCode: { [weak self] code in
                        if let strongSelf = self, let (host, port, username, password, secret) = parseProxyUrl(code) {
                            strongSelf.openResolved(ResolvedUrl.proxy(host: host, port: port, username: username, password: password, secret: secret))
                        }
                    })
                }
            }, openFileGallery: {
                self?.presentFileMediaPickerOptions(editingMessage: editMediaOptions != nil)
            }, openWebSearch: {
                self?.presentWebSearch(editingMessage : editMediaOptions != nil)
            }, openMap: {
                self?.presentMapPicker(editingMessage: editMediaOptions != nil)
            }, openContacts: {
                self?.presentContactPicker()
            }, openPoll: {
                self?.presentPollCreation()
            }, sendMessagesWithSignals: { [weak self] signals in
                if !inputText.string.isEmpty {
                    //strongSelf.clearInputText()
                }
                if editMediaOptions != nil {
                    self?.editMessageMediaWithLegacySignals(signals!)
                } else {
                    self?.enqueueMediaMessages(signals: signals)
                }
            }, selectRecentlyUsedInlineBot: { [weak self] peer in
                if let strongSelf = self, let addressName = peer.addressName {
                    strongSelf.updateChatPresentationInterfaceState(animated: true, interactive: false, {
                        $0.updatedInterfaceState({ $0.withUpdatedComposeInputState(ChatTextInputState(inputText: NSAttributedString(string: "@" + addressName + " "))) }).updatedInputMode({ _ in
                            return .text
                        })
                    })
                }
            })
            controller.didDismiss = { [weak legacyController] _ in
                legacyController?.dismiss()
            }
            controller.customRemoveFromParentViewController = { [weak legacyController] in
                legacyController?.dismiss()
            }
        
            strongSelf.present(legacyController, in: .window(.root))
            controller.present(in: emptyController, sourceView: nil, animated: true)
            
            let presentationDisposable = strongSelf.context.sharedContext.presentationData.start(next: { [weak controller] presentationData in
                if let controller = controller {
                    controller.pallete = legacyMenuPaletteFromTheme(presentationData.theme)
                }
            })
            legacyController.disposables.add(presentationDisposable)
        })
    }
    
    private func presentFileMediaPickerOptions(editingMessage: Bool) {
        let actionSheet = ActionSheetController(presentationTheme: self.presentationData.theme)
        actionSheet.setItemGroups([ActionSheetItemGroup(items: [
            ActionSheetButtonItem(title: self.presentationData.strings.Conversation_FilePhotoOrVideo, action: { [weak self, weak actionSheet] in
                actionSheet?.dismissAnimated()
                if let strongSelf = self {
                    strongSelf.presentMediaPicker(fileMode: true, editingMedia: editingMessage, completion: { signals in
                        if editingMessage {
                            self?.editMessageMediaWithLegacySignals(signals)
                        } else {
                            self?.enqueueMediaMessages(signals: signals)
                        }
                    })
                }
            }),
            ActionSheetButtonItem(title: self.presentationData.strings.Conversation_FileICloudDrive, action: { [weak self, weak actionSheet] in
                actionSheet?.dismissAnimated()
                if let strongSelf = self {
                    strongSelf.present(legacyICloudFileController(theme: strongSelf.presentationData.theme, completion: { urls in
                        if let strongSelf = self, !urls.isEmpty {
                            var signals: [Signal<ICloudFileDescription?, NoError>] = []
                            for url in urls {
                                signals.append(iCloudFileDescription(url))
                            }
                            strongSelf.enqueueMediaMessageDisposable.set((combineLatest(signals)
                            |> deliverOnMainQueue).start(next: { results in
                                if let strongSelf = self {
                                    let replyMessageId = strongSelf.presentationInterfaceState.interfaceState.replyMessageId
                                    
                                    var messages: [EnqueueMessage] = []
                                    for item in results {
                                        if let item = item {
                                            let fileId = arc4random64()
                                            let mimeType = guessMimeTypeByFileExtension((item.fileName as NSString).pathExtension)
                                            var previewRepresentations: [TelegramMediaImageRepresentation] = []
                                            if mimeType == "application/pdf" {
                                                previewRepresentations.append(TelegramMediaImageRepresentation(dimensions: CGSize(width: 320.0, height: 320.0), resource: ICloudFileResource(urlData: item.urlData, thumbnail: true)))
                                            }
                                            let file = TelegramMediaFile(fileId: MediaId(namespace: Namespaces.Media.LocalFile, id: fileId), partialReference: nil, resource: ICloudFileResource(urlData: item.urlData, thumbnail: false), previewRepresentations: previewRepresentations, immediateThumbnailData: nil, mimeType: mimeType, size: item.fileSize, attributes: [.FileName(fileName: item.fileName)])
                                            let message: EnqueueMessage = .message(text: "", attributes: [], mediaReference: .standalone(media: file), replyToMessageId: replyMessageId, localGroupingKey: nil)
                                            messages.append(message)
                                        }
                                    }
                                    
                                    if !messages.isEmpty {
                                        if editingMessage {
                                            strongSelf.editMessageMediaWithMessages(messages)
                                            
                                        } else {
                                        strongSelf.chatDisplayNode.setupSendActionOnViewUpdate({
                                                if let strongSelf = self {
                                                    strongSelf.updateChatPresentationInterfaceState(animated: true, interactive: false, {
                                                        $0.updatedInterfaceState { $0.withUpdatedReplyMessageId(nil) }
                                                    })
                                                }
                                            })
                                            strongSelf.sendMessages(messages)
                                        }
                                    }
                                }
                            }))
                        }
                    }), in: .window(.root))
                }
            })
        ]), ActionSheetItemGroup(items: [
            ActionSheetButtonItem(title: self.presentationData.strings.Common_Cancel, color: .accent, action: { [weak actionSheet] in
                actionSheet?.dismissAnimated()
            })
        ])])
        self.chatDisplayNode.dismissInput()
        self.present(actionSheet, in: .window(.root))
    }
    
    private func presentMediaPicker(fileMode: Bool, editingMedia: Bool, completion: @escaping ([Any]) -> Void) {
        let postbox = self.context.account.postbox
        let _ = (self.context.sharedContext.accountManager.transaction { transaction -> Signal<(GeneratedMediaStoreSettings, SearchBotsConfiguration), NoError> in
            let entry = transaction.getSharedData(ApplicationSpecificSharedDataKeys.generatedMediaStoreSettings) as? GeneratedMediaStoreSettings
            return postbox.transaction { transaction -> (GeneratedMediaStoreSettings, SearchBotsConfiguration) in
                let configuration = currentSearchBotsConfiguration(transaction: transaction)
                return (entry ?? GeneratedMediaStoreSettings.defaultSettings, configuration)
            }
        }
        |> switchToLatest
        |> deliverOnMainQueue).start(next: { [weak self] settings, searchBotsConfiguration in
            guard let strongSelf = self, let peer = strongSelf.presentationInterfaceState.renderedPeer?.peer else {
                return
            }
            let inputText = strongSelf.presentationInterfaceState.interfaceState.effectiveInputState.inputText
            let _ = legacyAssetPicker(context: strongSelf.context, presentationData: strongSelf.presentationData, editingMedia: editingMedia, fileMode: fileMode, peer: peer, saveEditedPhotos: settings.storeEditedPhotos, allowGrouping: true).start(next: { generator in
                if let strongSelf = self {
                    let legacyController = LegacyController(presentation: .modal(animateIn: true), theme: strongSelf.presentationData.theme, initialLayout: strongSelf.validLayout)
                    legacyController.statusBar.statusBarStyle = strongSelf.presentationData.theme.rootController.statusBar.style.style
                    legacyController.controllerLoaded = { [weak legacyController] in
                        legacyController?.view.disablesInteractiveTransitionGestureRecognizer = true
                    }
                    let controller = generator(legacyController.context)
                    legacyController.bind(controller: controller)
                    legacyController.deferScreenEdgeGestures = [.top]
                    
                    configureLegacyAssetPicker(controller, context: strongSelf.context, peer: peer, initialCaption: inputText.string, presentWebSearch: { [weak self, weak legacyController] in
                        if let strongSelf = self {
                            let controller = WebSearchController(context: strongSelf.context, peer: peer, configuration: searchBotsConfiguration, mode: .media(completion: { results, selectionState, editingState in
                                if let legacyController = legacyController {
                                    legacyController.dismiss()
                                }
                                legacyEnqueueWebSearchMessages(selectionState, editingState, enqueueChatContextResult: { result in
                                    if let strongSelf = self {
                                        strongSelf.enqueueChatContextResult(results, result, hideVia: true)
                                    }
                                }, enqueueMediaMessages: { signals in
                                    if let strongSelf = self {
                                        strongSelf.enqueueMediaMessages(signals: signals)
                                    }
                                })
                            }))
                            strongSelf.present(controller, in: .window(.root), with: ViewControllerPresentationArguments(presentationAnimation: .modalSheet))
                        }
                    })
                    controller.descriptionGenerator = legacyAssetPickerItemGenerator()
                    controller.completionBlock = { [weak legacyController, weak self] signals in
                        if let strongSelf = self {
                            if !inputText.string.isEmpty {
                                //strongSelf.clearInputText()
                            }
                        }
                        
                        if let legacyController = legacyController {
                            legacyController.dismiss()
                            completion(signals!)
                        }
                    }
                    controller.dismissalBlock = { [weak legacyController] in
                        if let legacyController = legacyController {
                            legacyController.dismiss()
                        }
                    }
                    strongSelf.chatDisplayNode.dismissInput()
                    strongSelf.present(legacyController, in: .window(.root))
                }
            })
        })
    }
    
    private func presentWebSearch(editingMessage: Bool) {
        guard let peer = self.presentationInterfaceState.renderedPeer?.peer else {
            return
        }
        
        let _ = (self.context.account.postbox.transaction { transaction -> SearchBotsConfiguration in
            if let entry = transaction.getPreferencesEntry(key: PreferencesKeys.searchBotsConfiguration) as? SearchBotsConfiguration {
                return entry
            } else {
                return SearchBotsConfiguration.defaultValue
            }
        }
        |> deliverOnMainQueue).start(next: { [weak self] configuration in
            if let strongSelf = self {
                let controller = WebSearchController(context: strongSelf.context, peer: peer, configuration: configuration, mode: .media(completion: { [weak self] results, selectionState, editingState in
                    legacyEnqueueWebSearchMessages(selectionState, editingState, enqueueChatContextResult: { [weak self] result in
                        if let strongSelf = self {
                            strongSelf.enqueueChatContextResult(results, result, hideVia: true)
                        }
                    }, enqueueMediaMessages: { [weak self] signals in
                        if let strongSelf = self {
                            strongSelf.enqueueMediaMessages(signals: signals)
                        }
                    })
                }))
                strongSelf.present(controller, in: .window(.root), with: ViewControllerPresentationArguments(presentationAnimation: .modalSheet))
            }
        })
    }
    
    private func presentMapPicker(editingMessage: Bool) {
        guard let peer = self.presentationInterfaceState.renderedPeer?.peer else {
            return
        }
        let selfPeerId: PeerId
        if let peer = peer as? TelegramChannel, case .broadcast = peer.info {
            selfPeerId = peer.id
        } else {
            selfPeerId = self.context.account.peerId
        }
        let _ = (self.context.account.postbox.transaction { transaction -> Peer? in
            return transaction.getPeer(selfPeerId)
        }
        |> deliverOnMainQueue).start(next: { [weak self] selfPeer in
            guard let strongSelf = self, let selfPeer = selfPeer else {
                return
            }
            
            strongSelf.chatDisplayNode.dismissInput()
            strongSelf.present(legacyLocationPickerController(context: strongSelf.context, selfPeer: selfPeer, peer: peer, sendLocation: { coordinate, venue, _ in
                guard let strongSelf = self else {
                    return
                }
                let replyMessageId = strongSelf.presentationInterfaceState.interfaceState.replyMessageId
                let message: EnqueueMessage = .message(text: "", attributes: [], mediaReference: .standalone(media: TelegramMediaMap(latitude: coordinate.latitude, longitude: coordinate.longitude, geoPlace: nil, venue: venue, liveBroadcastingTimeout: nil)), replyToMessageId: replyMessageId, localGroupingKey: nil)
                
                if editingMessage {
                    strongSelf.editMessageMediaWithMessages([message])
                } else {
                    strongSelf.chatDisplayNode.setupSendActionOnViewUpdate({
                        if let strongSelf = self {
                            strongSelf.updateChatPresentationInterfaceState(animated: true, interactive: false, {
                                $0.updatedInterfaceState { $0.withUpdatedReplyMessageId(nil) }
                            })
                        }
                    })
                    strongSelf.sendMessages([message])
                }
            }, sendLiveLocation: { [weak self] coordinate, period in
                guard let strongSelf = self else {
                    return
                }
                let replyMessageId = strongSelf.presentationInterfaceState.interfaceState.replyMessageId
                let message: EnqueueMessage = .message(text: "", attributes: [], mediaReference: .standalone(media: TelegramMediaMap(latitude: coordinate.latitude, longitude: coordinate.longitude, geoPlace: nil, venue: nil, liveBroadcastingTimeout: period)), replyToMessageId: replyMessageId, localGroupingKey: nil)
                if editingMessage {
                    strongSelf.editMessageMediaWithMessages([message])
                } else {
                    strongSelf.chatDisplayNode.setupSendActionOnViewUpdate({
                        if let strongSelf = self {
                            strongSelf.updateChatPresentationInterfaceState(animated: true, interactive: false, {
                                $0.updatedInterfaceState { $0.withUpdatedReplyMessageId(nil) }
                            })
                        }
                    })
                    strongSelf.sendMessages([message])
                }
            }, theme: strongSelf.presentationData.theme), in: .window(.root))
        })
    }
    
    private func presentContactPicker() {
        let contactsController = ContactSelectionController(context: self.context, title: { $0.Contacts_Title }, displayDeviceContacts: true)
        self.chatDisplayNode.dismissInput()
        self.present(contactsController, in: .window(.root), with: ViewControllerPresentationArguments(presentationAnimation: .modalSheet))
        self.controllerNavigationDisposable.set((contactsController.result |> deliverOnMainQueue).start(next: { [weak self] peer in
            if let strongSelf = self, let peer = peer {
                let dataSignal: Signal<(Peer?,  DeviceContactExtendedData?), NoError>
                switch peer {
                    case let .peer(contact, _, _):
                        guard let contact = contact as? TelegramUser, let phoneNumber = contact.phone else {
                            return
                        }
                        let contactData = DeviceContactExtendedData(basicData: DeviceContactBasicData(firstName: contact.firstName ?? "", lastName: contact.lastName ?? "", phoneNumbers: [DeviceContactPhoneNumberData(label: "_$!<Mobile>!$_", value: phoneNumber)]), middleName: "", prefix: "", suffix: "", organization: "", jobTitle: "", department: "", emailAddresses: [], urls: [], addresses: [], birthdayDate: nil, socialProfiles: [], instantMessagingProfiles: [])
                        let context = strongSelf.context
                        dataSignal = (strongSelf.context.sharedContext.contactDataManager?.basicData() ?? .single([:]))
                        |> take(1)
                        |> mapToSignal { basicData -> Signal<(Peer?,  DeviceContactExtendedData?), NoError> in
                            var stableId: String?
                            let queryPhoneNumber = formatPhoneNumber(phoneNumber)
                            outer: for (id, data) in basicData {
                                for phoneNumber in data.phoneNumbers {
                                    if formatPhoneNumber(phoneNumber.value) == queryPhoneNumber {
                                        stableId = id
                                        break outer
                                    }
                                }
                            }
                            
                            if let stableId = stableId {
                                return (context.sharedContext.contactDataManager?.extendedData(stableId: stableId) ?? .single(nil))
                                |> take(1)
                                |> map { extendedData -> (Peer?,  DeviceContactExtendedData?) in
                                    return (contact, extendedData)
                                }
                            } else {
                                return .single((contact, contactData))
                            }
                        }
                    case let .deviceContact(id, _):
                        dataSignal = (strongSelf.context.sharedContext.contactDataManager?.extendedData(stableId: id) ?? .single(nil))
                        |> take(1)
                        |> map { extendedData -> (Peer?,  DeviceContactExtendedData?) in
                            return (nil, extendedData)
                        }
                }
                strongSelf.controllerNavigationDisposable.set((dataSignal
                |> deliverOnMainQueue).start(next: { peerAndContactData in
                    if let strongSelf = self, let contactData = peerAndContactData.1, contactData.basicData.phoneNumbers.count != 0 {
                        if contactData.isPrimitive {
                            let phone = contactData.basicData.phoneNumbers[0].value
                            let media = TelegramMediaContact(firstName: contactData.basicData.firstName, lastName: contactData.basicData.lastName, phoneNumber: phone, peerId: peerAndContactData.0?.id, vCardData: nil)
                            let replyMessageId = strongSelf.presentationInterfaceState.interfaceState.replyMessageId
                            strongSelf.chatDisplayNode.setupSendActionOnViewUpdate({
                                if let strongSelf = self {
                                    strongSelf.updateChatPresentationInterfaceState(animated: true, interactive: false, {
                                        $0.updatedInterfaceState { $0.withUpdatedReplyMessageId(nil) }
                                    })
                                }
                            })
                            let message = EnqueueMessage.message(text: "", attributes: [], mediaReference: .standalone(media: media), replyToMessageId: replyMessageId, localGroupingKey: nil)
                            strongSelf.sendMessages([message])
                        } else {
                            strongSelf.present(deviceContactInfoController(context: strongSelf.context, subject: .filter(peer: peerAndContactData.0, contactId: nil, contactData: contactData, completion: { peer, contactData in
                                guard let strongSelf = self, !contactData.basicData.phoneNumbers.isEmpty else {
                                    return
                                }
                                let phone = contactData.basicData.phoneNumbers[0].value
                                if let vCardData = contactData.serializedVCard() {
                                    let media = TelegramMediaContact(firstName: contactData.basicData.firstName, lastName: contactData.basicData.lastName, phoneNumber: phone, peerId: peer?.id, vCardData: vCardData)
                                    let replyMessageId = strongSelf.presentationInterfaceState.interfaceState.replyMessageId
                                    strongSelf.chatDisplayNode.setupSendActionOnViewUpdate({
                                        if let strongSelf = self {
                                            strongSelf.updateChatPresentationInterfaceState(animated: true, interactive: false, {
                                                $0.updatedInterfaceState { $0.withUpdatedReplyMessageId(nil) }
                                            })
                                        }
                                    })
                                    let message = EnqueueMessage.message(text: "", attributes: [], mediaReference: .standalone(media: media), replyToMessageId: replyMessageId, localGroupingKey: nil)
                                    strongSelf.sendMessages([message])
                                }
                            })), in: .window(.root), with: ViewControllerPresentationArguments(presentationAnimation: .modalSheet))
                        }
                    }
                }))
            }
        }))
    }
    
    private func presentPollCreation() {
        if case let .peer(peerId) = self.chatLocation {
            self.present(createPollController(context: self.context, peerId: peerId, completion: { [weak self] message in
                guard let strongSelf = self else {
                    return
                }
                let replyMessageId = strongSelf.presentationInterfaceState.interfaceState.replyMessageId
                strongSelf.chatDisplayNode.setupSendActionOnViewUpdate({
                    if let strongSelf = self {
                        strongSelf.updateChatPresentationInterfaceState(animated: true, interactive: false, {
                            $0.updatedInterfaceState { $0.withUpdatedReplyMessageId(nil) }
                        })
                    }
                })
                strongSelf.sendMessages([message.withUpdatedReplyToMessageId(replyMessageId)])
            }), in: .window(.root), with: ViewControllerPresentationArguments(presentationAnimation: .modalSheet))
        }
    }
    
    private func transformEnqueueMessages(_ messages: [EnqueueMessage]) -> [EnqueueMessage] {
        let silentPosting = self.presentationInterfaceState.interfaceState.silentPosting
        return messages.map { message in
            if silentPosting {
                return message.withUpdatedAttributes { attributes in
                    var attributes = attributes
                    for i in 0 ..< attributes.count {
                        if attributes[i] is NotificationInfoMessageAttribute {
                            attributes.remove(at: i)
                            break
                        }
                    }
                    attributes.append(NotificationInfoMessageAttribute(flags: .muted))
                    return attributes
                }
            } else {
                return message
            }
        }
    }
    
    private func sendMessages(_ messages: [EnqueueMessage]) {
        if case let .peer(peerId) = self.chatLocation {
            self.commitPurposefulAction()
            
            let _ = (enqueueMessages(account: self.context.account, peerId: peerId, messages: self.transformEnqueueMessages(messages))
            |> deliverOnMainQueue).start(next: { [weak self] _ in
                self?.chatDisplayNode.historyNode.scrollToEndOfHistory()
            })
            
            self.donateIntent()
        }
    }
    
    private func enqueueMediaMessages(signals: [Any]?) {
        if case .peer = self.chatLocation {
            self.enqueueMediaMessageDisposable.set((legacyAssetPickerEnqueueMessages(account: self.context.account, signals: signals!)
            |> deliverOnMainQueue).start(next: { [weak self] messages in
                if let strongSelf = self {
                    let replyMessageId = strongSelf.presentationInterfaceState.interfaceState.replyMessageId
                    strongSelf.chatDisplayNode.setupSendActionOnViewUpdate({
                        if let strongSelf = self {
                            strongSelf.updateChatPresentationInterfaceState(animated: true, interactive: false, {
                                $0.updatedInterfaceState { $0.withUpdatedReplyMessageId(nil) }
                            })
                        }
                    })
                    strongSelf.sendMessages(messages.map { $0.withUpdatedReplyToMessageId(replyMessageId) })
                }
            }))
        }
    }
    
    private func displayPasteMenu(_ images: [UIImage]) {
        let _ = (self.context.sharedContext.accountManager.transaction { transaction -> GeneratedMediaStoreSettings in
            let entry = transaction.getSharedData(ApplicationSpecificSharedDataKeys.generatedMediaStoreSettings) as? GeneratedMediaStoreSettings
            return entry ?? GeneratedMediaStoreSettings.defaultSettings
        }
        |> deliverOnMainQueue).start(next: { [weak self] settings in
            if let strongSelf = self, let peer = strongSelf.presentationInterfaceState.renderedPeer?.peer {
                strongSelf.chatDisplayNode.dismissInput()
                let _ = presentLegacyPasteMenu(context: strongSelf.context, peer: peer, saveEditedPhotos: settings.storeEditedPhotos, allowGrouping: true, theme: strongSelf.presentationData.theme, strings: strongSelf.presentationData.strings, images: images, sendMessagesWithSignals: { signals in
                    self?.enqueueMediaMessages(signals: signals)
                }, present: { [weak self] controller, arguments in
                    if let strongSelf = self {
                        strongSelf.present(controller, in: .window(.root), with: arguments)
                    }
                }, initialLayout: strongSelf.validLayout)
            }
        })
    }
    
    private func enqueueGifData(_ data: Data) {
        self.enqueueMediaMessageDisposable.set((legacyEnqueueGifMessage(account: self.context.account, data: data) |> deliverOnMainQueue).start(next: { [weak self] message in
            if let strongSelf = self {
                let replyMessageId = strongSelf.presentationInterfaceState.interfaceState.replyMessageId
                strongSelf.chatDisplayNode.setupSendActionOnViewUpdate({
                    if let strongSelf = self {
                        strongSelf.updateChatPresentationInterfaceState(animated: true, interactive: false, {
                            $0.updatedInterfaceState { $0.withUpdatedReplyMessageId(nil) }
                        })
                    }
                })
                strongSelf.sendMessages([message].map { $0.withUpdatedReplyToMessageId(replyMessageId) })
            }
        }))
    }
    
    private func enqueueStickerImage(_ image: UIImage) {
        let size = image.size.aspectFitted(CGSize(width: 512.0, height: 512.0))
        self.enqueueMediaMessageDisposable.set((convertToWebP(image: image, targetSize: size, quality: 0.85) |> deliverOnMainQueue).start(next: { [weak self] data in
            if let strongSelf = self, !data.isEmpty {
                let resource = LocalFileMediaResource(fileId: arc4random64())
                strongSelf.context.account.postbox.mediaBox.storeResourceData(resource.id, data: data)
                
                var fileAttributes: [TelegramMediaFileAttribute] = []
                fileAttributes.append(.FileName(fileName: "sticker.webp"))
                fileAttributes.append(.Sticker(displayText: "", packReference: nil, maskData: nil))
                fileAttributes.append(.ImageSize(size: size))
                
                let media = TelegramMediaFile(fileId: MediaId(namespace: Namespaces.Media.LocalFile, id: arc4random64()), partialReference: nil, resource: resource, previewRepresentations: [], immediateThumbnailData: nil, mimeType: "image/webp", size: data.count, attributes: fileAttributes)
                let message = EnqueueMessage.message(text: "", attributes: [], mediaReference: .standalone(media: media), replyToMessageId: nil, localGroupingKey: nil)
                
                let replyMessageId = strongSelf.presentationInterfaceState.interfaceState.replyMessageId
                strongSelf.chatDisplayNode.setupSendActionOnViewUpdate({
                    if let strongSelf = self {
                        strongSelf.updateChatPresentationInterfaceState(animated: true, interactive: false, {
                            $0.updatedInterfaceState { $0.withUpdatedReplyMessageId(nil) }
                        })
                    }
                })
                strongSelf.sendMessages([message].map { $0.withUpdatedReplyToMessageId(replyMessageId) })
            }
        }))
    }
    
    private func enqueueChatContextResult(_ results: ChatContextResultCollection, _ result: ChatContextResult, hideVia: Bool = false) {
        guard case let .peer(peerId) = self.chatLocation else {
            return
        }
        if let message = outgoingMessageWithChatContextResult(to: peerId, results: results, result: result, hideVia: hideVia), canSendMessagesToChat(self.presentationInterfaceState) {
            let replyMessageId = self.presentationInterfaceState.interfaceState.replyMessageId
            self.chatDisplayNode.setupSendActionOnViewUpdate({ [weak self] in
                if let strongSelf = self {
                    strongSelf.updateChatPresentationInterfaceState(animated: true, interactive: true, {
                        $0.updatedInterfaceState { $0.withUpdatedReplyMessageId(nil).withUpdatedComposeInputState(ChatTextInputState(inputText: NSAttributedString(string: ""))).withUpdatedComposeDisableUrlPreview(nil) }
                    })
                }
            })
            self.sendMessages([message.withUpdatedReplyToMessageId(replyMessageId)])
        }
    }
    
    private func firstLoadedMessageToListen() -> Message? {
        var messageToListen: Message?
        self.chatDisplayNode.historyNode.forEachMessageInCurrentHistoryView { message in
            if message.flags.contains(.Incoming) && message.tags.contains(.voiceOrInstantVideo) {
                for attribute in message.attributes {
                    if let attribute = attribute as? ConsumableContentMessageAttribute, !attribute.consumed {
                        messageToListen = message
                        return false
                    }
                }
            }
            return true
        }
        return messageToListen
    }
    
    private var raiseToListenActivateRecordingTimer: SwiftSignalKit.Timer?
    
    private func activateRaiseGesture() {
        self.raiseToListenActivateRecordingTimer?.invalidate()
        self.raiseToListenActivateRecordingTimer = nil
        if let messageToListen = self.firstLoadedMessageToListen() {
            let _ = self.controllerInteraction?.openMessage(messageToListen, .default)
        } else {
            let timeout = (self.voicePlaylistDidEndTimestamp + 1.0) - CACurrentMediaTime()
            self.raiseToListenActivateRecordingTimer = SwiftSignalKit.Timer(timeout: max(0.0, timeout), repeat: false, completion: { [weak self] in
                self?.requestAudioRecorder(beginWithTone: true)
            }, queue: .mainQueue())
            self.raiseToListenActivateRecordingTimer?.start()
        }
    }
    
    private func deactivateRaiseGesture() {
        self.raiseToListenActivateRecordingTimer?.invalidate()
        self.raiseToListenActivateRecordingTimer = nil
        self.dismissMediaRecorder(.preview)
    }
    
    private func requestAudioRecorder(beginWithTone: Bool) {
        if self.audioRecorderValue == nil {
            if self.recorderFeedback == nil {
                self.recorderFeedback = HapticFeedback()
                self.recorderFeedback?.prepareImpact(.light)
            }
            
            self.audioRecorder.set(self.context.sharedContext.mediaManager.audioRecorder(beginWithTone: beginWithTone, applicationBindings: self.context.sharedContext.applicationBindings, beganWithTone: { _ in
            }))
        }
    }
    
    private func requestVideoRecorder() {
        guard case let .peer(peerId) = self.chatLocation else {
            return
        }
        
        if self.videoRecorderValue == nil {
            if let currentInputPanelFrame = self.chatDisplayNode.currentInputPanelFrame() {
                if self.recorderFeedback == nil {
                    self.recorderFeedback = HapticFeedback()
                    self.recorderFeedback?.prepareImpact(.light)
                }
                
                self.videoRecorder.set(.single(legacyInstantVideoController(theme: self.presentationData.theme, panelFrame: currentInputPanelFrame, context: self.context, peerId: peerId, send: { [weak self] message in
                    if let strongSelf = self {
                        let replyMessageId = strongSelf.presentationInterfaceState.interfaceState.replyMessageId
                        strongSelf.chatDisplayNode.setupSendActionOnViewUpdate({
                            if let strongSelf = self {
                                strongSelf.updateChatPresentationInterfaceState(animated: true, interactive: false, {
                                    $0.updatedInterfaceState { $0.withUpdatedReplyMessageId(nil) }
                                })
                            }
                        })
                        let updatedMessage = message.withUpdatedReplyToMessageId(replyMessageId)
                        strongSelf.sendMessages([updatedMessage])
                    }
                })))
            }
        }
    }
    
    private func dismissMediaRecorder(_ action: ChatFinishMediaRecordingAction) {
        if let audioRecorderValue = self.audioRecorderValue {
            audioRecorderValue.stop()
            switch action {
                case .dismiss:
                    break
                case .preview:
                    let _ = (audioRecorderValue.takenRecordedData() |> deliverOnMainQueue).start(next: { [weak self] data in
                        if let strongSelf = self, let data = data {
                            if data.duration < 0.5 {
                                strongSelf.recorderFeedback?.error()
                                strongSelf.recorderFeedback = nil
                            } else if let waveform = data.waveform {
                                var randomId: Int64 = 0
                                arc4random_buf(&randomId, 8)
                                
                                let resource = LocalFileMediaResource(fileId: randomId, size: data.compressedData.count)
                                
                                strongSelf.context.account.postbox.mediaBox.storeResourceData(resource.id, data: data.compressedData)
                                
                                strongSelf.updateChatPresentationInterfaceState(animated: true, interactive: true, {
                                    $0.updatedRecordedMediaPreview(ChatRecordedMediaPreview(resource: resource, duration: Int32(data.duration), fileSize: Int32(data.compressedData.count), waveform: AudioWaveform(bitstream: waveform, bitsPerSample: 5)))
                                })
                                strongSelf.recorderFeedback = nil
                            }
                        }
                    })
                case .send:
                    let _ = (audioRecorderValue.takenRecordedData() |> deliverOnMainQueue).start(next: { [weak self] data in
                        if let strongSelf = self, let data = data {
                            if data.duration < 0.5 {
                                strongSelf.recorderFeedback?.error()
                                strongSelf.recorderFeedback = nil
                            } else {
                                let randomId = arc4random64()
                                
                                let resource = LocalFileMediaResource(fileId: randomId)
                                strongSelf.context.account.postbox.mediaBox.storeResourceData(resource.id, data: data.compressedData)
                                
                                var waveformBuffer: MemoryBuffer?
                                if let waveform = data.waveform {
                                    waveformBuffer = MemoryBuffer(data: waveform)
                                }
                                
                                strongSelf.chatDisplayNode.setupSendActionOnViewUpdate({
                                    if let strongSelf = self {
                                        strongSelf.updateChatPresentationInterfaceState(animated: true, interactive: false, {
                                            $0.updatedInterfaceState { $0.withUpdatedReplyMessageId(nil) }
                                        })
                                    }
                                })
                                
                                strongSelf.sendMessages([.message(text: "", attributes: [], mediaReference: .standalone(media: TelegramMediaFile(fileId: MediaId(namespace: Namespaces.Media.LocalFile, id: randomId), partialReference: nil, resource: resource, previewRepresentations: [], immediateThumbnailData: nil, mimeType: "audio/ogg", size: data.compressedData.count, attributes: [.Audio(isVoice: true, duration: Int(data.duration), title: nil, performer: nil, waveform: waveformBuffer)])), replyToMessageId: strongSelf.presentationInterfaceState.interfaceState.replyMessageId, localGroupingKey: nil)])
                                
                                strongSelf.recorderFeedback?.tap()
                                strongSelf.recorderFeedback = nil
                            }
                        }
                    })
            }
            self.audioRecorder.set(.single(nil))
        } else if let videoRecorderValue = self.videoRecorderValue {
            if case .send = action {
                videoRecorderValue.completeVideo()
                self.videoRecorder.set(.single(nil))
            } else {
                self.videoRecorder.set(.single(nil))
            }
        }
    }
    
    private func stopMediaRecorder() {
        if let audioRecorderValue = self.audioRecorderValue {
            if let _ = self.presentationInterfaceState.inputTextPanelState.mediaRecordingState {
                self.dismissMediaRecorder(.preview)
            } else {
                audioRecorderValue.stop()
                self.audioRecorder.set(.single(nil))
            }
        } else if let videoRecorderValue = self.videoRecorderValue {
            if videoRecorderValue.stopVideo() {
                self.updateChatPresentationInterfaceState(animated: true, interactive: true, {
                    $0.updatedInputTextPanelState { panelState in
                        return panelState.withUpdatedMediaRecordingState(.video(status: .editing, isLocked: false))
                    }
                })
            } else {
                self.videoRecorder.set(.single(nil))
            }
        }
    }
    
    private func lockMediaRecorder() {
        if self.presentationInterfaceState.inputTextPanelState.mediaRecordingState != nil {
            self.updateChatPresentationInterfaceState(animated: true, interactive: true, {
                return $0.updatedInputTextPanelState { panelState in
                    return panelState.withUpdatedMediaRecordingState(panelState.mediaRecordingState?.withLocked(true))
                }
            })
        }
        
        self.videoRecorderValue?.lockVideo()
    }
    
    private func deleteMediaRecording() {
        self.updateChatPresentationInterfaceState(animated: true, interactive: true, {
            $0.updatedRecordedMediaPreview(nil)
        })
    }
    
    private func sendMediaRecording() {
        if let recordedMediaPreview = self.presentationInterfaceState.recordedMediaPreview {
            let waveformBuffer = MemoryBuffer(data: recordedMediaPreview.waveform.makeBitstream())
            
            self.chatDisplayNode.setupSendActionOnViewUpdate({ [weak self] in
                if let strongSelf = self {
                    strongSelf.updateChatPresentationInterfaceState(animated: true, interactive: false, {
                        $0.updatedRecordedMediaPreview(nil).updatedInterfaceState { $0.withUpdatedReplyMessageId(nil) }
                    })
                }
            })
            
            self.sendMessages([.message(text: "", attributes: [], mediaReference: .standalone(media: TelegramMediaFile(fileId: MediaId(namespace: Namespaces.Media.LocalFile, id: arc4random64()), partialReference: nil, resource: recordedMediaPreview.resource, previewRepresentations: [], immediateThumbnailData: nil, mimeType: "audio/ogg", size: Int(recordedMediaPreview.fileSize), attributes: [.Audio(isVoice: true, duration: Int(recordedMediaPreview.duration), title: nil, performer: nil, waveform: waveformBuffer)])), replyToMessageId: self.presentationInterfaceState.interfaceState.replyMessageId, localGroupingKey: nil)])
        }
    }
    
    private func updateSearch(_ interfaceState: ChatPresentationInterfaceState) -> ChatPresentationInterfaceState? {
        let limit: Int32 = 100
        
        var derivedSearchState: ChatSearchState?
        if let search = interfaceState.search {
            func loadMoreStateFromResultsState(_ resultsState: ChatSearchResultsState?) -> SearchMessagesState? {
                guard let resultsState = resultsState, let currentId = resultsState.currentId else {
                    return nil
                }
                if let index = resultsState.messageIndices.index(where: { $0.id == currentId }) {
                    if index <= limit / 2 {
                        return resultsState.state
                    }
                }
                return nil
            }
            switch search.domain {
                case .everything:
                    switch self.chatLocation {
                        case let .peer(peerId):
                            derivedSearchState = ChatSearchState(query: search.query, location: .peer(peerId: peerId, fromId: nil, tags: nil), loadMoreState: loadMoreStateFromResultsState(search.resultsState))
                        /*case let .group(groupId):
                            derivedSearchState = ChatSearchState(query: search.query, location: .group(groupId), loadMoreState: loadMoreStateFromResultsState(search.resultsState))*/
                    }
                case .members:
                    derivedSearchState = nil
                case let .member(peer):
                    switch self.chatLocation {
                        case let .peer(peerId):
                            derivedSearchState = ChatSearchState(query: search.query, location: .peer(peerId: peerId, fromId: peer.id, tags: nil), loadMoreState: loadMoreStateFromResultsState(search.resultsState))
                        /*case .group:
                            derivedSearchState = nil*/
                    }
            }
        }
        
        if derivedSearchState != self.searchState {
            let previousSearchState = self.searchState
            self.searchState = derivedSearchState
            if let searchState = derivedSearchState {
                if previousSearchState?.query != searchState.query || previousSearchState?.location != searchState.location {
                    var queryIsEmpty = false
                    if searchState.query.isEmpty {
                        if case let .peer(_, fromId, _) = searchState.location {
                            if fromId == nil {
                                queryIsEmpty = true
                            }
                        } else {
                            queryIsEmpty = true
                        }
                    }
                    
                    if queryIsEmpty {
                        self.searching.set(false)
                        self.searchDisposable?.set(nil)
                        if let data = interfaceState.search {
                            return interfaceState.updatedSearch(data.withUpdatedResultsState(nil))
                        }
                    } else {
                        self.searching.set(true)
                        let searchDisposable: MetaDisposable
                        if let current = self.searchDisposable {
                            searchDisposable = current
                        } else {
                            searchDisposable = MetaDisposable()
                            self.searchDisposable = searchDisposable
                        }
                        searchDisposable.set((searchMessages(account: self.context.account, location: searchState.location, query: searchState.query, state: nil, limit: limit)
                        |> delay(0.2, queue: Queue.mainQueue())
                        |> deliverOnMainQueue).start(next: { [weak self] results, updatedState in
                            guard let strongSelf = self else {
                                return
                            }
                            let complete = results.completed
                            var navigateIndex: MessageIndex?
                            strongSelf.updateChatPresentationInterfaceState(animated: true, interactive: true, { current in
                                if let data = current.search {
                                    let messageIndices = results.messages.map({ $0.index }).sorted()
                                    var currentIndex = messageIndices.last
                                    if let previousResultId = data.resultsState?.currentId {
                                        for index in messageIndices {
                                            if index.id >= previousResultId {
                                                currentIndex = index
                                                break
                                            }
                                        }
                                    }
                                    navigateIndex = currentIndex
                                    return current.updatedSearch(data.withUpdatedResultsState(ChatSearchResultsState(messageIndices: messageIndices, currentId: currentIndex?.id, state: updatedState, totalCount: results.totalCount, completed: results.completed)))
                                } else {
                                    return current
                                }
                            })
                            if let navigateIndex = navigateIndex {
                                switch strongSelf.chatLocation {
                                    case .peer:
                                        strongSelf.navigateToMessage(from: nil, to: .index(navigateIndex), forceInCurrentChat: true)
                                    /*case .group:
                                        strongSelf.navigateToMessage(from: nil, to: .index(navigateIndex))*/
                                }
                            }
                            strongSelf.updateItemNodesSearchTextHighlightStates()
                        }, completed: { [weak self] in
                            if let strongSelf = self {
                                strongSelf.searching.set(false)
                            }
                        }))
                    }
                } else if previousSearchState?.loadMoreState != searchState.loadMoreState {
                    if let loadMoreState = searchState.loadMoreState {
                        self.searching.set(true)
                        let searchDisposable: MetaDisposable
                        if let current = self.searchDisposable {
                            searchDisposable = current
                        } else {
                            searchDisposable = MetaDisposable()
                            self.searchDisposable = searchDisposable
                        }
                        searchDisposable.set((searchMessages(account: self.context.account, location: searchState.location, query: searchState.query, state: loadMoreState, limit: limit)
                        |> delay(0.2, queue: Queue.mainQueue())
                        |> deliverOnMainQueue).start(next: { [weak self] results, updatedState in
                            guard let strongSelf = self else {
                                return
                            }
                            let complete = results.completed
                            strongSelf.updateChatPresentationInterfaceState(animated: true, interactive: true, { current in
                                if let data = current.search, let previousResultsState = data.resultsState {
                                    let messageIndices = results.messages.map({ $0.index }).sorted()
                                    return current.updatedSearch(data.withUpdatedResultsState(ChatSearchResultsState(messageIndices: messageIndices, currentId: previousResultsState.currentId, state: updatedState, totalCount: results.totalCount, completed: results.completed)))
                                } else {
                                    return current
                                }
                            })
                        }, completed: { [weak self] in
                            if let strongSelf = self {
                                strongSelf.searching.set(false)
                            }
                        }))
                    } else {
                        self.searching.set(false)
                        self.searchDisposable?.set(nil)
                    }
                }
            } else {
                self.searching.set(false)
                self.searchDisposable?.set(nil)
                
                if let data = interfaceState.search {
                    return interfaceState.updatedSearch(data.withUpdatedResultsState(nil))
                }
            }
        }
        self.updateItemNodesSearchTextHighlightStates()
        return nil
    }
    
    func scrollToEndOfHistory() {
        self.chatDisplayNode.historyNode.scrollToEndOfHistory()
    }
    
<<<<<<< HEAD
    
=======
    func updateTextInputState(_ textInputState: ChatTextInputState) {
        self.updateChatPresentationInterfaceState(interactive: false, { state in
            state.updatedInterfaceState({ state in
                state.withUpdatedComposeInputState(textInputState)
            })
        })
    }
>>>>>>> 6808c7bb
    
    public func navigateToMessage(messageLocation: NavigateToMessageLocation, animated: Bool, forceInCurrentChat: Bool = false, completion: (() -> Void)? = nil, customPresentProgress: ((ViewController, Any?) -> Void)? = nil) {
        self.navigateToMessage(from: nil, to: messageLocation, rememberInStack: false, forceInCurrentChat: forceInCurrentChat, animated: animated, completion: completion, customPresentProgress: customPresentProgress)
    }
    
    private func navigateToMessage(from fromId: MessageId?, to messageLocation: NavigateToMessageLocation, scrollPosition: ListViewScrollPosition = .center(.bottom), rememberInStack: Bool = true, forceInCurrentChat: Bool = false, animated: Bool = true, completion: (() -> Void)? = nil, customPresentProgress: ((ViewController, Any?) -> Void)? = nil) {
        if self.isNodeLoaded {
            var fromIndex: MessageIndex?
            
            if let fromId = fromId, let message = self.chatDisplayNode.historyNode.messageInCurrentHistoryView(fromId) {
                fromIndex = message.index
            } else {
                if let message = self.chatDisplayNode.historyNode.anchorMessageInCurrentHistoryView() {
                    fromIndex = message.index
                }
            }
            
            if case let .peer(peerId) = self.chatLocation, let messageId = messageLocation.messageId, (messageId.peerId != peerId && !forceInCurrentChat) {
                if let navigationController = self.navigationController as? NavigationController {
                    navigateToChatController(navigationController: navigationController, context: self.context, chatLocation: .peer(messageId.peerId), messageId: messageId, keepStack: .always)
                }
            } else if case let .peer(peerId) = self.chatLocation, (messageLocation.peerId == peerId || forceInCurrentChat) {
                if let fromIndex = fromIndex {
                    if let _ = fromId, rememberInStack {
                        self.historyNavigationStack.add(fromIndex)
                    }
                    
                    if let messageId = messageLocation.messageId, let message = self.chatDisplayNode.historyNode.messageInCurrentHistoryView(messageId) {
                        self.loadingMessage.set(false)
                        self.messageIndexDisposable.set(nil)
                        self.chatDisplayNode.historyNode.scrollToMessage(from: fromIndex, to: message.index, animated: animated, scrollPosition: scrollPosition)
                        completion?()
                    } else {
                        self.loadingMessage.set(true)
                        let searchLocation: ChatHistoryInitialSearchLocation
                        switch messageLocation {
                            case let .id(id):
                                searchLocation = .id(id)
                            case let .index(index):
                                searchLocation = .index(index)
                            case .upperBound:
                                searchLocation = .index(MessageIndex.upperBound(peerId: peerId))
                        }
                        let historyView = preloadedChatHistoryViewForLocation(ChatHistoryLocationInput(content: .InitialSearch(location: searchLocation, count: 50), id: 0), account: self.context.account, chatLocation: self.chatLocation, fixedCombinedReadStates: nil, tagMask: nil, additionalData: [])
                        let signal = historyView
                        |> mapToSignal { historyView -> Signal<(MessageIndex?, Bool), NoError> in
                            switch historyView {
                                case .Loading:
                                    return .single((nil, true))
                                case let .HistoryView(view, _, _, _, _, _, _):
                                    for entry in view.entries {
                                        if entry.message.id == messageLocation.messageId {
                                            return .single((entry.message.index, false))
                                        }
                                    }
                                    if case let .index(index) = searchLocation {
                                        return .single((index, false))
                                    }
                                    return .single((nil, false))
                            }
                        }
                        |> take(until: { index in
                            return SignalTakeAction(passthrough: true, complete: !index.1)
                        })
                        
                        var cancelImpl: (() -> Void)?
                        let presentationData = self.presentationData
                        let displayTime = CACurrentMediaTime()
                        let progressSignal = Signal<Never, NoError> { [weak self] subscriber in
                            let controller = OverlayStatusController(theme: presentationData.theme, strings: presentationData.strings, type: .loading(cancelled: {
                                if CACurrentMediaTime() - displayTime > 1.5 {
                                    cancelImpl?()
                                }
                            }))
                            if let customPresentProgress = customPresentProgress {
                                customPresentProgress(controller, nil)
                            } else {
                                self?.present(controller, in: .window(.root))
                            }
                            return ActionDisposable { [weak controller] in
                                Queue.mainQueue().async() {
                                    controller?.dismiss()
                                }
                            }
                        }
                        |> runOn(Queue.mainQueue())
                        |> delay(0.05, queue: Queue.mainQueue())
                        let progressDisposable = MetaDisposable()
                        var progressStarted = false
                        self.messageIndexDisposable.set((signal
                        |> afterDisposed {
                            Queue.mainQueue().async {
                                progressDisposable.dispose()
                            }
                        }
                        |> deliverOnMainQueue).start(next: { [weak self] index in
                            if let strongSelf = self, let index = index.0 {
                                strongSelf.chatDisplayNode.historyNode.scrollToMessage(from: fromIndex, to: index, animated: animated, scrollPosition: scrollPosition)
                                completion?()
                            } else if index.1 {
                                if !progressStarted {
                                    progressStarted = true
                                progressDisposable.set(progressSignal.start())
                                }
                            }
                        }, completed: { [weak self] in
                            if let strongSelf = self {
                                strongSelf.loadingMessage.set(false)
                            }
                        }))
                        cancelImpl = { [weak self] in
                            if let strongSelf = self {
                                strongSelf.loadingMessage.set(false)
                                strongSelf.messageIndexDisposable.set(nil)
                            }
                        }
                    }
                } else {
                    completion?()
                }
            } else {
                if let fromIndex = fromIndex {
                    let searchLocation: ChatHistoryInitialSearchLocation
                    switch messageLocation {
                        case let .id(id):
                            searchLocation = .id(id)
                        case let .index(index):
                            searchLocation = .index(index)
                        case .upperBound:
                            return
                    }
                    if let _ = fromId, rememberInStack {
                        self.historyNavigationStack.add(fromIndex)
                    }
                    self.loadingMessage.set(true)
                    let historyView = preloadedChatHistoryViewForLocation(ChatHistoryLocationInput(content: .InitialSearch(location: searchLocation, count: 50), id: 0), account: self.context.account, chatLocation: self.chatLocation, fixedCombinedReadStates: nil, tagMask: nil, additionalData: [])
                    let signal = historyView
                        |> mapToSignal { historyView -> Signal<MessageIndex?, NoError> in
                            switch historyView {
                                case .Loading:
                                    return .complete()
                                case let .HistoryView(view, _, _, _, _, _, _):
                                    for entry in view.entries {
                                        if entry.message.id == messageLocation.messageId {
                                            return .single(entry.message.index)
                                        }
                                    }
                                    return .single(nil)
                            }
                        }
                        |> take(1)
                    self.messageIndexDisposable.set((signal |> deliverOnMainQueue).start(next: { [weak self] index in
                        if let strongSelf = self {
                            if let index = index {
                                strongSelf.chatDisplayNode.historyNode.scrollToMessage(from: fromIndex, to: index, animated: animated, scrollPosition: scrollPosition)
                                completion?()
                            } else {
                                (strongSelf.navigationController as? NavigationController)?.pushViewController(ChatController(context: strongSelf.context, chatLocation: .peer(messageLocation.peerId), messageId: messageLocation.messageId))
                                completion?()
                            }
                        }
                    }, completed: { [weak self] in
                        if let strongSelf = self {
                            strongSelf.loadingMessage.set(false)
                        }
                    }))
                }
            }
        } else {
            completion?()
        }
    }
    
    private func forwardMessages(messageIds: [MessageId], resetCurrent: Bool = false) {
        let controller = PeerSelectionController(context: self.context, filter: [.onlyWriteable, .excludeDisabled, .includeSavedMessages])
        controller.peerSelected = { [weak self, weak controller] peerId in
            guard let strongSelf = self, let strongController = controller else {
                return
            }
            
            if resetCurrent {
                 strongSelf.updateChatPresentationInterfaceState(animated: false, interactive: true, { $0.updatedInterfaceState({ $0.withUpdatedForwardMessageIds(nil) }) })
            }
            
            if case .peer(peerId) = strongSelf.chatLocation, strongSelf.parentController == nil {
                strongSelf.updateChatPresentationInterfaceState(animated: false, interactive: true, { $0.updatedInterfaceState({ $0.withUpdatedForwardMessageIds(messageIds).withoutSelectionState() }) })
                strongController.dismiss()
            } else if peerId == strongSelf.context.account.peerId {
                let _ = (enqueueMessages(account: strongSelf.context.account, peerId: peerId, messages: messageIds.map { id -> EnqueueMessage in
                    return .forward(source: id, grouping: .auto)
                })
                |> deliverOnMainQueue).start(next: { messageIds in
                    if let strongSelf = self {
                        let signals: [Signal<Bool, NoError>] = messageIds.compactMap({ id -> Signal<Bool, NoError>? in
                            guard let id = id else {
                                return nil
                            }
                            return strongSelf.context.account.pendingMessageManager.pendingMessageStatus(id)
                            |> mapToSignal { status -> Signal<Bool, NoError> in
                                if status != nil {
                                    return .never()
                                } else {
                                    return .single(true)
                                }
                            }
                            |> take(1)
                        })
                        if strongSelf.shareStatusDisposable == nil {
                            strongSelf.shareStatusDisposable = MetaDisposable()
                        }
                        strongSelf.shareStatusDisposable?.set((combineLatest(signals)
                        |> deliverOnMainQueue).start(completed: {
                            guard let strongSelf = self else {
                                return
                            }
                            strongSelf.present(OverlayStatusController(theme: strongSelf.presentationData.theme, strings: strongSelf.presentationData.strings, type: .success), in: .window(.root))
                        }))
                    }
                })
                strongSelf.updateChatPresentationInterfaceState(animated: false, interactive: true, { $0.updatedInterfaceState({ $0.withoutSelectionState() }) })
                strongController.dismiss()
            } else {
                let _ = (strongSelf.context.account.postbox.transaction({ transaction -> Void in
                    transaction.updatePeerChatInterfaceState(peerId, update: { currentState in
                        if let currentState = currentState as? ChatInterfaceState {
                            return currentState.withUpdatedForwardMessageIds(messageIds)
                        } else {
                            return ChatInterfaceState().withUpdatedForwardMessageIds(messageIds)
                        }
                    })
                }) |> deliverOnMainQueue).start(completed: {
                    if let strongSelf = self {
                        strongSelf.updateChatPresentationInterfaceState(animated: false, interactive: true, { $0.updatedInterfaceState({ $0.withoutSelectionState() }) })
                        
                        let ready = ValuePromise<Bool>()
                        
                        strongSelf.controllerNavigationDisposable.set((ready.get() |> take(1) |> deliverOnMainQueue).start(next: { _ in
                            if let strongController = controller {
                                strongController.dismiss()
                            }
                        }))
                        
                        if let parentController = strongSelf.parentController {
                            (parentController.navigationController as? NavigationController)?.replaceTopController(ChatController(context: strongSelf.context, chatLocation: .peer(peerId)), animated: false, ready: ready)
                        } else {
                            (strongSelf.navigationController as? NavigationController)?.replaceTopController(ChatController(context: strongSelf.context, chatLocation: .peer(peerId)), animated: false, ready: ready)
                        }
                    }
                })
            }
        }
        self.chatDisplayNode.dismissInput()
        self.present(controller, in: .window(.root), blockInteraction: true)
    }
    
    private func openPeer(peerId: PeerId?, navigation: ChatControllerInteractionNavigateToPeer, fromMessage: Message?) {
        if case let .peer(currentPeerId) = self.chatLocation, peerId == currentPeerId {
            switch navigation {
                case .info:
                    self.navigationButtonAction(.openChatInfo)
                case let .chat(textInputState, _):
                    if let textInputState = textInputState {
                        self.updateChatPresentationInterfaceState(animated: true, interactive: true, {
                            return ($0.updatedInterfaceState {
                                return $0.withUpdatedComposeInputState(textInputState)
                            }).updatedInputMode({ _ in
                                return .text
                            })
                        })
                    }
                case let .withBotStartPayload(botStart):
                    self.updateChatPresentationInterfaceState(animated: true, interactive: true, {
                        $0.updatedBotStartPayload(botStart.payload)
                    })
                default:
                    break
            }
        } else {
            if let peerId = peerId {
                switch self.chatLocation {
                    case .peer:
                        switch navigation {
                            case .info:
                                let peerSignal: Signal<Peer?, NoError>
                                if let fromMessage = fromMessage {
                                    peerSignal = loadedPeerFromMessage(account: self.context.account, peerId: peerId, messageId: fromMessage.id)
                                } else {
                                    peerSignal = self.context.account.postbox.loadedPeerWithId(peerId) |> map(Optional.init)
                                }
                                self.navigationActionDisposable.set((peerSignal |> take(1) |> deliverOnMainQueue).start(next: { [weak self] peer in
                                    if let strongSelf = self, let peer = peer {
                                        if let infoController = peerInfoController(context: strongSelf.context, peer: peer) {
                                            (strongSelf.navigationController as? NavigationController)?.pushViewController(infoController)
                                        }
                                    }
                                }))
                            case let .chat(textInputState, messageId):
                                if let textInputState = textInputState {
                                    let _ = (self.context.account.postbox.transaction({ transaction -> Void in
                                        transaction.updatePeerChatInterfaceState(peerId, update: { currentState in
                                            if let currentState = currentState as? ChatInterfaceState {
                                                return currentState.withUpdatedComposeInputState(textInputState)
                                            } else {
                                                return ChatInterfaceState().withUpdatedComposeInputState(textInputState)
                                            }
                                        })
                                    })
                                    |> deliverOnMainQueue).start(completed: { [weak self] in
                                        if let strongSelf = self, let navigationController = strongSelf.navigationController as? NavigationController {
                                            navigateToChatController(navigationController: navigationController, context: strongSelf.context, chatLocation: .peer(peerId), messageId: messageId, updateTextInputState: textInputState)
                                        }
                                    })
                                } else {
                                    (self.navigationController as? NavigationController)?.pushViewController(ChatController(context: self.context, chatLocation: .peer(peerId), messageId: messageId))
                                }
                            case let .withBotStartPayload(botStart):
                                (self.navigationController as? NavigationController)?.pushViewController(ChatController(context: self.context, chatLocation: .peer(peerId), messageId: nil, botStart: botStart))
                            default:
                                break
                        }
                    /*case .group:
                        (self.navigationController as? NavigationController)?.pushViewController(ChatController(context: self.context, chatLocation: .peer(peerId), messageId: fromMessage?.id, botStart: nil))*/
                }
            } else {
                switch navigation {
                    case .info:
                        break
                    case let .chat(textInputState, _):
                        if let textInputState = textInputState {
                            let controller = PeerSelectionController(context: self.context)
                            controller.peerSelected = { [weak self, weak controller] peerId in
                                if let strongSelf = self, let strongController = controller {
                                    if case let .peer(currentPeerId) = strongSelf.chatLocation, peerId == currentPeerId {
                                        strongSelf.updateChatPresentationInterfaceState(animated: true, interactive: true, {
                                            return ($0.updatedInterfaceState {
                                                return $0.withUpdatedComposeInputState(textInputState)
                                            }).updatedInputMode({ _ in
                                                return .text
                                            })
                                        })
                                        strongController.dismiss()
                                    } else {
                                        let _ = (strongSelf.context.account.postbox.transaction({ transaction -> Void in
                                            transaction.updatePeerChatInterfaceState(peerId, update: { currentState in
                                                if let currentState = currentState as? ChatInterfaceState {
                                                    return currentState.withUpdatedComposeInputState(textInputState)
                                                } else {
                                                    return ChatInterfaceState().withUpdatedComposeInputState(textInputState)
                                                }
                                            })
                                        }) |> deliverOnMainQueue).start(completed: {
                                            if let strongSelf = self {
                                                strongSelf.updateChatPresentationInterfaceState(animated: false, interactive: true, { $0.updatedInterfaceState({ $0.withoutSelectionState() }) })
                                                
                                                let ready = ValuePromise<Bool>()
                                                
                                                strongSelf.controllerNavigationDisposable.set((ready.get() |> take(1) |> deliverOnMainQueue).start(next: { _ in
                                                    if let strongController = controller {
                                                        strongController.dismiss()
                                                    }
                                                }))
                                                
                                                (strongSelf.navigationController as? NavigationController)?.replaceTopController(ChatController(context: strongSelf.context, chatLocation: .peer(peerId)), animated: false, ready: ready)
                                            }
                                        })
                                    }
                                }
                            }
                            self.chatDisplayNode.dismissInput()
                            self.present(controller, in: .window(.root))
                        }
                    default:
                        break
                }
            }
        }
    }
    
    private func openPeerMention(_ name: String, navigation: ChatControllerInteractionNavigateToPeer = .default) {
        let disposable: MetaDisposable
        if let resolvePeerByNameDisposable = self.resolvePeerByNameDisposable {
            disposable = resolvePeerByNameDisposable
        } else {
            disposable = MetaDisposable()
            self.resolvePeerByNameDisposable = disposable
        }
        var resolveSignal = resolvePeerByName(account: self.context.account, name: name, ageLimit: 10)
        
        var cancelImpl: (() -> Void)?
        let presentationData = self.presentationData
        let progressSignal = Signal<Never, NoError> { [weak self] subscriber in
            let controller = OverlayStatusController(theme: presentationData.theme, strings: presentationData.strings, type: .loading(cancelled: {
                cancelImpl?()
            }))
            self?.present(controller, in: .window(.root))
            return ActionDisposable { [weak controller] in
                Queue.mainQueue().async() {
                    controller?.dismiss()
                }
            }
        }
        |> runOn(Queue.mainQueue())
        |> delay(0.15, queue: Queue.mainQueue())
        let progressDisposable = progressSignal.start()
        
        resolveSignal = resolveSignal
        |> afterDisposed {
            Queue.mainQueue().async {
                progressDisposable.dispose()
            }
        }
        cancelImpl = { [weak self] in
            self?.resolvePeerByNameDisposable?.set(nil)
        }
        let account = self.context.account
        disposable.set((resolveSignal
        |> take(1)
        |> mapToSignal { peerId -> Signal<Peer?, NoError> in
            return account.postbox.transaction { transaction -> Peer? in
                if let peerId = peerId {
                    return transaction.getPeer(peerId)
                } else {
                    return nil
                }
            }
        }
        |> deliverOnMainQueue).start(next: { [weak self] peer in
            if let strongSelf = self {
                if let peer = peer {
                    var navigation = navigation
                    if case .default = navigation {
                        if let peer = peer as? TelegramUser, peer.botInfo != nil {
                            navigation = .chat(textInputState: nil, messageId: nil)
                        }
                    }
                    strongSelf.openResolved(.peer(peer.id, navigation))
                } else {
                    strongSelf.present(textAlertController(context: strongSelf.context, title: nil, text: strongSelf.presentationData.strings.Resolve_ErrorNotFound, actions: [TextAlertAction(type: .defaultAction, title: strongSelf.presentationData.strings.Common_OK, action: {})]), in: .window(.root))
                }
            }
        }))
    }
    
    private func unblockPeer() {
        guard case let .peer(peerId) = self.chatLocation else {
            return
        }
        let unblockingPeer = self.unblockingPeer
        unblockingPeer.set(true)
        
        var restartBot = false
        if let user = self.presentationInterfaceState.renderedPeer?.peer as? TelegramUser, user.botInfo != nil {
            restartBot = true
        }
        self.editMessageDisposable.set((requestUpdatePeerIsBlocked(account: self.context.account, peerId: peerId, isBlocked: false)
        |> afterDisposed({ [weak self] in
            Queue.mainQueue().async {
                unblockingPeer.set(false)
                if let strongSelf = self, restartBot {
                    let _ = enqueueMessages(account: strongSelf.context.account, peerId: peerId, messages: [.message(text: "/start", attributes: [], mediaReference: nil, replyToMessageId: nil, localGroupingKey: nil)]).start()
                }
            }
        })).start())
    }
    
    private func reportPeer() {
        guard let renderedPeer = self.presentationInterfaceState.renderedPeer, let peer = renderedPeer.chatMainPeer, let chatPeer = renderedPeer.peer else {
            return
        }
        self.chatDisplayNode.dismissInput()
        
        if let peer = peer as? TelegramChannel, let username = peer.username, !username.isEmpty {
            self.present(peerReportOptionsController(context: self.context, subject: .peer(peer.id), present: { [weak self] c, a in
                self?.present(c, in: .window(.root))
            }), in: .window(.root))
        } else if let _ = peer as? TelegramUser {
            let presentationData = self.presentationData
            let controller = ActionSheetController(presentationTheme: presentationData.theme)
            let dismissAction: () -> Void = { [weak controller] in
                controller?.dismissAnimated()
            }
            var reportSpam = true
            var deleteChat = true
            controller.setItemGroups([
                ActionSheetItemGroup(items: [
                    ActionSheetTextItem(title: presentationData.strings.UserInfo_BlockConfirmationTitle(peer.compactDisplayTitle).0),
                    ActionSheetCheckboxItem(title: presentationData.strings.Conversation_Moderate_Report, label: "", value: reportSpam, action: { [weak controller] checkValue in
                        reportSpam = checkValue
                        controller?.updateItem(groupIndex: 0, itemIndex: 1, { item in
                            if let item = item as? ActionSheetCheckboxItem {
                                return ActionSheetCheckboxItem(title: item.title, label: item.label, value: !item.value, action: item.action)
                            }
                            return item
                        })
                    }),
                    ActionSheetCheckboxItem(title: presentationData.strings.ReportSpam_DeleteThisChat, label: "", value: deleteChat, action: { [weak controller] checkValue in
                        deleteChat = checkValue
                        controller?.updateItem(groupIndex: 0, itemIndex: 2, { item in
                            if let item = item as? ActionSheetCheckboxItem {
                                return ActionSheetCheckboxItem(title: item.title, label: item.label, value: !item.value, action: item.action)
                            }
                            return item
                        })
                    }),
                    ActionSheetButtonItem(title: presentationData.strings.UserInfo_BlockActionTitle(peer.compactDisplayTitle).0, color: .destructive, action: { [weak self] in
                        dismissAction()
                        guard let strongSelf = self else {
                            return
                        }
                        let _ = requestUpdatePeerIsBlocked(account: strongSelf.context.account, peerId: peer.id, isBlocked: true).start()
                        if let _ = chatPeer as? TelegramSecretChat {
                            let _ = (strongSelf.context.account.postbox.transaction { transaction in
                                terminateSecretChat(transaction: transaction, peerId: chatPeer.id)
                            }).start()
                        }
                        if deleteChat {
                            let _ = removePeerChat(account: strongSelf.context.account, peerId: chatPeer.id, reportChatSpam: reportSpam).start()
                            (strongSelf.navigationController as? NavigationController)?.filterController(strongSelf, animated: true)
                        } else if reportSpam {
                            let _ = TelegramCore.reportPeer(account: strongSelf.context.account, peerId: peer.id, reason: .spam).start()
                        }
                    })
                ]),
            ActionSheetItemGroup(items: [ActionSheetButtonItem(title: presentationData.strings.Common_Cancel, action: { dismissAction() })])
            ])
            self.present(controller, in: .window(.root), with: ViewControllerPresentationArguments(presentationAnimation: .modalSheet))
        } else {
            let title: String
            var infoString: String?
            if let _ = peer as? TelegramGroup {
                title = self.presentationData.strings.Conversation_ReportSpamAndLeave
                infoString = self.presentationData.strings.Conversation_ReportSpamGroupConfirmation
            } else if let channel = peer as? TelegramChannel {
                title = self.presentationData.strings.Conversation_ReportSpamAndLeave
                if case .group = channel.info {
                    infoString = self.presentationData.strings.Conversation_ReportSpamGroupConfirmation
                } else {
                    infoString = self.presentationData.strings.Conversation_ReportSpamChannelConfirmation
                }
            } else {
                title = self.presentationData.strings.Conversation_ReportSpam
                infoString = self.presentationData.strings.Conversation_ReportSpamConfirmation
            }
            let actionSheet = ActionSheetController(presentationTheme: self.presentationData.theme)
            
            var items: [ActionSheetItem] = []
            if let infoString = infoString {
                items.append(ActionSheetTextItem(title: infoString))
            }
            items.append(ActionSheetButtonItem(title: title, color: .destructive, action: { [weak self, weak actionSheet] in
                actionSheet?.dismissAnimated()
                if let strongSelf = self {
                    strongSelf.deleteChat(reportChatSpam: true)
                }
            }))
            actionSheet.setItemGroups([ActionSheetItemGroup(items: items), ActionSheetItemGroup(items: [
                ActionSheetButtonItem(title: self.presentationData.strings.Common_Cancel, color: .accent, action: { [weak actionSheet] in
                    actionSheet?.dismissAnimated()
                })
            ])])
            
            self.present(actionSheet, in: .window(.root))
        }
    }
    
    private func shareAccountContact() {
        let _ = (self.context.account.postbox.loadedPeerWithId(self.context.account.peerId)
        |> deliverOnMainQueue).start(next: { [weak self] accountPeer in
            guard let strongSelf = self else {
                return
            }
            guard let user = accountPeer as? TelegramUser, let phoneNumber = user.phone else {
                return
            }
            guard let peer = strongSelf.presentationInterfaceState.renderedPeer?.chatMainPeer as? TelegramUser else {
                return
            }
            
            let actionSheet = ActionSheetController(presentationTheme: strongSelf.presentationData.theme)
            var items: [ActionSheetItem] = []
            items.append(ActionSheetTextItem(title: strongSelf.presentationData.strings.Conversation_ShareMyPhoneNumberConfirmation(formatPhoneNumber(phoneNumber), peer.compactDisplayTitle).0))
            items.append(ActionSheetButtonItem(title: strongSelf.presentationData.strings.Conversation_ShareMyPhoneNumber, action: { [weak actionSheet] in
                actionSheet?.dismissAnimated()
                guard let strongSelf = self else {
                    return
                }
                let _ = (acceptAndShareContact(account: strongSelf.context.account, peerId: peer.id)
                |> deliverOnMainQueue).start(error: { _ in
                    guard let strongSelf = self else {
                        return
                    }
                    strongSelf.present(textAlertController(context: strongSelf.context, title: nil, text: strongSelf.presentationData.strings.Login_UnknownError, actions: [TextAlertAction(type: .defaultAction, title: strongSelf.presentationData.strings.Common_OK, action: {})]), in: .window(.root))
                }, completed: {
                    guard let strongSelf = self else {
                        return
                    }
                    strongSelf.present(OverlayStatusController(theme: strongSelf.presentationData.theme, strings: strongSelf.presentationData.strings, type: .genericSuccess(strongSelf.presentationData.strings.Conversation_ShareMyPhoneNumber_StatusSuccess(peer.compactDisplayTitle).0, true)), in: .window(.root))
                })
            }))
            
            actionSheet.setItemGroups([ActionSheetItemGroup(items: items), ActionSheetItemGroup(items: [
                ActionSheetButtonItem(title: strongSelf.presentationData.strings.Common_Cancel, color: .accent, action: { [weak actionSheet] in
                    actionSheet?.dismissAnimated()
                })
            ])])
            strongSelf.chatDisplayNode.dismissInput()
            strongSelf.present(actionSheet, in: .window(.root))
        })
    }
    
    private func addPeerContact() {
        if let peer = self.presentationInterfaceState.renderedPeer?.chatMainPeer as? TelegramUser, let peerStatusSettings = self.presentationInterfaceState.contactStatus?.peerStatusSettings, let contactData = DeviceContactExtendedData(peer: peer) {
            self.present(deviceContactInfoController(context: context, subject: .create(peer: peer, contactData: contactData, isSharing: true, shareViaException: peerStatusSettings.contains(.addExceptionWhenAddingContact), completion: { [weak self] peer, stableId, contactData in
                guard let strongSelf = self else {
                    return
                }
                if let peer = peer as? TelegramUser {
                    if let phone = peer.phone, !phone.isEmpty {
                    }
                    
                    self?.present(OverlayStatusController(theme: strongSelf.presentationData.theme, strings: strongSelf.presentationData.strings, type: .genericSuccess(strongSelf.presentationData.strings.AddContact_StatusSuccess(peer.compactDisplayTitle).0, true)), in: .window(.root))
                }
            })), in: .window(.root), with: ViewControllerPresentationArguments(presentationAnimation: .modalSheet))
        }
    }
    
    private func dismissPeerContactOptions() {
        guard case let .peer(peerId) = self.chatLocation else {
            return
        }
        let dismissPeerId: PeerId
        if let peer = self.presentationInterfaceState.renderedPeer?.chatMainPeer as? TelegramUser {
            dismissPeerId = peer.id
        } else {
            dismissPeerId = peerId
        }
        self.editMessageDisposable.set((TelegramCore.dismissPeerStatusOptions(account: self.context.account, peerId: dismissPeerId)
        |> afterDisposed({
            Queue.mainQueue().async {
            }
        })).start())
    }
    
    private func deleteChat(reportChatSpam: Bool) {
        guard case let .peer(peerId) = self.chatLocation else {
            return
        }
        self.commitPurposefulAction()
        self.chatDisplayNode.historyNode.disconnect()
        let _ = removePeerChat(account: self.context.account, peerId: peerId, reportChatSpam: reportChatSpam).start()
        (self.navigationController as? NavigationController)?.popToRoot(animated: true)
        
        let _ = requestUpdatePeerIsBlocked(account: self.context.account, peerId: peerId, isBlocked: true).start()
    }
    
    private func startBot(_ payload: String?) {
        guard case let .peer(peerId) = self.chatLocation else {
            return
        }
        
        let startingBot = self.startingBot
        startingBot.set(true)
        self.editMessageDisposable.set((requestStartBot(account: self.context.account, botPeerId: peerId, payload: payload) |> deliverOnMainQueue |> afterDisposed({
            startingBot.set(false)
        })).start(completed: { [weak self] in
            if let strongSelf = self {
                strongSelf.updateChatPresentationInterfaceState(animated: true, interactive: true, { $0.updatedBotStartPayload(nil) })
            }
        }))
    }
    
    private func openResolved(_ result: ResolvedUrl) {        
        openResolvedUrl(result, context: self.context, urlContext: .chat, navigationController: self.navigationController as? NavigationController, openPeer: { [weak self] peerId, navigation in
            guard let strongSelf = self else {
                return
            }
            switch navigation {
                case let .chat(_, messageId):
                    if case .peer(peerId) = strongSelf.chatLocation {
                        if let messageId = messageId {
                            strongSelf.navigateToMessage(from: nil, to: .id(messageId))
                        }
                    } else if let navigationController = strongSelf.navigationController as? NavigationController {
                        navigateToChatController(navigationController: navigationController, context: strongSelf.context, chatLocation: .peer(peerId), messageId: messageId, keepStack: .always)
                    }
                case .info:
                    strongSelf.navigationActionDisposable.set((strongSelf.context.account.postbox.loadedPeerWithId(peerId)
                        |> take(1)
                        |> deliverOnMainQueue).start(next: { [weak self] peer in
                            if let strongSelf = self, peer.restrictionText == nil {
                                if let infoController = peerInfoController(context: strongSelf.context, peer: peer) {
                                    (strongSelf.navigationController as? NavigationController)?.pushViewController(infoController)
                                }
                            }
                        }))
                case let .withBotStartPayload(startPayload):
                    if case .peer(peerId) = strongSelf.chatLocation {
                        strongSelf.updateChatPresentationInterfaceState(animated: true, interactive: true, {
                            $0.updatedBotStartPayload(startPayload.payload)
                        })
                    } else if let navigationController = strongSelf.navigationController as? NavigationController {
                        navigateToChatController(navigationController: navigationController, context: strongSelf.context, chatLocation: .peer(peerId), botStart: startPayload)
                    }
                default:
                    break
                }
        }, sendFile: { [weak self] f in
            self?.interfaceInteraction?.sendSticker(f)
        }, present: { [weak self] c, a in
            self?.present(c, in: .window(.root), with: a)
        }, dismissInput: { [weak self] in
            self?.chatDisplayNode.dismissInput()
        })
    }
    
    private func openUrl(_ url: String, concealed: Bool) {
        self.commitPurposefulAction()
        
        let openImpl: () -> Void = { [weak self] in
            guard let strongSelf = self else {
                return
            }
        
            let disposable: MetaDisposable
            if let current = strongSelf.resolveUrlDisposable {
                disposable = current
            } else {
                disposable = MetaDisposable()
                strongSelf.resolveUrlDisposable = disposable
            }
            var cancelImpl: (() -> Void)?
            let presentationData = strongSelf.presentationData
            let progressSignal = Signal<Never, NoError> { subscriber in
                let controller = OverlayStatusController(theme: presentationData.theme, strings: presentationData.strings,  type: .loading(cancelled: {
                    cancelImpl?()
                }))
                self?.present(controller, in: .window(.root))
                return ActionDisposable { [weak controller] in
                    Queue.mainQueue().async() {
                        controller?.dismiss()
                    }
                }
            }
            |> runOn(Queue.mainQueue())
            |> delay(0.15, queue: Queue.mainQueue())
            let progressDisposable = progressSignal.start()
            
            cancelImpl = { [weak self] in
                self?.resolveUrlDisposable?.set(nil)
            }
            disposable.set((resolveUrl(account: strongSelf.context.account, url: url)
            |> afterDisposed {
                Queue.mainQueue().async {
                    progressDisposable.dispose()
                }
            }
            |> deliverOnMainQueue).start(next: { [weak self] result in
                if let strongSelf = self {
                    strongSelf.openResolved(result)
                }
            }))
        }
        
        var parsedUrlValue: URL?
        if let parsed = URL(string: url) {
            parsedUrlValue = parsed
        } else if let encoded = (url as NSString).addingPercentEscapes(using: String.Encoding.utf8.rawValue), let parsed = URL(string: encoded) {
            parsedUrlValue = parsed
        }
        
        if concealed, let parsedUrlValue = parsedUrlValue, (parsedUrlValue.scheme == "http" || parsedUrlValue.scheme == "https"), !isConcealedUrlWhitelisted(parsedUrlValue) {
            var displayUrl = url
            let maxLength = 180
            if displayUrl.count > maxLength {
                displayUrl = String(displayUrl[..<displayUrl.index(displayUrl.startIndex, offsetBy: maxLength - 2)]) + "..."
            }
            self.present(textAlertController(context: self.context, title: nil, text: self.presentationData.strings.Generic_OpenHiddenLinkAlert(displayUrl).0, actions: [TextAlertAction(type: .genericAction, title: self.presentationData.strings.Common_No, action: {}), TextAlertAction(type: .defaultAction, title: self.presentationData.strings.Common_Yes, action: {
                openImpl()
            })]), in: .window(.root))
        } else {
            openImpl()
        }
    }
    
    private func openUrlIn(_ url: String) {
        let actionSheet = OpenInActionSheetController(context: self.context, item: .url(url: url), openUrl: { [weak self] url in
            if let strongSelf = self, let navigationController = strongSelf.navigationController as? NavigationController {
                openExternalUrl(context: strongSelf.context, url: url, forceExternal: true, presentationData: strongSelf.presentationData, navigationController: navigationController, dismissInput: {
                    self?.chatDisplayNode.dismissInput()
                })
            }
        })
        self.chatDisplayNode.dismissInput()
        self.present(actionSheet, in: .window(.root))
    }
    
    func avatarPreviewingController(from sourceView: UIView) -> (UIViewController, CGRect)? {
        guard let buttonView = (self.chatInfoNavigationButton?.buttonItem.customDisplayNode as? ChatAvatarNavigationNode)?.avatarNode.view else {
            return nil
        }
        if let peer = self.presentationInterfaceState.renderedPeer?.chatMainPeer, peer.smallProfileImage != nil {
            let galleryController = AvatarGalleryController(context: self.context, peer: peer, remoteEntries: nil, replaceRootController: { controller, ready in
            }, synchronousLoad: true)
            galleryController.setHintWillBePresentedInPreviewingContext(true)
            galleryController.containerLayoutUpdated(ContainerViewLayout(size: CGSize(width: self.view.bounds.size.width, height: self.view.bounds.size.height), metrics: LayoutMetrics(), intrinsicInsets: UIEdgeInsets(), safeInsets: UIEdgeInsets(), statusBarHeight: nil, inputHeight: nil, standardInputHeight: 216.0, inputHeightIsInteractivellyChanging: false, inVoiceOver: false), transition: .immediate)
            return (galleryController, buttonView.convert(buttonView.bounds, to: sourceView))
        }
        return nil
    }
    
    func previewingController(from sourceView: UIView, for location: CGPoint) -> (UIViewController, CGRect)? {
        guard let view =  self.chatDisplayNode.view.hitTest(location, with: nil), view.isDescendant(of: self.chatDisplayNode.historyNode.view) else {
            return nil
        }
        
        let historyPoint = sourceView.convert(location, to: self.chatDisplayNode.historyNode.view)
        var result: (Message, ChatMessagePeekPreviewContent)?
        self.chatDisplayNode.historyNode.forEachItemNode { itemNode in
            if let itemNode = itemNode as? ChatMessageItemView {
                if itemNode.frame.contains(historyPoint) {
                    if let value = itemNode.peekPreviewContent(at: self.chatDisplayNode.historyNode.view.convert(historyPoint, to: itemNode.view)) {
                        result = value
                    }
                }
            }
        }
        if let (message, content) = result {
            switch content {
                case let .media(media):
                    var selectedTransitionNode: (ASDisplayNode, () -> (UIView?, UIView?))?
                    self.chatDisplayNode.historyNode.forEachItemNode { itemNode in
                        if let itemNode = itemNode as? ChatMessageItemView {
                            if let result = itemNode.transitionNode(id: message.id, media: media) {
                                selectedTransitionNode = result
                            }
                        }
                    }
                    
                    if let selectedTransitionNode = selectedTransitionNode {
                        if let previewData = chatMessagePreviewControllerData(context: self.context, message: message, standalone: false, reverseMessageGalleryOrder: false, navigationController: self.navigationController as? NavigationController) {
                            switch previewData {
                                case let .gallery(gallery):
                                    gallery.setHintWillBePresentedInPreviewingContext(true)
                                    let rect = selectedTransitionNode.0.view.convert(selectedTransitionNode.0.bounds, to: sourceView)
                                    let sourceRect = rect.insetBy(dx: -2.0, dy: -2.0)
                                    gallery.containerLayoutUpdated(ContainerViewLayout(size: CGSize(width: self.view.bounds.size.width, height: self.view.bounds.size.height), metrics: LayoutMetrics(), intrinsicInsets: UIEdgeInsets(), safeInsets: UIEdgeInsets(), statusBarHeight: nil, inputHeight: nil, standardInputHeight: 216.0, inputHeightIsInteractivellyChanging: false, inVoiceOver: false), transition: .immediate)
                                    return (gallery, sourceRect)
                                case let .instantPage(gallery, centralIndex, galleryMedia):
                                    break
                            }
                        }
                    }
                case let .url(node, rect, string):
                    let targetRect = node.view.convert(rect, to: sourceView)
                    let sourceRect = CGRect(origin: CGPoint(x: floor(targetRect.midX), y: floor(targetRect.midY)), size: CGSize(width: 1.0, height: 1.0))
                    if let parsedUrl = URL(string: string) {
                        if parsedUrl.scheme == "http" || parsedUrl.scheme == "https" {
                            if #available(iOSApplicationExtension 9.0, iOS 9.0, *) {
                                let controller = SFSafariViewController(url: parsedUrl)
                                if #available(iOSApplicationExtension 10.0, iOS 10.0, *) {
                                    controller.preferredBarTintColor = self.presentationData.theme.rootController.navigationBar.backgroundColor
                                    controller.preferredControlTintColor = self.presentationData.theme.rootController.navigationBar.accentTextColor
                                }
                                return (controller, sourceRect)
                            }
                        }
                    }
            }
        }
        return nil
    }
    
    func previewingCommit(_ viewControllerToCommit: UIViewController) {
        if let gallery = viewControllerToCommit as? AvatarGalleryController {
            self.chatDisplayNode.dismissInput()
            gallery.setHintWillBePresentedInPreviewingContext(false)
            self.present(gallery, in: .window(.root), with: AvatarGalleryControllerPresentationArguments(animated: false, transitionArguments: { _ in
                return nil
            }))
        } else if let gallery = viewControllerToCommit as? GalleryController {
            self.chatDisplayNode.dismissInput()
            gallery.setHintWillBePresentedInPreviewingContext(false)
            
            self.present(gallery, in: .window(.root), with: GalleryControllerPresentationArguments(animated: false, transitionArguments: { [weak self] messageId, media in
                if let strongSelf = self {
                    var selectedTransitionNode: (ASDisplayNode, () -> (UIView?, UIView?))?
                    strongSelf.chatDisplayNode.historyNode.forEachItemNode { itemNode in
                        if let itemNode = itemNode as? ChatMessageItemView {
                            if let result = itemNode.transitionNode(id: messageId, media: media) {
                                selectedTransitionNode = result
                            }
                        }
                    }
                    if let selectedTransitionNode = selectedTransitionNode {
                        return GalleryTransitionArguments(transitionNode: selectedTransitionNode, addToTransitionSurface: { view in
                            if let strongSelf = self {
                                strongSelf.chatDisplayNode.historyNode.view.superview?.insertSubview(view, aboveSubview: strongSelf.chatDisplayNode.historyNode.view)
                            }
                        })
                    }
                }
                return nil
            }))
        } else if let gallery = viewControllerToCommit as? InstantPageGalleryController {
            
        }
        
        if #available(iOSApplicationExtension 9.0, iOS 9.0, *) {
            if let safariController = viewControllerToCommit as? SFSafariViewController {
                if let window = self.navigationController?.view.window {
                    window.rootViewController?.present(safariController, animated: true)
                }
            }
        }
    }
    
    @available(iOSApplicationExtension 9.0, iOS 9.0, *)
    override public var previewActionItems: [UIPreviewActionItem] {
        struct PreviewActionsData {
            let notificationSettings: PeerNotificationSettings?
            let peer: Peer?
        }
        let chatLocation = self.chatLocation
        let data = Atomic<PreviewActionsData?>(value: nil)
        let semaphore = DispatchSemaphore(value: 0)
        let _ = self.context.account.postbox.transaction({ transaction -> Void in
            switch chatLocation {
                case let .peer(peerId):
                    let _ = data.swap(PreviewActionsData(notificationSettings: transaction.getPeerNotificationSettings(peerId), peer: transaction.getPeer(peerId)))
                /*case .group:
                    let _ = data.swap(PreviewActionsData(notificationSettings: nil, peer: nil))*/
            }
            semaphore.signal()
        }).start()
        semaphore.wait()
        
        return data.with { [weak self] data -> [UIPreviewActionItem] in
            var items: [UIPreviewActionItem] = []
            if let data = data, let strongSelf = self {
                let presentationData = strongSelf.context.sharedContext.currentPresentationData.with { $0 }
                
                switch strongSelf.peekActions {
                    case .standard:
                        if let peer = data.peer, peer.id != strongSelf.context.account.peerId {
                            if let _ = data.peer as? TelegramUser {
                                items.append(UIPreviewAction(title: "👍", style: .default, handler: { _, _ in
                                    if let strongSelf = self {
                                        let _ = enqueueMessages(account: strongSelf.context.account, peerId: peer.id, messages: strongSelf.transformEnqueueMessages([.message(text: "👍", attributes: [], mediaReference: nil, replyToMessageId: nil, localGroupingKey: nil)])).start()
                                    }
                                }))
                            }
                        
                            if let notificationSettings = data.notificationSettings as? TelegramPeerNotificationSettings {
                                if case let .muted(until) = notificationSettings.muteState, until >= Int32(CFAbsoluteTimeGetCurrent() + NSTimeIntervalSince1970) {
                                    items.append(UIPreviewAction(title: presentationData.strings.Conversation_Unmute, style: .default, handler: { _, _ in
                                        if let strongSelf = self {
                                            let _ = togglePeerMuted(account: strongSelf.context.account, peerId: peer.id).start()
                                        }
                                    }))
                                } else {
                                    let muteInterval: Int32
                                    if let _ = data.peer as? TelegramChannel {
                                        muteInterval = Int32.max
                                    } else {
                                        muteInterval = 1 * 60 * 60
                                    }
                                    let title: String
                                    if muteInterval == Int32.max {
                                        title = presentationData.strings.Conversation_Mute
                                    } else {
                                        title = muteForIntervalString(strings: presentationData.strings, value: muteInterval)
                                    }
                                    
                                    items.append(UIPreviewAction(title: title, style: .default, handler: { _, _ in
                                        if let strongSelf = self {
                                            let _ = updatePeerMuteSetting(account: strongSelf.context.account, peerId: peer.id, muteInterval: muteInterval).start()
                                        }
                                    }))
                                }
                            }
                        }
                    case let .remove(action):
                        items.append(UIPreviewAction(title: presentationData.strings.Common_Delete, style: .destructive, handler: { _, _ in
                            action()
                        }))
                }
            }
            return items
        }
    }
    
    private func debugStreamSingleVideo(_ id: MessageId) {
        let gallery = GalleryController(context: self.context, source: .peerMessagesAtId(id), streamSingleVideo: true, replaceRootController: { [weak self] controller, ready in
            if let strongSelf = self {
                (strongSelf.navigationController as? NavigationController)?.replaceTopController(controller, animated: false, ready: ready)
            }
        }, baseNavigationController: self.navigationController as? NavigationController)
        
        self.chatDisplayNode.dismissInput()
        self.present(gallery, in: .window(.root), with: GalleryControllerPresentationArguments(transitionArguments: { [weak self] messageId, media in
            if let strongSelf = self {
                var transitionNode: (ASDisplayNode, () -> (UIView?, UIView?))?
                strongSelf.chatDisplayNode.historyNode.forEachItemNode { itemNode in
                    if let itemNode = itemNode as? ChatMessageItemView {
                        if let result = itemNode.transitionNode(id: messageId, media: media) {
                            transitionNode = result
                        }
                    }
                }
                if let transitionNode = transitionNode {
                    return GalleryTransitionArguments(transitionNode: transitionNode, addToTransitionSurface: { view in
                        if let strongSelf = self {
                            strongSelf.chatDisplayNode.historyNode.view.superview?.insertSubview(view, aboveSubview: strongSelf.chatDisplayNode.historyNode.view)
                        }
                    })
                }
            }
            return nil
        }))
    }
    
    private func presentBanMessageOptions(accountPeerId: PeerId, author: Peer, messageIds: Set<MessageId>, options: ChatAvailableMessageActionOptions) {
        if case let .peer(peerId) = self.chatLocation {
            self.navigationActionDisposable.set((fetchChannelParticipant(account: self.context.account, peerId: peerId, participantId: author.id)
            |> deliverOnMainQueue).start(next: { [weak self] participant in
                if let strongSelf = self {
                    var canBan = true
                    if let participant = participant {
                        switch participant {
                            case .creator:
                                canBan = false
                            case let .member(_, _, adminInfo, _):
                                if let adminInfo = adminInfo, !adminInfo.rights.flags.isEmpty {
                                    if adminInfo.promotedBy != accountPeerId {
                                        canBan = false
                                    }
                                }
                        }
                    }
                    
                    let actionSheet = ActionSheetController(presentationTheme: strongSelf.presentationData.theme)
                    var items: [ActionSheetItem] = []
                    
                    var actions = Set<Int>([0])
                    
                    let toggleCheck: (Int, Int) -> Void = { [weak actionSheet] category, itemIndex in
                        if actions.contains(category) {
                            actions.remove(category)
                        } else {
                            actions.insert(category)
                        }
                        actionSheet?.updateItem(groupIndex: 0, itemIndex: itemIndex, { item in
                            if let item = item as? ActionSheetCheckboxItem {
                                return ActionSheetCheckboxItem(title: item.title, label: item.label, value: !item.value, action: item.action)
                            }
                            return item
                        })
                    }
                    
                    var itemIndex = 0
                    var categories: [Int] = [0]
                    if canBan {
                        categories.append(1)
                    }
                    categories.append(contentsOf: [2, 3])
                    
                    for categoryId in categories as [Int] {
                        var title = ""
                        if categoryId == 0 {
                            title = strongSelf.presentationData.strings.Conversation_Moderate_Delete
                        } else if categoryId == 1 {
                            title = strongSelf.presentationData.strings.Conversation_Moderate_Ban
                        } else if categoryId == 2 {
                            title = strongSelf.presentationData.strings.Conversation_Moderate_Report
                        } else if categoryId == 3 {
                            title = strongSelf.presentationData.strings.Conversation_Moderate_DeleteAllMessages(author.displayTitle).0
                        }
                        let index = itemIndex
                        items.append(ActionSheetCheckboxItem(title: title, label: "", value: actions.contains(categoryId), action: { value in
                            toggleCheck(categoryId, index)
                        }))
                        itemIndex += 1
                    }
                    
                    items.append(ActionSheetButtonItem(title: strongSelf.presentationData.strings.Common_Done, action: { [weak self, weak actionSheet] in
                        actionSheet?.dismissAnimated()
                        if let strongSelf = self {
                            strongSelf.updateChatPresentationInterfaceState(animated: true, interactive: true, { $0.updatedInterfaceState { $0.withoutSelectionState() } })
                            if actions.contains(3) {
                                let _ = strongSelf.context.account.postbox.transaction({ transaction -> Void in
                                    transaction.removeAllMessagesWithAuthor(peerId, authorId: author.id, namespace: Namespaces.Message.Cloud)
                                }).start()
                                let _ = clearAuthorHistory(account: strongSelf.context.account, peerId: peerId, memberId: author.id).start()
                            } else if actions.contains(0) {
                                let _ = deleteMessagesInteractively(postbox: strongSelf.context.account.postbox, messageIds: Array(messageIds), type: .forEveryone).start()
                            }
                            if actions.contains(1) {
                                let _ = removePeerMember(account: strongSelf.context.account, peerId: peerId, memberId: author.id).start()
                            }
                        }
                    }))
                    
                    actionSheet.setItemGroups([ActionSheetItemGroup(items: items), ActionSheetItemGroup(items: [
                        ActionSheetButtonItem(title: strongSelf.presentationData.strings.Common_Cancel, color: .accent, action: { [weak actionSheet] in
                            actionSheet?.dismissAnimated()
                        })
                    ])])
                    strongSelf.chatDisplayNode.dismissInput()
                    strongSelf.present(actionSheet, in: .window(.root))
                }
            }))
        }
    }
    
    private func presentDeleteMessageOptions(messageIds: Set<MessageId>, options: ChatAvailableMessageActionOptions) {
        let actionSheet = ActionSheetController(presentationTheme: self.presentationData.theme)
        var items: [ActionSheetItem] = []
        var personalPeerName: String?
        var isChannel = false
        if let user = self.presentationInterfaceState.renderedPeer?.peer as? TelegramUser {
            personalPeerName = user.compactDisplayTitle
        } else if let peer = self.presentationInterfaceState.renderedPeer?.peer as? TelegramSecretChat, let associatedPeerId = peer.associatedPeerId, let user = self.presentationInterfaceState.renderedPeer?.peers[associatedPeerId] as? TelegramUser {
            personalPeerName = user.compactDisplayTitle
        } else if let channel = self.presentationInterfaceState.renderedPeer?.peer as? TelegramChannel, case .broadcast = channel.info {
            isChannel = true
        }
        
        if options.contains(.cancelSending) {
            items.append(ActionSheetButtonItem(title: self.presentationData.strings.Conversation_ContextMenuCancelSending, color: .destructive, action: { [weak self, weak actionSheet] in
                actionSheet?.dismissAnimated()
                if let strongSelf = self {
                    strongSelf.updateChatPresentationInterfaceState(animated: true, interactive: true, { $0.updatedInterfaceState { $0.withoutSelectionState() } })
                    let _ = deleteMessagesInteractively(postbox: strongSelf.context.account.postbox, messageIds: Array(messageIds), type: .forEveryone).start()
                }
            }))
        }
        var unsendPersonalMessages = false
        if options.contains(.unsendPersonal) {
            items.append(ActionSheetTextItem(title: self.presentationData.strings.Chat_UnsendMyMessagesAlertTitle(personalPeerName ?? "").0))
            items.append(ActionSheetSwitchItem(title: self.presentationData.strings.Chat_UnsendMyMessages, isOn: false, action: { value in
                unsendPersonalMessages = value
            }))
        } else if options.contains(.deleteGlobally) {
            let globalTitle: String
            if isChannel {
                globalTitle = self.presentationData.strings.Conversation_DeleteMessagesForEveryone
            } else if let personalPeerName = personalPeerName {
                globalTitle = self.presentationData.strings.Conversation_DeleteMessagesFor(personalPeerName).0
            } else {
                globalTitle = self.presentationData.strings.Conversation_DeleteMessagesForEveryone
            }
            items.append(ActionSheetButtonItem(title: globalTitle, color: .destructive, action: { [weak self, weak actionSheet] in
                actionSheet?.dismissAnimated()
                if let strongSelf = self {
                    strongSelf.updateChatPresentationInterfaceState(animated: true, interactive: true, { $0.updatedInterfaceState { $0.withoutSelectionState() } })
                    let _ = deleteMessagesInteractively(postbox: strongSelf.context.account.postbox, messageIds: Array(messageIds), type: .forEveryone).start()
                }
            }))
        }
        if options.contains(.deleteLocally) {
            var localOptionText = self.presentationData.strings.Conversation_DeleteMessagesForMe
            if options.contains(.unsendPersonal) {
                localOptionText = self.presentationData.strings.Chat_DeleteMessagesConfirmation(Int32(messageIds.count))
            } else if case .peer(self.context.account.peerId) = self.chatLocation {
                if messageIds.count == 1 {
                    localOptionText = self.presentationData.strings.Conversation_Moderate_Delete
                } else {
                    localOptionText = self.presentationData.strings.Conversation_DeleteManyMessages
                }
            }
            items.append(ActionSheetButtonItem(title: localOptionText, color: .destructive, action: { [weak self, weak actionSheet] in
                actionSheet?.dismissAnimated()
                if let strongSelf = self {
                    strongSelf.updateChatPresentationInterfaceState(animated: true, interactive: true, { $0.updatedInterfaceState { $0.withoutSelectionState() } })
                    let _ = deleteMessagesInteractively(postbox: strongSelf.context.account.postbox, messageIds: Array(messageIds), type: unsendPersonalMessages ? .forEveryone : .forLocalPeer).start()
                }
            }))
        }
        actionSheet.setItemGroups([ActionSheetItemGroup(items: items), ActionSheetItemGroup(items: [
            ActionSheetButtonItem(title: self.presentationData.strings.Common_Cancel, color: .accent, action: { [weak actionSheet] in
                actionSheet?.dismissAnimated()
            })
        ])])
        self.chatDisplayNode.dismissInput()
        self.present(actionSheet, in: .window(.root))
    }
    
    @available(iOSApplicationExtension 11.0, iOS 11.0, *)
    public func dropInteraction(_ interaction: UIDropInteraction, canHandle session: UIDropSession) -> Bool {
        return session.hasItemsConforming(toTypeIdentifiers: [kUTTypeImage as String])
    }
    
    @available(iOSApplicationExtension 11.0, iOS 11.0, *)
    public func dropInteraction(_ interaction: UIDropInteraction, sessionDidUpdate session: UIDropSession) -> UIDropProposal {
        if !canSendMessagesToChat(self.presentationInterfaceState) {
            return UIDropProposal(operation: .cancel)
        }
        
        //let dropLocation = session.location(in: self.chatDisplayNode.view)
        self.chatDisplayNode.updateDropInteraction(isActive: true)
        
        let operation: UIDropOperation
        operation = .copy
        return UIDropProposal(operation: operation)
    }
    
    @available(iOSApplicationExtension 11.0, iOS 11.0, *)
    public func dropInteraction(_ interaction: UIDropInteraction, performDrop session: UIDropSession) {
        session.loadObjects(ofClass: UIImage.self) { [weak self] imageItems in
            guard let strongSelf = self else {
                return
            }
            let images = imageItems as! [UIImage]
            
            strongSelf.chatDisplayNode.updateDropInteraction(isActive: false)
            strongSelf.displayPasteMenu(images)
        }
    }
    
    @available(iOSApplicationExtension 11.0, iOS 11.0, *)
    public func dropInteraction(_ interaction: UIDropInteraction, sessionDidExit session: UIDropSession) {
        self.chatDisplayNode.updateDropInteraction(isActive: false)
    }
    
    @available(iOSApplicationExtension 11.0, iOS 11.0, *)
    public func dropInteraction(_ interaction: UIDropInteraction, sessionDidEnd session: UIDropSession) {
        self.chatDisplayNode.updateDropInteraction(isActive: false)
    }
    
    public func beginMessageSearch(_ query: String) {
        self.interfaceInteraction?.beginMessageSearch(.everything, query)
    }
    
    private func displayMediaRecordingTooltip() {
        let rect: CGRect? = self.chatDisplayNode.frameForInputActionButton()
        
        let updatedMode: ChatTextInputMediaRecordingButtonMode = self.presentationInterfaceState.interfaceState.mediaRecordingMode
        
        let text: String
        if updatedMode == .audio {
            text = self.presentationData.strings.Conversation_HoldForAudio
        } else {
            text = self.presentationData.strings.Conversation_HoldForVideo
        }
        
        if let tooltipController = self.mediaRecordingModeTooltipController {
            tooltipController.content = .text(text)
        } else if let rect = rect {
            let tooltipController = TooltipController(content: .text(text))
            self.mediaRecordingModeTooltipController = tooltipController
            tooltipController.dismissed = { [weak self, weak tooltipController] in
                if let strongSelf = self, let tooltipController = tooltipController, strongSelf.mediaRecordingModeTooltipController === tooltipController {
                    strongSelf.mediaRecordingModeTooltipController = nil
                }
            }
            self.present(tooltipController, in: .window(.root), with: TooltipControllerPresentationArguments(sourceNodeAndRect: { [weak self] in
                if let strongSelf = self {
                    return (strongSelf.chatDisplayNode, rect)
                }
                return nil
            }))
        }
    }
    
    private func dismissAllTooltips() {
        self.messageTooltipController?.dismiss()
        self.videoUnmuteTooltipController?.dismiss()
        self.silentPostTooltipController?.dismiss()
        self.mediaRecordingModeTooltipController?.dismiss()
        self.mediaRestrictedTooltipController?.dismiss()
    }
    
    private func commitPurposefulAction() {
        if let purposefulAction = self.purposefulAction {
            self.purposefulAction = nil
            purposefulAction()
        }
    }
    
    public override var keyShortcuts: [KeyShortcut] {
        let strings = self.presentationData.strings
        
        var inputShortcuts: [KeyShortcut]
        if self.chatDisplayNode.isInputViewFocused {
            inputShortcuts = [
                KeyShortcut(title: strings.KeyCommand_SendMessage, input: "\r", action: {}),
                KeyShortcut(input: "B", modifiers: [.command], action: { [weak self] in
                    if let strongSelf = self {
                        strongSelf.interfaceInteraction?.updateTextInputStateAndMode { current, inputMode in
                            return (chatTextInputAddFormattingAttribute(current, attribute: ChatTextInputAttributes.bold), inputMode)
                        }
                    }
                }),
                KeyShortcut(input: "I", modifiers: [.command], action: { [weak self] in
                    if let strongSelf = self {
                        strongSelf.interfaceInteraction?.updateTextInputStateAndMode { current, inputMode in
                            return (chatTextInputAddFormattingAttribute(current, attribute: ChatTextInputAttributes.italic), inputMode)
                        }
                    }
                }),
                KeyShortcut(input: "M", modifiers: [.shift, .command], action: { [weak self] in
                    if let strongSelf = self {
                        strongSelf.interfaceInteraction?.updateTextInputStateAndMode { current, inputMode in
                            return (chatTextInputAddFormattingAttribute(current, attribute: ChatTextInputAttributes.monospace), inputMode)
                        }
                    }
                }),
                KeyShortcut(input: "K", modifiers: [.command], action: { [weak self] in
                    if let strongSelf = self {
                        strongSelf.interfaceInteraction?.openLinkEditing()
                    }
                }),
                KeyShortcut(input: "N", modifiers: [.shift, .command], action: { [weak self] in
                    if let strongSelf = self {
                        strongSelf.interfaceInteraction?.updateTextInputStateAndMode { current, inputMode in
                            return (chatTextInputClearFormattingAttributes(current), inputMode)
                        }
                    }
                })
            ]
        } else {
            inputShortcuts = [
                KeyShortcut(title: strings.KeyCommand_FocusOnInputField, input: "\r", action: { [weak self] in
                    if let strongSelf = self {
                        strongSelf.updateChatPresentationInterfaceState(animated: true, interactive: true, { state in
                            return state.updatedInterfaceState { interfaceState in
                                return interfaceState.withUpdatedEffectiveInputState(interfaceState.effectiveInputState)
                                }.updatedInputMode({ _ in .text })
                            })
                    }
                }),
                KeyShortcut(input: "/", modifiers: [], action: { [weak self] in
                    if let strongSelf = self {
                        strongSelf.updateChatPresentationInterfaceState(animated: true, interactive: true, { state in
                            if state.interfaceState.effectiveInputState.inputText.length == 0 {
                                return state.updatedInterfaceState { interfaceState in
                                    let effectiveInputState = ChatTextInputState(inputText: NSAttributedString(string: "/"))
                                    return interfaceState.withUpdatedEffectiveInputState(effectiveInputState)
                                }.updatedInputMode({ _ in .text })
                            } else {
                                return state
                            }
                        })
                    }
                }),
                KeyShortcut(input: "2", modifiers: [.shift], action: { [weak self] in
                    if let strongSelf = self {
                        strongSelf.updateChatPresentationInterfaceState(animated: true, interactive: true, { state in
                            if state.interfaceState.effectiveInputState.inputText.length == 0 {
                                return state.updatedInterfaceState { interfaceState in
                                    let effectiveInputState = ChatTextInputState(inputText: NSAttributedString(string: "@"))
                                    return interfaceState.withUpdatedEffectiveInputState(effectiveInputState)
                                }.updatedInputMode({ _ in .text })
                            } else {
                                return state
                            }
                        })
                    }
                }),
                KeyShortcut(input: "3", modifiers: [.shift], action: { [weak self] in
                    if let strongSelf = self {
                        strongSelf.updateChatPresentationInterfaceState(animated: true, interactive: true, { state in
                            if state.interfaceState.effectiveInputState.inputText.length == 0 {
                                return state.updatedInterfaceState { interfaceState in
                                    let effectiveInputState = ChatTextInputState(inputText: NSAttributedString(string: "#"))
                                    return interfaceState.withUpdatedEffectiveInputState(effectiveInputState)
                                }.updatedInputMode({ _ in .text })
                            } else {
                                return state
                            }
                        })
                    }
                })
            ]
            
            if let message = self.chatDisplayNode.historyNode.latestMessageInCurrentHistoryView(), !message.flags.contains(.Incoming) {
                inputShortcuts.append(KeyShortcut(input: UIKeyInputUpArrow, action: { [weak self] in
                    if let strongSelf = self {
                        var canEdit = false
                        strongSelf.updateChatPresentationInterfaceState(animated: true, interactive: true, { state in
                            if state.interfaceState.effectiveInputState.inputText.length == 0 && state.interfaceState.editMessage == nil {
                                canEdit = true
                            }
                            return state
                        })
                        if canEdit {
                            strongSelf.interfaceInteraction?.setupEditMessage(message.id)
                        }
                    }
                }))
            }
        }
        
        let otherShortcuts: [KeyShortcut] = [
            KeyShortcut(title: strings.KeyCommand_ScrollUp, input: UIKeyInputUpArrow, modifiers: [.shift], action: { [weak self] in
                if let strongSelf = self {
                    _ = strongSelf.chatDisplayNode.historyNode.scrollWithDirection(.down, distance: 75.0)
                }
            }),
            KeyShortcut(title: strings.KeyCommand_ScrollDown, input: UIKeyInputDownArrow, modifiers: [.shift], action: { [weak self] in
                if let strongSelf = self {
                    _ = strongSelf.chatDisplayNode.historyNode.scrollWithDirection(.up, distance: 75.0)
                }
            }),
            KeyShortcut(title: strings.KeyCommand_ChatInfo, input: "I", modifiers: [.command, .control], action: { [weak self] in
                if let strongSelf = self {
                    strongSelf.interfaceInteraction?.openPeerInfo()
                }
            }),
            KeyShortcut(input: "/", modifiers: [.command], action: { [weak self] in
                if let strongSelf = self {
                    strongSelf.updateChatPresentationInterfaceState(animated: true, interactive: true, { state in
                        return state.updatedInterfaceState { interfaceState in
                            return interfaceState.withUpdatedEffectiveInputState(interfaceState.effectiveInputState)
                        }.updatedInputMode({ _ in ChatInputMode.media(mode: .other, expanded: nil) })
                    })
                }
            })
        ]
        
        return inputShortcuts + otherShortcuts
    }
    
    func getTransitionInfo(messageId: MessageId, media: Media) -> ((UIView) -> Void, ASDisplayNode, () -> (UIView?, UIView?))? {
        var selectedNode: (ASDisplayNode, () -> (UIView?, UIView?))?
        self.chatDisplayNode.historyNode.forEachItemNode { itemNode in
            if let itemNode = itemNode as? ChatMessageItemView {
                if let result = itemNode.transitionNode(id: messageId, media: media) {
                    selectedNode = result
                }
            }
        }
        if let (node, get) = selectedNode {
            return ({ [weak self] view in
                guard let strongSelf = self else {
                    return
                }
                strongSelf.chatDisplayNode.historyNode.view.superview?.insertSubview(view, aboveSubview: strongSelf.chatDisplayNode.historyNode.view)
            }, node, get)
        } else {
            return nil
        }
    }
    
    func activateInput() {
        self.updateChatPresentationInterfaceState(animated: true, interactive: true, { state in
            return state.updatedInputMode({ _ in .text })
        })
    }
    
    private func clearInputText() {
        self.updateChatPresentationInterfaceState(animated: true, interactive: true, { state in
            if !state.interfaceState.effectiveInputState.inputText.string.isEmpty {
                return state.updatedInterfaceState { interfaceState in
                    let effectiveInputState = ChatTextInputState(inputText: NSAttributedString(string: ""))
                    return interfaceState.withUpdatedEffectiveInputState(effectiveInputState)
                }
            } else {
                return state
            }
        })
    }
    
    private func donateIntent() {
        guard case let .peer(peerId) = self.chatLocation, peerId.namespace == Namespaces.Peer.CloudUser else {
            return
        }
        if #available(iOSApplicationExtension 10.0, iOS 10.0, *) {
            let _ = (self.context.account.postbox.loadedPeerWithId(peerId)
            |> deliverOnMainQueue).start(next: { peer in
                if let peer = peer as? TelegramUser {
                    let recipientHandle = INPersonHandle(value: "tg\(peerId.id)", type: .unknown)
                    let recipient = INPerson(personHandle: recipientHandle, nameComponents: nil, displayName: peer.displayTitle, image: nil, contactIdentifier: nil, customIdentifier: "tg\(peerId.id)")
                    
                    let intent = INSendMessageIntent(recipients: [recipient], content: nil, groupName: nil, serviceName: nil, sender: nil)
                    
                    let interaction = INInteraction(intent: intent, response: nil)
                    interaction.direction = .outgoing
                    interaction.donate { error in
                        if let error = error {
                            print(error.localizedDescription)
                        }
                    }
                }
            })
        }
    }
}<|MERGE_RESOLUTION|>--- conflicted
+++ resolved
@@ -233,10 +233,6 @@
     private var lockMediaRecordingRequestId: Int?
     
     var purposefulAction: (() -> Void)?
-    
-    public override var customData: Any? {
-        return self.chatLocation
-    }
     
     public init(context: AccountContext, chatLocation: ChatLocation, messageId: MessageId? = nil, botStart: ChatControllerInitialBotStart? = nil, mode: ChatControllerPresentationMode = .standard(previewing: false)) {
         let _ = ChatControllerCount.modify { value in
@@ -4234,7 +4230,6 @@
             if updatedChatPresentationInterfaceState.interfaceState.selectionState != controllerInteraction.selectionState {
                 controllerInteraction.selectionState = updatedChatPresentationInterfaceState.interfaceState.selectionState
                 self.updateItemNodesSelectionStates(animated: transition.isAnimated)
-                (self.navigationController as? NavigationController)?.updateMasterDetailsBlackout(controllerInteraction.selectionState != nil ? .master : nil, transition: transition)
             }
         }
         
@@ -5440,9 +5435,6 @@
         self.chatDisplayNode.historyNode.scrollToEndOfHistory()
     }
     
-<<<<<<< HEAD
-    
-=======
     func updateTextInputState(_ textInputState: ChatTextInputState) {
         self.updateChatPresentationInterfaceState(interactive: false, { state in
             state.updatedInterfaceState({ state in
@@ -5450,7 +5442,6 @@
             })
         })
     }
->>>>>>> 6808c7bb
     
     public func navigateToMessage(messageLocation: NavigateToMessageLocation, animated: Bool, forceInCurrentChat: Bool = false, completion: (() -> Void)? = nil, customPresentProgress: ((ViewController, Any?) -> Void)? = nil) {
         self.navigateToMessage(from: nil, to: messageLocation, rememberInStack: false, forceInCurrentChat: forceInCurrentChat, animated: animated, completion: completion, customPresentProgress: customPresentProgress)
