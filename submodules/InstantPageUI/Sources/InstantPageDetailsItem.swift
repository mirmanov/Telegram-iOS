--- conflicted
+++ resolved
@@ -10,17 +10,10 @@
 import ContextUI
 
 public final class InstantPageDetailsItem: InstantPageItem {
-<<<<<<< HEAD
-    var frame: CGRect
-    let wantsNode: Bool = true
-    let separatesTiles: Bool = true
-    var medias: [InstantPageMedia] {
-=======
     public var frame: CGRect
     public let wantsNode: Bool = true
     public let separatesTiles: Bool = true
     public var medias: [InstantPageMedia] {
->>>>>>> 6a3f3cf8
         var result: [InstantPageMedia] = []
         for item in self.items {
             result.append(contentsOf: item.medias)
