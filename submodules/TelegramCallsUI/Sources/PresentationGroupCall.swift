--- conflicted
+++ resolved
@@ -2568,11 +2568,7 @@
     }
 
     private func updateLocalVideoState() {
-<<<<<<< HEAD
-        self.participantsContext?.updateVideoState(peerId: self.joinAsPeerId, isVideoMuted: self.videoCapturer == nil, isVideoPaused: self.isVideoMuted, isPresentationPaused: nil)
-=======
         self.participantsContext?.updateVideoState(peerId: self.joinAsPeerId, isVideoMuted: self.videoCapturer == nil, isVideoPaused: self.isVideoMuted, isPresentationPaused: false)
->>>>>>> 80f3f00f
     }
     
     public func switchVideoCamera() {
