--- conflicted
+++ resolved
@@ -168,13 +168,8 @@
     
     func startCall(context: AccountContext, peerId: PeerId, isVideo: Bool, displayTitle: String) {
         let uuid = UUID()
-<<<<<<< HEAD
-        self.currentStartCallAccount = (uuid, account)
-        let handle = CXHandle(type: .generic, value: "\(peerId.id._internalGetInt64Value())")
-=======
         self.currentStartCallAccount = (uuid, context)
-        let handle = CXHandle(type: .generic, value: "\(peerId.id._internalGetInt32Value())")
->>>>>>> 1dbca8a1
+        let handle = CXHandle(type: .generic, value: "\(peerId.id. _internalGetInt64Value())")
         let startCallAction = CXStartCallAction(call: uuid, handle: handle)
         startCallAction.contactIdentifier = displayTitle
 
