import Foundation
import AsyncDisplayKit
import Postbox
import TelegramCore
import SwiftSignalKit
import Display
import DeviceAccess
import TelegramPresentationData
import TelegramAudio
import TelegramVoip
import TelegramUIPreferences
import AccountContext
import CallKit

private func callKitIntegrationIfEnabled(_ integration: CallKitIntegration?, settings: VoiceCallSettings?) -> CallKitIntegration?  {
    let enabled = settings?.enableSystemIntegration ?? true
    return enabled ? integration : nil
}

private func shouldEnableStunMarking(appConfiguration: AppConfiguration) -> Bool {
    guard let data = appConfiguration.data else {
        return true
    }
    guard let enableStunMarking = data["voip_enable_stun_marking"] as? Bool else {
        return true
    }
    return enableStunMarking
}

private enum CurrentCall {
    case none
    case incomingRinging(CallSessionRingingState)
    case ongoing(CallSession, OngoingCallContext)
    
    var internalId: CallSessionInternalId? {
        switch self {
            case .none:
                return nil
            case let .incomingRinging(ringingState):
                return ringingState.id
            case let .ongoing(session, _):
                return session.id
        }
    }
}

public final class PresentationCallManagerImpl: PresentationCallManager {
    private let getDeviceAccessData: () -> (presentationData: PresentationData, present: (ViewController, Any?) -> Void, openSettings: () -> Void)
    private let isMediaPlaying: () -> Bool
    private let resumeMediaPlayback: () -> Void

    private let accountManager: AccountManager
    private let audioSession: ManagedAudioSession
    private let callKitIntegration: CallKitIntegration?
    
    private var currentCallValue: PresentationCallImpl?
    private var currentCall: PresentationCallImpl? {
        return self.currentCallValue
    }
    private var currentCallDisposable = MetaDisposable()
    private let removeCurrentCallDisposable = MetaDisposable()
    private let removeCurrentGroupCallDisposable = MetaDisposable()
    
    private var currentGroupCallValue: PresentationGroupCallImpl?
    private var currentGroupCall: PresentationGroupCallImpl? {
        return self.currentGroupCallValue
    }
    
    private var ringingStatesDisposable: Disposable?
    
    private let hasActivePersonalCallsPromise = ValuePromise<Bool>(false, ignoreRepeated: true)
    private let hasActiveGroupCallsPromise = ValuePromise<Bool>(false, ignoreRepeated: true)
    public var hasActiveCalls: Signal<Bool, NoError> {
        return combineLatest(queue: .mainQueue(),
            self.hasActivePersonalCallsPromise.get(),
            self.hasActiveGroupCallsPromise.get()
        )
        |> map { value1, value2 -> Bool in
            return value1 || value2
        }
        |> distinctUntilChanged
    }
    
    public var hasActiveCall: Bool {
        return self.currentCall != nil || self.currentGroupCall != nil
    }
    
    private let currentCallPromise = Promise<PresentationCall?>(nil)
    public var currentCallSignal: Signal<PresentationCall?, NoError> {
        return self.currentCallPromise.get()
    }
    
    private let currentGroupCallPromise = Promise<PresentationGroupCall?>(nil)
    public var currentGroupCallSignal: Signal<PresentationGroupCall?, NoError> {
        return self.currentGroupCallPromise.get()
    }
    
    private let startCallDisposable = MetaDisposable()
    
    private var proxyServer: ProxyServerSettings?
    private var proxyServerDisposable: Disposable?
    
    private var callSettings: VoiceCallSettings?
    private var callSettingsDisposable: Disposable?
    
    private var resumeMedia: Bool = false
    
    public static var voipMaxLayer: Int32 {
        return OngoingCallContext.maxLayer
    }
    
    public static func voipVersions(includeExperimental: Bool, includeReference: Bool) -> [(version: String, supportsVideo: Bool)] {
        return OngoingCallContext.versions(includeExperimental: includeExperimental, includeReference: includeReference)
    }
    
    public init(accountManager: AccountManager, getDeviceAccessData: @escaping () -> (presentationData: PresentationData, present: (ViewController, Any?) -> Void, openSettings: () -> Void), isMediaPlaying: @escaping () -> Bool, resumeMediaPlayback: @escaping () -> Void, audioSession: ManagedAudioSession, activeAccounts: Signal<[AccountContext], NoError>) {
        self.getDeviceAccessData = getDeviceAccessData
        self.accountManager = accountManager
        self.audioSession = audioSession
        
        self.isMediaPlaying = isMediaPlaying
        self.resumeMediaPlayback = resumeMediaPlayback
        
        var startCallImpl: ((AccountContext, UUID, String, Bool) -> Signal<Bool, NoError>)?
        var answerCallImpl: ((UUID) -> Void)?
        var endCallImpl: ((UUID) -> Signal<Bool, NoError>)?
        var setCallMutedImpl: ((UUID, Bool) -> Void)?
        var audioSessionActivationChangedImpl: ((Bool) -> Void)?
        
        self.callKitIntegration = CallKitIntegration(startCall: { context, uuid, handle, isVideo in
            if let startCallImpl = startCallImpl {
                return startCallImpl(context, uuid, handle, isVideo)
            } else {
                return .single(false)
            }
        }, answerCall: { uuid in
            answerCallImpl?(uuid)
        }, endCall: { uuid in
            if let endCallImpl = endCallImpl {
                return endCallImpl(uuid)
            } else {
                return .single(false)
            }
        }, setCallMuted: { uuid, isMuted in
            setCallMutedImpl?(uuid, isMuted)
        }, audioSessionActivationChanged: { value in
            audioSessionActivationChangedImpl?(value)
        })
        
        let enableCallKit = accountManager.sharedData(keys: [ApplicationSpecificSharedDataKeys.voiceCallSettings])
        |> map { sharedData -> Bool in
            let settings = sharedData.entries[ApplicationSpecificSharedDataKeys.voiceCallSettings] as? VoiceCallSettings ?? .defaultSettings
            return settings.enableSystemIntegration
        }
        |> distinctUntilChanged
        
        let enabledMicrophoneAccess = Signal<Bool, NoError> { subscriber in
            subscriber.putNext(DeviceAccess.isMicrophoneAccessAuthorized() == true)
            subscriber.putCompletion()
            return EmptyDisposable
        }
        |> runOn(Queue.mainQueue())
        
        let ringingStatesByAccount: Signal<[(AccountContext, CallSessionRingingState, NetworkType)], NoError> = activeAccounts
        |> mapToSignal { accounts -> Signal<[(AccountContext, CallSessionRingingState, NetworkType)], NoError> in
            return combineLatest(accounts.map { context -> Signal<(AccountContext, [CallSessionRingingState], NetworkType), NoError> in
                return combineLatest(context.account.callSessionManager.ringingStates(), context.account.networkType)
                |> map { ringingStates, networkType -> (AccountContext, [CallSessionRingingState], NetworkType) in
                    return (context, ringingStates, networkType)
                }
            })
            |> map { ringingStatesByAccount -> [(AccountContext, CallSessionRingingState, NetworkType)] in
                var result: [(AccountContext, CallSessionRingingState, NetworkType)] = []
                for (context, states, networkType) in ringingStatesByAccount {
                    for state in states {
                        result.append((context, state, networkType))
                    }
                }
                return result
            }
        }
        
        self.ringingStatesDisposable = (combineLatest(ringingStatesByAccount, enableCallKit, enabledMicrophoneAccess)
        |> mapToSignal { ringingStatesByAccount, enableCallKit, enabledMicrophoneAccess -> Signal<([(AccountContext, Peer, CallSessionRingingState, Bool, NetworkType)], Bool), NoError> in
            if ringingStatesByAccount.isEmpty {
                return .single(([], enableCallKit && enabledMicrophoneAccess))
            } else {
                return combineLatest(ringingStatesByAccount.map { context, state, networkType -> Signal<(AccountContext, Peer, CallSessionRingingState, Bool, NetworkType)?, NoError> in
                    return context.account.postbox.transaction { transaction -> (AccountContext, Peer, CallSessionRingingState, Bool, NetworkType)? in
                        if let peer = transaction.getPeer(state.peerId) {
                            return (context, peer, state, transaction.isPeerContact(peerId: state.peerId), networkType)
                        } else {
                            return nil
                        }
                    }
                })
                |> map { ringingStatesByAccount -> ([(AccountContext, Peer, CallSessionRingingState, Bool, NetworkType)], Bool) in
                    return (ringingStatesByAccount.compactMap({ $0 }), enableCallKit && enabledMicrophoneAccess)
                }
            }
        }
        |> deliverOnMainQueue).start(next: { [weak self] ringingStates, enableCallKit in
            self?.ringingStatesUpdated(ringingStates, enableCallKit: enableCallKit)
        })
        
<<<<<<< HEAD
        startCallImpl = { [weak self] account, uuid, handle, isVideo in
            if let strongSelf = self, let userId = Int64(handle) {
                return strongSelf.startCall(account: account, peerId: PeerId(namespace: Namespaces.Peer.CloudUser, id: PeerId.Id._internalFromInt64Value(userId)), isVideo: isVideo, internalId: uuid)
=======
        startCallImpl = { [weak self] context, uuid, handle, isVideo in
            if let strongSelf = self, let userId = Int32(handle) {
                return strongSelf.startCall(context: context, peerId: PeerId(namespace: Namespaces.Peer.CloudUser, id: PeerId.Id._internalFromInt32Value(userId)), isVideo: isVideo, internalId: uuid)
>>>>>>> 1dbca8a1
                |> take(1)
                |> map { result -> Bool in
                    return result
                }
            } else {
                return .single(false)
            }
        }
        
        answerCallImpl = { [weak self] uuid in
            if let strongSelf = self {
                strongSelf.currentCall?.answer()
            }
        }
        
        endCallImpl = { [weak self] uuid in
            if let strongSelf = self, let currentCall = strongSelf.currentCall {
                return currentCall.hangUp()
            } else {
                return .single(false)
            }
        }
        
        setCallMutedImpl = { [weak self] uuid, isMuted in
            if let strongSelf = self, let currentCall = strongSelf.currentCall {
                currentCall.setIsMuted(isMuted)
            }
        }
        
        audioSessionActivationChangedImpl = { [weak self] value in
            if value {
                self?.audioSession.callKitActivatedAudioSession()
            } else {
                self?.audioSession.callKitDeactivatedAudioSession()
            }
        }
        
        self.proxyServerDisposable = (accountManager.sharedData(keys: [SharedDataKeys.proxySettings])
        |> deliverOnMainQueue).start(next: { [weak self] sharedData in
            if let strongSelf = self, let settings = sharedData.entries[SharedDataKeys.proxySettings] as? ProxySettings {
                if settings.enabled && settings.useForCalls {
                    strongSelf.proxyServer = settings.activeServer
                } else {
                    strongSelf.proxyServer = nil
                }
            }
        })
        
        self.callSettingsDisposable = (accountManager.sharedData(keys: [ApplicationSpecificSharedDataKeys.voiceCallSettings])
        |> deliverOnMainQueue).start(next: { [weak self] sharedData in
            if let strongSelf = self {
                strongSelf.callSettings = sharedData.entries[ApplicationSpecificSharedDataKeys.voiceCallSettings] as? VoiceCallSettings ?? .defaultSettings
            }
        })
    }
    
    deinit {
        self.currentCallDisposable.dispose()
        self.ringingStatesDisposable?.dispose()
        self.removeCurrentCallDisposable.dispose()
        self.removeCurrentGroupCallDisposable.dispose()
        self.startCallDisposable.dispose()
        self.proxyServerDisposable?.dispose()
        self.callSettingsDisposable?.dispose()
    }
    
    private func ringingStatesUpdated(_ ringingStates: [(AccountContext, Peer, CallSessionRingingState, Bool, NetworkType)], enableCallKit: Bool) {
        if let firstState = ringingStates.first {
            if self.currentCall == nil && self.currentGroupCall == nil {
                self.currentCallDisposable.set((combineLatest(firstState.0.account.postbox.preferencesView(keys: [PreferencesKeys.voipConfiguration, ApplicationSpecificPreferencesKeys.voipDerivedState, PreferencesKeys.appConfiguration]) |> take(1), accountManager.sharedData(keys: [SharedDataKeys.autodownloadSettings, ApplicationSpecificSharedDataKeys.experimentalUISettings]) |> take(1))
                |> deliverOnMainQueue).start(next: { [weak self] preferences, sharedData in
                    guard let strongSelf = self else {
                        return
                    }
                    
                    let configuration = preferences.values[PreferencesKeys.voipConfiguration] as? VoipConfiguration ?? .defaultValue
                    let derivedState = preferences.values[ApplicationSpecificPreferencesKeys.voipDerivedState] as? VoipDerivedState ?? .default
                    let autodownloadSettings = sharedData.entries[SharedDataKeys.autodownloadSettings] as? AutodownloadSettings ?? .defaultSettings
                    let experimentalSettings = sharedData.entries[ApplicationSpecificSharedDataKeys.experimentalUISettings] as? ExperimentalUISettings ?? .defaultSettings
                    let appConfiguration = preferences.values[PreferencesKeys.appConfiguration] as? AppConfiguration ?? AppConfiguration.defaultValue
                    
                    let call = PresentationCallImpl(
                        context: firstState.0,
                        audioSession: strongSelf.audioSession,
                        callSessionManager: firstState.0.account.callSessionManager,
                        callKitIntegration: enableCallKit ? callKitIntegrationIfEnabled(strongSelf.callKitIntegration, settings: strongSelf.callSettings) : nil,
                        serializedData: configuration.serializedData,
                        dataSaving: effectiveDataSaving(for: strongSelf.callSettings, autodownloadSettings: autodownloadSettings),
                        derivedState: derivedState,
                        getDeviceAccessData: strongSelf.getDeviceAccessData,
                        initialState: nil,
                        internalId: firstState.2.id,
                        peerId: firstState.2.peerId,
                        isOutgoing: false,
                        peer: firstState.1,
                        proxyServer: strongSelf.proxyServer,
                        auxiliaryServers: [],
                        currentNetworkType: firstState.4,
                        updatedNetworkType: firstState.0.account.networkType,
                        startWithVideo: firstState.2.isVideo,
                        isVideoPossible: firstState.2.isVideoPossible,
                        enableStunMarking: shouldEnableStunMarking(appConfiguration: appConfiguration),
                        enableTCP: experimentalSettings.enableVoipTcp,
                        preferredVideoCodec: experimentalSettings.preferredVideoCodec
                    )
                    strongSelf.updateCurrentCall(call)
                    strongSelf.currentCallPromise.set(.single(call))
                    strongSelf.hasActivePersonalCallsPromise.set(true)
                    strongSelf.removeCurrentCallDisposable.set((call.canBeRemoved
                    |> deliverOnMainQueue).start(next: { [weak self, weak call] value in
                        if value, let strongSelf = self, let call = call {
                            if strongSelf.currentCall === call {
                                strongSelf.updateCurrentCall(nil)
                                strongSelf.currentCallPromise.set(.single(nil))
                                strongSelf.hasActivePersonalCallsPromise.set(false)
                            }
                        }
                    }))
                }))
            } else {
                for (context, _, state, _, _) in ringingStates {
                    if state.id != self.currentCall?.internalId {
                        context.account.callSessionManager.drop(internalId: state.id, reason: .busy, debugLog: .single(nil))
                    }
                }
            }
        }
    }
    
    public func requestCall(context: AccountContext, peerId: PeerId, isVideo: Bool, endCurrentIfAny: Bool) -> RequestCallResult {
        var alreadyInCall: Bool = false
        var alreadyInCallWithPeerId: PeerId?
        
        if let call = self.currentCall {
            alreadyInCall = true
            alreadyInCallWithPeerId = call.peerId
        } else if let currentGroupCall = self.currentGroupCallValue {
            alreadyInCall = true
            alreadyInCallWithPeerId = currentGroupCall.peerId
        } else {
            if #available(iOS 10.0, *) {
                if CXCallObserver().calls.contains(where: { $0.hasEnded == false }) {
                    alreadyInCall = true
                }
            }
        }
        
        if alreadyInCall, !endCurrentIfAny {
            return .alreadyInProgress(alreadyInCallWithPeerId)
        }
        if let _ = callKitIntegrationIfEnabled(self.callKitIntegration, settings: self.callSettings) {
            let begin: () -> Void = { [weak self] in
                guard let strongSelf = self else {
                    return
                }
                let (presentationData, present, openSettings) = strongSelf.getDeviceAccessData()
                
                let accessEnabledSignal: Signal<Bool, NoError> = Signal { subscriber in
                    DeviceAccess.authorizeAccess(to: .microphone(.voiceCall), presentationData: presentationData, present: { c, a in
                        present(c, a)
                    }, openSettings: {
                        openSettings()
                    }, { value in
                        if isVideo && value {
                            DeviceAccess.authorizeAccess(to: .camera(.videoCall), presentationData: presentationData, present: { c, a in
                                present(c, a)
                            }, openSettings: {
                                openSettings()
                            }, { value in
                                subscriber.putNext(value)
                                subscriber.putCompletion()
                            })
                        } else {
                            subscriber.putNext(value)
                            subscriber.putCompletion()
                        }
                    })
                    return EmptyDisposable
                }
                |> runOn(Queue.mainQueue())
                let postbox = context.account.postbox
                strongSelf.startCallDisposable.set((accessEnabledSignal
                |> mapToSignal { accessEnabled -> Signal<Peer?, NoError> in
                    if !accessEnabled {
                        return .single(nil)
                    }
                    return postbox.loadedPeerWithId(peerId)
                    |> take(1)
                    |> map(Optional.init)
                }
                |> deliverOnMainQueue).start(next: { peer in
                    guard let strongSelf = self, let peer = peer else {
                        return
                    }
                    strongSelf.callKitIntegration?.startCall(context: context, peerId: peerId, isVideo: isVideo, displayTitle: peer.debugDisplayTitle)
                }))
            }
            if let currentCall = self.currentCall {
                self.callKitIntegration?.dropCall(uuid: currentCall.internalId)
                self.startCallDisposable.set((currentCall.hangUp()
                |> deliverOnMainQueue).start(next: { _ in
                    begin()
                }))
            } else if let currentGroupCall = self.currentGroupCallValue {
                self.startCallDisposable.set((currentGroupCall.leave(terminateIfPossible: false)
                |> filter { $0 }
                |> take(1)
                |> deliverOnMainQueue).start(next: { _ in
                    begin()
                }))
            } else {
                begin()
            }
        } else {
            let begin: () -> Void = { [weak self] in
                guard let strongSelf = self else {
                    return
                }
                let _ = strongSelf.startCall(context: context, peerId: peerId, isVideo: isVideo).start()
            }
            if let currentCall = self.currentCall {
                self.startCallDisposable.set((currentCall.hangUp()
                |> deliverOnMainQueue).start(next: { _ in
                    begin()
                }))
            } else if let currentGroupCall = self.currentGroupCallValue {
                self.startCallDisposable.set((currentGroupCall.leave(terminateIfPossible: false)
                |> filter { $0 }
                |> take(1)
                |> deliverOnMainQueue).start(next: { _ in
                    begin()
                }))
            } else {
                begin()
            }
        }
        return .requested
    }
    
    private func startCall(
        context: AccountContext,
        peerId: PeerId,
        isVideo: Bool,
        internalId: CallSessionInternalId = CallSessionInternalId()
    ) -> Signal<Bool, NoError> {
        let (presentationData, present, openSettings) = self.getDeviceAccessData()
        
        let accessEnabledSignal: Signal<Bool, NoError> = Signal { subscriber in
            DeviceAccess.authorizeAccess(to: .microphone(.voiceCall), presentationData: presentationData, present: { c, a in
                present(c, a)
            }, openSettings: {
                openSettings()
            }, { value in
                if isVideo && value {
                    DeviceAccess.authorizeAccess(to: .camera(.videoCall), presentationData: presentationData, present: { c, a in
                        present(c, a)
                    }, openSettings: {
                        openSettings()
                    }, { value in
                        subscriber.putNext(value)
                        subscriber.putCompletion()
                    })
                } else {
                    subscriber.putNext(value)
                    subscriber.putCompletion()
                }
            })
            return EmptyDisposable
        }
        |> runOn(Queue.mainQueue())
        
        let networkType = context.account.networkType
        let accountManager = self.accountManager
        return accessEnabledSignal
        |> mapToSignal { [weak self] accessEnabled -> Signal<Bool, NoError> in
            if !accessEnabled {
                return .single(false)
            }
            
            let request = context.account.postbox.transaction { transaction -> (VideoCallsConfiguration, CachedUserData?) in
                let appConfiguration: AppConfiguration = transaction.getPreferencesEntry(key: PreferencesKeys.appConfiguration) as? AppConfiguration ?? AppConfiguration.defaultValue
                return (VideoCallsConfiguration(appConfiguration: appConfiguration), transaction.getPeerCachedData(peerId: peerId) as? CachedUserData)
            }
            |> mapToSignal { callsConfiguration, cachedUserData -> Signal<CallSessionInternalId, NoError> in
                var isVideoPossible: Bool
                switch callsConfiguration.videoCallsSupport {
                case .disabled:
                    isVideoPossible = isVideo
                case .full:
                    isVideoPossible = true
                case .onlyVideo:
                    isVideoPossible = isVideo
                }
                if let cachedUserData = cachedUserData, cachedUserData.videoCallsAvailable {
                } else {
                    isVideoPossible = false
                }
                
                return context.account.callSessionManager.request(peerId: peerId, isVideo: isVideo, enableVideo: isVideoPossible, internalId: internalId)
            }
            
            let cachedUserData = context.account.postbox.transaction { transaction -> CachedUserData? in
                return transaction.getPeerCachedData(peerId: peerId) as? CachedUserData
            }
            
            return (combineLatest(queue: .mainQueue(), request, networkType |> take(1), context.account.postbox.peerView(id: peerId) |> map { peerView -> Bool in
                return peerView.peerIsContact
            } |> take(1), context.account.postbox.preferencesView(keys: [PreferencesKeys.voipConfiguration, ApplicationSpecificPreferencesKeys.voipDerivedState, PreferencesKeys.appConfiguration]) |> take(1), accountManager.sharedData(keys: [SharedDataKeys.autodownloadSettings, ApplicationSpecificSharedDataKeys.experimentalUISettings]) |> take(1), cachedUserData)
            |> deliverOnMainQueue
            |> beforeNext { internalId, currentNetworkType, isContact, preferences, sharedData, cachedUserData in
                if let strongSelf = self, accessEnabled {
                    if let currentCall = strongSelf.currentCall {
                        currentCall.rejectBusy()
                    }
                    
                    let configuration = preferences.values[PreferencesKeys.voipConfiguration] as? VoipConfiguration ?? .defaultValue
                    let derivedState = preferences.values[ApplicationSpecificPreferencesKeys.voipDerivedState] as? VoipDerivedState ?? .default
                    let autodownloadSettings = sharedData.entries[SharedDataKeys.autodownloadSettings] as? AutodownloadSettings ?? .defaultSettings
                    let appConfiguration = preferences.values[PreferencesKeys.appConfiguration] as? AppConfiguration ?? AppConfiguration.defaultValue
                    
                    let callsConfiguration = VideoCallsConfiguration(appConfiguration: appConfiguration)
                    var isVideoPossible: Bool
                    switch callsConfiguration.videoCallsSupport {
                    case .disabled:
                        isVideoPossible = isVideo
                    case .full:
                        isVideoPossible = true
                    case .onlyVideo:
                        isVideoPossible = isVideo
                    }
                    if let cachedUserData = cachedUserData, cachedUserData.videoCallsAvailable {
                    } else {
                        isVideoPossible = false
                    }
                    
                    let experimentalSettings = sharedData.entries[ApplicationSpecificSharedDataKeys.experimentalUISettings] as? ExperimentalUISettings ?? .defaultSettings
                    
                    let call = PresentationCallImpl(
                        context: context,
                        audioSession: strongSelf.audioSession,
                        callSessionManager: context.account.callSessionManager,
                        callKitIntegration: callKitIntegrationIfEnabled(
                            strongSelf.callKitIntegration,
                            settings: strongSelf.callSettings
                        ),
                        serializedData: configuration.serializedData,
                        dataSaving: effectiveDataSaving(for: strongSelf.callSettings, autodownloadSettings: autodownloadSettings),
                        derivedState: derivedState,
                        getDeviceAccessData: strongSelf.getDeviceAccessData,
                        initialState: nil,
                        internalId: internalId,
                        peerId: peerId,
                        isOutgoing: true,
                        peer: nil,
                        proxyServer: strongSelf.proxyServer,
                        auxiliaryServers: [],
                        currentNetworkType: currentNetworkType,
                        updatedNetworkType: context.account.networkType,
                        startWithVideo: isVideo,
                        isVideoPossible: isVideoPossible,
                        enableStunMarking: shouldEnableStunMarking(appConfiguration: appConfiguration),
                        enableTCP: experimentalSettings.enableVoipTcp,
                        preferredVideoCodec: experimentalSettings.preferredVideoCodec
                    )
                    strongSelf.updateCurrentCall(call)
                    strongSelf.currentCallPromise.set(.single(call))
                    strongSelf.hasActivePersonalCallsPromise.set(true)
                    strongSelf.removeCurrentCallDisposable.set((call.canBeRemoved
                    |> deliverOnMainQueue).start(next: { [weak call] value in
                        if value, let strongSelf = self, let call = call {
                            if strongSelf.currentCall === call {
                                strongSelf.updateCurrentCall(nil)
                                strongSelf.currentCallPromise.set(.single(nil))
                                strongSelf.hasActivePersonalCallsPromise.set(false)
                            }
                        }
                    }))
                }
            })
            |> mapToSignal { value -> Signal<Bool, NoError> in
                return .single(true)
            }
        }
    }
    
    private func updateCurrentCall(_ value: PresentationCallImpl?) {
        let wasEmpty = self.currentCallValue == nil
        let isEmpty = value == nil
        if wasEmpty && !isEmpty {
            self.resumeMedia = self.isMediaPlaying()
        }
        
        self.currentCallValue = value
        
        if !wasEmpty && isEmpty && self.resumeMedia {
            self.resumeMedia = false
            self.resumeMediaPlayback()
        }
    }
    
    private func updateCurrentGroupCall(_ value: PresentationGroupCallImpl?) {
        let wasEmpty = self.currentGroupCallValue == nil
        let isEmpty = value == nil
        if wasEmpty && !isEmpty {
            self.resumeMedia = self.isMediaPlaying()
        }
        
        self.currentGroupCallValue = value
        
        if !wasEmpty && isEmpty && self.resumeMedia {
            self.resumeMedia = false
            self.resumeMediaPlayback()
        }
    }
    
    private func requestScheduleGroupCall(accountContext: AccountContext, peerId: PeerId, internalId: CallSessionInternalId = CallSessionInternalId()) -> Signal<Bool, NoError> {
        let (presentationData, present, openSettings) = self.getDeviceAccessData()
        
        let isVideo = false
        
        let accessEnabledSignal: Signal<Bool, NoError> = Signal { subscriber in
            DeviceAccess.authorizeAccess(to: .microphone(.voiceCall), presentationData: presentationData, present: { c, a in
                present(c, a)
            }, openSettings: {
                openSettings()
            }, { value in
                if isVideo && value {
                    DeviceAccess.authorizeAccess(to: .camera(.videoCall), presentationData: presentationData, present: { c, a in
                        present(c, a)
                    }, openSettings: {
                        openSettings()
                    }, { value in
                        subscriber.putNext(value)
                        subscriber.putCompletion()
                    })
                } else {
                    subscriber.putNext(value)
                    subscriber.putCompletion()
                }
            })
            return EmptyDisposable
        }
        |> runOn(Queue.mainQueue())
        
        return accessEnabledSignal
        |> deliverOnMainQueue
        |> mapToSignal { [weak self] accessEnabled -> Signal<Bool, NoError> in
            guard let strongSelf = self else {
                return .single(false)
            }
            
            if !accessEnabled {
                return .single(false)
            }
                    
            let call = PresentationGroupCallImpl(
                accountContext: accountContext,
                audioSession: strongSelf.audioSession,
                callKitIntegration: nil,
                getDeviceAccessData: strongSelf.getDeviceAccessData,
                initialCall: nil,
                internalId: internalId,
                peerId: peerId,
                invite: nil,
                joinAsPeerId: nil
            )
            strongSelf.updateCurrentGroupCall(call)
            strongSelf.currentGroupCallPromise.set(.single(call))
            strongSelf.hasActiveGroupCallsPromise.set(true)
            strongSelf.removeCurrentGroupCallDisposable.set((call.canBeRemoved
            |> filter { $0 }
            |> take(1)
            |> deliverOnMainQueue).start(next: { [weak call] value in
                guard let strongSelf = self, let call = call else {
                    return
                }
                if value {
                    if strongSelf.currentGroupCall === call {
                        strongSelf.updateCurrentGroupCall(nil)
                        strongSelf.currentGroupCallPromise.set(.single(nil))
                        strongSelf.hasActiveGroupCallsPromise.set(false)
                    }
                }
            }))
        
            return .single(true)
        }
    }
    
    public func scheduleGroupCall(context: AccountContext, peerId: PeerId, endCurrentIfAny: Bool) -> RequestScheduleGroupCallResult {
        let begin: () -> Void = { [weak self] in
            let _ = self?.requestScheduleGroupCall(accountContext: context, peerId: peerId).start()
        }
        
        if let currentGroupCall = self.currentGroupCallValue {
            if endCurrentIfAny {
                let endSignal = currentGroupCall.leave(terminateIfPossible: false)
                |> filter { $0 }
                |> take(1)
                |> deliverOnMainQueue
                self.startCallDisposable.set(endSignal.start(next: { _ in
                    begin()
                }))
            } else {
                return .alreadyInProgress(currentGroupCall.peerId)
            }
        } else if let currentCall = self.currentCall {
            if endCurrentIfAny {
                self.callKitIntegration?.dropCall(uuid: currentCall.internalId)
                self.startCallDisposable.set((currentCall.hangUp()
                |> deliverOnMainQueue).start(next: { _ in
                    begin()
                }))
            } else {
                return .alreadyInProgress(currentCall.peerId)
            }
        } else {
            begin()
        }
        return .success
    }
    
    public func joinGroupCall(context: AccountContext, peerId: PeerId, invite: String?, requestJoinAsPeerId: ((@escaping (PeerId?) -> Void) -> Void)?, initialCall: CachedChannelData.ActiveCall, endCurrentIfAny: Bool) -> JoinGroupCallManagerResult {
        let begin: () -> Void = { [weak self] in
            if let requestJoinAsPeerId = requestJoinAsPeerId {
                requestJoinAsPeerId({ joinAsPeerId in
                    let _ = self?.startGroupCall(accountContext: context, peerId: peerId, invite: invite, joinAsPeerId: joinAsPeerId, initialCall: initialCall).start()
                })
            } else {
                let _ = self?.startGroupCall(accountContext: context, peerId: peerId, invite: invite, joinAsPeerId: nil, initialCall: initialCall).start()
            }
        }
        
        if let currentGroupCall = self.currentGroupCallValue {
            if endCurrentIfAny {
                let endSignal = currentGroupCall.leave(terminateIfPossible: false)
                |> filter { $0 }
                |> take(1)
                |> deliverOnMainQueue
                self.startCallDisposable.set(endSignal.start(next: { _ in
                    begin()
                }))
            } else {
                return .alreadyInProgress(currentGroupCall.peerId)
            }
        } else if let currentCall = self.currentCall {
            if endCurrentIfAny {
                self.callKitIntegration?.dropCall(uuid: currentCall.internalId)
                self.startCallDisposable.set((currentCall.hangUp()
                |> deliverOnMainQueue).start(next: { _ in
                    begin()
                }))
            } else {
                return .alreadyInProgress(currentCall.peerId)
            }
        } else {
            begin()
        }
        return .joined
    }
    
    private func startGroupCall(
        accountContext: AccountContext,
        peerId: PeerId,
        invite: String?,
        joinAsPeerId: PeerId?,
        initialCall: CachedChannelData.ActiveCall,
        internalId: CallSessionInternalId = CallSessionInternalId()
    ) -> Signal<Bool, NoError> {
        let (presentationData, present, openSettings) = self.getDeviceAccessData()
        
        let isVideo = false
        
        let accessEnabledSignal: Signal<Bool, NoError> = Signal { subscriber in
            DeviceAccess.authorizeAccess(to: .microphone(.voiceCall), presentationData: presentationData, present: { c, a in
                present(c, a)
            }, openSettings: {
                openSettings()
            }, { value in
                if isVideo && value {
                    DeviceAccess.authorizeAccess(to: .camera(.videoCall), presentationData: presentationData, present: { c, a in
                        present(c, a)
                    }, openSettings: {
                        openSettings()
                    }, { value in
                        subscriber.putNext(value)
                        subscriber.putCompletion()
                    })
                } else {
                    subscriber.putNext(value)
                    subscriber.putCompletion()
                }
            })
            return EmptyDisposable
        }
        |> runOn(Queue.mainQueue())
        
        return accessEnabledSignal
        |> deliverOnMainQueue
        |> mapToSignal { [weak self] accessEnabled -> Signal<Bool, NoError> in
            guard let strongSelf = self else {
                return .single(false)
            }
            
            if !accessEnabled {
                return .single(false)
            }
                    
            let call = PresentationGroupCallImpl(
                accountContext: accountContext,
                audioSession: strongSelf.audioSession,
                callKitIntegration: nil,
                getDeviceAccessData: strongSelf.getDeviceAccessData,
                initialCall: initialCall,
                internalId: internalId,
                peerId: peerId,
                invite: invite,
                joinAsPeerId: joinAsPeerId
            )
            strongSelf.updateCurrentGroupCall(call)
            strongSelf.currentGroupCallPromise.set(.single(call))
            strongSelf.hasActiveGroupCallsPromise.set(true)
            strongSelf.removeCurrentGroupCallDisposable.set((call.canBeRemoved
            |> filter { $0 }
            |> take(1)
            |> deliverOnMainQueue).start(next: { [weak call] value in
                guard let strongSelf = self, let call = call else {
                    return
                }
                if value {
                    if strongSelf.currentGroupCall === call {
                        strongSelf.updateCurrentGroupCall(nil)
                        strongSelf.currentGroupCallPromise.set(.single(nil))
                        strongSelf.hasActiveGroupCallsPromise.set(false)
                    }
                }
            }))
        
            return .single(true)
        }
    }
}<|MERGE_RESOLUTION|>--- conflicted
+++ resolved
@@ -203,15 +203,9 @@
             self?.ringingStatesUpdated(ringingStates, enableCallKit: enableCallKit)
         })
         
-<<<<<<< HEAD
-        startCallImpl = { [weak self] account, uuid, handle, isVideo in
+        startCallImpl = { [weak self] context, uuid, handle, isVideo in
             if let strongSelf = self, let userId = Int64(handle) {
-                return strongSelf.startCall(account: account, peerId: PeerId(namespace: Namespaces.Peer.CloudUser, id: PeerId.Id._internalFromInt64Value(userId)), isVideo: isVideo, internalId: uuid)
-=======
-        startCallImpl = { [weak self] context, uuid, handle, isVideo in
-            if let strongSelf = self, let userId = Int32(handle) {
-                return strongSelf.startCall(context: context, peerId: PeerId(namespace: Namespaces.Peer.CloudUser, id: PeerId.Id._internalFromInt32Value(userId)), isVideo: isVideo, internalId: uuid)
->>>>>>> 1dbca8a1
+                return strongSelf.startCall(context: context, peerId: PeerId(namespace: Namespaces.Peer.CloudUser, id: PeerId.Id._internalFromInt64Value(userId)), isVideo: isVideo, internalId: uuid)
                 |> take(1)
                 |> map { result -> Bool in
                     return result
