import Foundation
import UIKit
import Display
import LegacyComponents

public final class VoiceBlobView: UIView, TGModernConversationInputMicButtonDecoration {
    private let smallBlob: BlobView
    private let mediumBlob: BlobView
    private let bigBlob: BlobView
    
    private let maxLevel: CGFloat
    
    private var displayLinkAnimator: ConstantDisplayLinkAnimator?
    
    private var audioLevel: CGFloat = 0
    public var presentationAudioLevel: CGFloat = 0
    
    private(set) var isAnimating = false
    
    public typealias BlobRange = (min: CGFloat, max: CGFloat)
    
    public init(
        frame: CGRect,
        maxLevel: CGFloat,
        smallBlobRange: BlobRange,
        mediumBlobRange: BlobRange,
        bigBlobRange: BlobRange
    ) {
        self.maxLevel = maxLevel
        
        self.smallBlob = BlobView(
            pointsCount: 8,
            minRandomness: 0.1,
            maxRandomness: 0.5,
            minSpeed: 0.2,
            maxSpeed: 0.6,
            minScale: smallBlobRange.min,
            maxScale: smallBlobRange.max,
            scaleSpeed: 0.2,
            isCircle: true
        )
        self.mediumBlob = BlobView(
            pointsCount: 8,
            minRandomness: 1,
            maxRandomness: 1,
            minSpeed: 1.5,
            maxSpeed: 7,
            minScale: mediumBlobRange.min,
            maxScale: mediumBlobRange.max,
            scaleSpeed: 0.2,
            isCircle: false
        )
        self.bigBlob = BlobView(
            pointsCount: 8,
            minRandomness: 1,
            maxRandomness: 1,
            minSpeed: 1.5,
            maxSpeed: 7,
            minScale: bigBlobRange.min,
            maxScale: bigBlobRange.max,
            scaleSpeed: 0.2,
            isCircle: false
        )
        
        super.init(frame: frame)
        
        addSubview(bigBlob)
        addSubview(mediumBlob)
        addSubview(smallBlob)
        
        displayLinkAnimator = ConstantDisplayLinkAnimator() { [weak self] in
            guard let strongSelf = self else { return }
            
            strongSelf.presentationAudioLevel = strongSelf.presentationAudioLevel * 0.9 + strongSelf.audioLevel * 0.1
            
            strongSelf.smallBlob.level = strongSelf.presentationAudioLevel
            strongSelf.mediumBlob.level = strongSelf.presentationAudioLevel
            strongSelf.bigBlob.level = strongSelf.presentationAudioLevel
        }
    }
    
    required init?(coder: NSCoder) {
        fatalError("init(coder:) has not been implemented")
    }
    
    public func setColor(_ color: UIColor) {
        self.setColor(color, animated: false)
    }
    
    public func setColor(_ color: UIColor, animated: Bool) {
        smallBlob.setColor(color, animated: animated)
        mediumBlob.setColor(color.withAlphaComponent(0.3), animated: animated)
        bigBlob.setColor(color.withAlphaComponent(0.15), animated: animated)
    }
    
    public func updateLevel(_ level: CGFloat) {
        let normalizedLevel = min(1, max(level / maxLevel, 0))
        
        smallBlob.updateSpeedLevel(to: normalizedLevel)
        mediumBlob.updateSpeedLevel(to: normalizedLevel)
        bigBlob.updateSpeedLevel(to: normalizedLevel)
        
        audioLevel = normalizedLevel
    }
    
    public func startAnimating() {
        self.startAnimating(immediately: false)
    }
    
    public func startAnimating(immediately: Bool = false) {
        guard !isAnimating else { return }
        isAnimating = true
        
        if !immediately {
            mediumBlob.layer.animateScale(from: 0.75, to: 1, duration: 0.35, removeOnCompletion: false)
            bigBlob.layer.animateScale(from: 0.75, to: 1, duration: 0.35, removeOnCompletion: false)
        } else {
            mediumBlob.layer.removeAllAnimations()
            bigBlob.layer.removeAllAnimations()
        }
        
        updateBlobsState()
        
        displayLinkAnimator?.isPaused = false
    }
    
    public func stopAnimating() {
        self.stopAnimating(duration: 0.15)
    }
    
    public func stopAnimating(duration: Double) {
        guard isAnimating else { return }
        isAnimating = false
        
        mediumBlob.layer.animateScale(from: 1.0, to: 0.75, duration: duration, removeOnCompletion: false)
        bigBlob.layer.animateScale(from: 1.0, to: 0.75, duration: duration, removeOnCompletion: false)
        
        updateBlobsState()
        
        displayLinkAnimator?.isPaused = true
    }
    
    private func updateBlobsState() {
        if isAnimating {
            if smallBlob.frame.size != .zero {
                smallBlob.startAnimating()
                mediumBlob.startAnimating()
                bigBlob.startAnimating()
            }
        } else {
            smallBlob.stopAnimating()
            mediumBlob.stopAnimating()
            bigBlob.stopAnimating()
        }
    }
    
    override public func layoutSubviews() {
        super.layoutSubviews()
        
        smallBlob.frame = bounds
        mediumBlob.frame = bounds
        bigBlob.frame = bounds
        
        updateBlobsState()
    }
}

final class BlobView: UIView {
    let pointsCount: Int
    let smoothness: CGFloat
    
    let minRandomness: CGFloat
    let maxRandomness: CGFloat
    
    let minSpeed: CGFloat
    let maxSpeed: CGFloat
    
    let minScale: CGFloat
    let maxScale: CGFloat
    let scaleSpeed: CGFloat
    
    var scaleLevelsToBalance = [CGFloat]()
    
    let isCircle: Bool
    
    var level: CGFloat = 0 {
        didSet {
            return;
            CATransaction.begin()
            CATransaction.setDisableActions(true)
            let lv = minScale + (maxScale - minScale) * level
            shapeLayer.transform = CATransform3DMakeScale(lv, lv, 1)
            CATransaction.commit()
        }
    }
    
    private var speedLevel: CGFloat = 0
    private var scaleLevel: CGFloat = 0
    
    private var lastSpeedLevel: CGFloat = 0
    private var lastScaleLevel: CGFloat = 0
    
    private let shapeLayer: CAShapeLayer = {
        let layer = CAShapeLayer()
        layer.strokeColor = nil
        return layer
    }()
    
    private var transition: CGFloat = 0 {
        didSet {
            guard let currentPoints = currentPoints else { return }
            
            shapeLayer.path = UIBezierPath.smoothCurve(through: currentPoints, length: bounds.width, smoothness: smoothness).cgPath
        }
    }
    
    private var fromPoints: [CGPoint]?
    private var toPoints: [CGPoint]?
    
    private var currentPoints: [CGPoint]? {
        guard let fromPoints = fromPoints, let toPoints = toPoints else { return nil }
        
        return fromPoints.enumerated().map { offset, fromPoint in
            let toPoint = toPoints[offset]
            return CGPoint(
                x: fromPoint.x + (toPoint.x - fromPoint.x) * transition,
                y: fromPoint.y + (toPoint.y - fromPoint.y) * transition
            )
        }
    }
    
    init(
        pointsCount: Int,
        minRandomness: CGFloat,
        maxRandomness: CGFloat,
        minSpeed: CGFloat,
        maxSpeed: CGFloat,
        minScale: CGFloat,
        maxScale: CGFloat,
        scaleSpeed: CGFloat,
        isCircle: Bool
    ) {
        self.pointsCount = pointsCount
        self.minRandomness = minRandomness
        self.maxRandomness = maxRandomness
        self.minSpeed = minSpeed
        self.maxSpeed = maxSpeed
        self.minScale = minScale
        self.maxScale = maxScale
        self.scaleSpeed = scaleSpeed
        self.isCircle = isCircle
        
        let angle = (CGFloat.pi * 2) / CGFloat(pointsCount)
        self.smoothness = ((4 / 3) * tan(angle / 4)) / sin(angle / 2) / 2
        
        super.init(frame: .zero)
        
        layer.addSublayer(shapeLayer)
        
        self.shapeLayer.transform = CATransform3DMakeScale(minScale, minScale, 1)
    }
    
    required init?(coder: NSCoder) {
        fatalError("init(coder:) has not been implemented")
    }
    
    func setColor(_ color: UIColor, animated: Bool) {
        let previousColor = self.shapeLayer.fillColor
        self.shapeLayer.fillColor = color.cgColor
        if animated, let previousColor = previousColor {
            self.shapeLayer.animate(from: previousColor, to: color.cgColor, keyPath: "fillColor", timingFunction: CAMediaTimingFunctionName.linear.rawValue, duration: 0.3)
        }
    }
    
    func updateSpeedLevel(to newSpeedLevel: CGFloat) {
        self.speedLevel = max(self.speedLevel, newSpeedLevel)
        
//        if abs(lastSpeedLevel - newSpeedLevel) > 0.5 {
//            animateToNewShape()
//        }
    }
    
    func startAnimating() {
        self.animateToNewShape()
    }
    
    func stopAnimating() {
        self.shapeLayer.removeAnimation(forKey: "path")
    }
    
    private func animateToNewShape() {
        guard !isCircle else { return }
        
        if self.shapeLayer.path == nil {
            let points = generateNextBlob(for: self.bounds.size)
            self.shapeLayer.path = UIBezierPath.smoothCurve(through: points, length: bounds.width, smoothness: smoothness).cgPath
        }
        
        let nextPoints = generateNextBlob(for: self.bounds.size)
        let nextPath = UIBezierPath.smoothCurve(through: nextPoints, length: bounds.width, smoothness: smoothness).cgPath
        
        let animation = CABasicAnimation(keyPath: "path")
        let previousPath = self.shapeLayer.path
        self.shapeLayer.path = nextPath
        animation.duration = CFTimeInterval(1 / (self.minSpeed + (self.maxSpeed - self.minSpeed) * self.speedLevel))
        animation.timingFunction = CAMediaTimingFunction(name: .easeInEaseOut)
        animation.fromValue = previousPath
        animation.toValue = nextPath
        animation.isRemovedOnCompletion = false
        animation.fillMode = .forwards
        animation.completion = { [weak self] finished in
            if finished {
                self?.animateToNewShape()
            }
        }
<<<<<<< HEAD
        self.shapeLayer.add(animation, forKey: "path")

        self.lastSpeedLevel = self.speedLevel
        self.speedLevel = 0
=======
        animation.duration = CFTimeInterval(1 / (minSpeed + (maxSpeed - minSpeed) * speedLevel))
        animation.timingFunction = CAMediaTimingFunction(name: .linear)
        animation.fromValue = 0
        animation.toValue = 1
        //pop_add(animation, forKey: "blob")
        
        lastSpeedLevel = speedLevel
        speedLevel = 0
>>>>>>> 868dd6b4
    }
    
    // MARK: Helpers
    
    private func generateNextBlob(for size: CGSize) -> [CGPoint] {
        let randomness = minRandomness + (maxRandomness - minRandomness) * speedLevel
        return blob(pointsCount: pointsCount, randomness: randomness)
            .map {
                return CGPoint(
                    x: $0.x * CGFloat(size.width),
                    y: $0.y * CGFloat(size.height)
                )
            }
    }
    
    func blob(pointsCount: Int, randomness: CGFloat) -> [CGPoint] {
        let angle = (CGFloat.pi * 2) / CGFloat(pointsCount)
        
        let rgen = { () -> CGFloat in
            let accuracy: UInt32 = 1000
            let random = arc4random_uniform(accuracy)
            return CGFloat(random) / CGFloat(accuracy)
        }
        let rangeStart: CGFloat = 1 / (1 + randomness / 10)
        
        let startAngle = angle * CGFloat(arc4random_uniform(100)) / CGFloat(100)
        
        let points = (0 ..< pointsCount).map { i -> CGPoint in
            let randPointOffset = (rangeStart + CGFloat(rgen()) * (1 - rangeStart)) / 2
            let angleRandomness: CGFloat = angle * 0.1
            let randAngle = angle + angle * ((angleRandomness * CGFloat(arc4random_uniform(100)) / CGFloat(100)) - angleRandomness * 0.5)
            let pointX = sin(startAngle + CGFloat(i) * randAngle)
            let pointY = cos(startAngle + CGFloat(i) * randAngle)
            return CGPoint(
                x: pointX * randPointOffset,
                y: pointY * randPointOffset
            )
        }
        
        return points
    }
    
    override func layoutSubviews() {
        super.layoutSubviews()
        
        CATransaction.begin()
        CATransaction.setDisableActions(true)
        shapeLayer.position = CGPoint(x: bounds.midX, y: bounds.midY)
        if isCircle {
            let halfWidth = bounds.width * 0.5
            shapeLayer.path = UIBezierPath(
                roundedRect: bounds.offsetBy(dx: -halfWidth, dy: -halfWidth),
                cornerRadius: halfWidth
            ).cgPath
        }
        CATransaction.commit()
    }
}

private extension UIBezierPath {
    
    static func smoothCurve(
        through points: [CGPoint],
        length: CGFloat,
        smoothness: CGFloat
    ) -> UIBezierPath {
        var smoothPoints = [SmoothPoint]()
        for index in (0 ..< points.count) {
            let prevIndex = index - 1
            let prev = points[prevIndex >= 0 ? prevIndex : points.count + prevIndex]
            let curr = points[index]
            let next = points[(index + 1) % points.count]
            
            let angle: CGFloat = {
                let dx = next.x - prev.x
                let dy = -next.y + prev.y
                let angle = atan2(dy, dx)
                if angle < 0 {
                    return abs(angle)
                } else {
                    return 2 * .pi - angle
                }
            }()
            
            smoothPoints.append(
                SmoothPoint(
                    point: curr,
                    inAngle: angle + .pi,
                    inLength: smoothness * distance(from: curr, to: prev),
                    outAngle: angle,
                    outLength: smoothness * distance(from: curr, to: next)
                )
            )
        }
        
        let resultPath = UIBezierPath()
        resultPath.move(to: smoothPoints[0].point)
        for index in (0 ..< smoothPoints.count) {
            let curr = smoothPoints[index]
            let next = smoothPoints[(index + 1) % points.count]
            let currSmoothOut = curr.smoothOut()
            let nextSmoothIn = next.smoothIn()
            resultPath.addCurve(to: next.point, controlPoint1: currSmoothOut, controlPoint2: nextSmoothIn)
        }
        resultPath.close()
        return resultPath
    }
    
    static private func distance(from fromPoint: CGPoint, to toPoint: CGPoint) -> CGFloat {
        return sqrt((fromPoint.x - toPoint.x) * (fromPoint.x - toPoint.x) + (fromPoint.y - toPoint.y) * (fromPoint.y - toPoint.y))
    }
    
    struct SmoothPoint {
        
        let point: CGPoint
        
        let inAngle: CGFloat
        let inLength: CGFloat
        
        let outAngle: CGFloat
        let outLength: CGFloat
        
        func smoothIn() -> CGPoint {
            return smooth(angle: inAngle, length: inLength)
        }
        
        func smoothOut() -> CGPoint {
            return smooth(angle: outAngle, length: outLength)
        }
        
        private func smooth(angle: CGFloat, length: CGFloat) -> CGPoint {
            return CGPoint(
                x: point.x + length * cos(angle),
                y: point.y + length * sin(angle)
            )
        }
    }
}
<|MERGE_RESOLUTION|>--- conflicted
+++ resolved
@@ -185,11 +185,10 @@
     
     var level: CGFloat = 0 {
         didSet {
-            return;
             CATransaction.begin()
             CATransaction.setDisableActions(true)
-            let lv = minScale + (maxScale - minScale) * level
-            shapeLayer.transform = CATransform3DMakeScale(lv, lv, 1)
+            let lv = self.minScale + (self.maxScale - self.minScale) * self.level
+            self.shapeLayer.transform = CATransform3DMakeScale(lv, lv, 1)
             CATransaction.commit()
         }
     }
@@ -313,21 +312,11 @@
                 self?.animateToNewShape()
             }
         }
-<<<<<<< HEAD
+
         self.shapeLayer.add(animation, forKey: "path")
 
         self.lastSpeedLevel = self.speedLevel
         self.speedLevel = 0
-=======
-        animation.duration = CFTimeInterval(1 / (minSpeed + (maxSpeed - minSpeed) * speedLevel))
-        animation.timingFunction = CAMediaTimingFunction(name: .linear)
-        animation.fromValue = 0
-        animation.toValue = 1
-        //pop_add(animation, forKey: "blob")
-        
-        lastSpeedLevel = speedLevel
-        speedLevel = 0
->>>>>>> 868dd6b4
     }
     
     // MARK: Helpers
