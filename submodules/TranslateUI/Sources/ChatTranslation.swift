--- conflicted
+++ resolved
@@ -207,20 +207,11 @@
                             for message in messages {
                                 if message.effectivelyIncoming(context.account.peerId), message.text.count >= 10 {
                                     var text = String(message.text.prefix(256))
-<<<<<<< HEAD
-                                    if var entities = message.textEntitiesAttribute?.entities.filter({
-                                        if [.Code, .Url, .Email, .Mention, .Hashtag, .BotCommand].contains($0.type) {
-                                            return true
-                                        } else if case .Pre = $0.type {
-                                            return true
-                                        } else {
-=======
                                     if var entities = message.textEntitiesAttribute?.entities.filter({ entity in
                                         switch entity.type {
                                         case .Pre, .Code, .Url, .Email, .Mention, .Hashtag, .BotCommand:
                                             return true
                                         default:
->>>>>>> 0051d897
                                             return false
                                         }
                                     }) {
