--- conflicted
+++ resolved
@@ -1278,15 +1278,8 @@
                         }
                     }
                     let status = messageMediaFileStatus(context: item.context, messageId: message.id, file: file)
-<<<<<<< HEAD
-                    if !isWebpage {
-                        if !NativeVideoContent.isHLSVideo(file: file) {
-                            scrubberView.setFetchStatusSignal(status, strings: self.presentationData.strings, decimalSeparator: self.presentationData.dateTimeFormat.decimalSeparator, fileSize: file.size)
-                        }
-=======
-                    if !isWebpage && message.adAttribute == nil {
+                    if !isWebpage && message.adAttribute == nil && !NativeVideoContent.isHLSVideo(file: file) {
                         scrubberView.setFetchStatusSignal(status, strings: self.presentationData.strings, decimalSeparator: self.presentationData.dateTimeFormat.decimalSeparator, fileSize: file.size)
->>>>>>> 5a8506c3
                     }
                     
                     self.requiresDownload = !isMediaStreamable(message: message, media: file)
