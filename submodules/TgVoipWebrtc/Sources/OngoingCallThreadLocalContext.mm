#ifndef WEBRTC_IOS
#import "OngoingCallThreadLocalContext.h"
#else
#import <TgVoipWebrtc/OngoingCallThreadLocalContext.h>
#endif

#import "Instance.h"
#import "InstanceImpl.h"
#import "v2/InstanceV2Impl.h"
#include "StaticThreads.h"

#import "VideoCaptureInterface.h"
#import "platform/darwin/VideoCameraCapturer.h"

#ifndef WEBRTC_IOS
#import "platform/darwin/VideoMetalViewMac.h"
#import "platform/darwin/GLVideoViewMac.h"
#import "platform/darwin/VideoSampleBufferViewMac.h"
#define UIViewContentModeScaleAspectFill kCAGravityResizeAspectFill
#define UIViewContentModeScaleAspect kCAGravityResizeAspect

#else
#import "platform/darwin/VideoMetalView.h"
#import "platform/darwin/GLVideoView.h"
#import "platform/darwin/VideoSampleBufferView.h"
#import "platform/darwin/VideoCaptureView.h"
#import "platform/darwin/CustomExternalCapturer.h"
#endif

#import "group/GroupInstanceImpl.h"
#import "group/GroupInstanceCustomImpl.h"

#import "VideoCaptureInterfaceImpl.h"

@implementation OngoingCallConnectionDescriptionWebrtc

- (instancetype _Nonnull)initWithConnectionId:(int64_t)connectionId hasStun:(bool)hasStun hasTurn:(bool)hasTurn ip:(NSString * _Nonnull)ip port:(int32_t)port username:(NSString * _Nonnull)username password:(NSString * _Nonnull)password {
    self = [super init];
    if (self != nil) {
        _connectionId = connectionId;
        _hasStun = hasStun;
        _hasTurn = hasTurn;
        _ip = ip;
        _port = port;
        _username = username;
        _password = password;
    }
    return self;
}

@end

@interface IsProcessingCustomSampleBufferFlag : NSObject

@property (nonatomic) bool value;

@end

@implementation IsProcessingCustomSampleBufferFlag

- (instancetype)init {
    self = [super init];
    if (self != nil) {
    }
    return self;
}

@end

@interface OngoingCallThreadLocalContextVideoCapturer () {
    std::shared_ptr<tgcalls::VideoCaptureInterface> _interface;
    IsProcessingCustomSampleBufferFlag *_isProcessingCustomSampleBuffer;
}

@end

@protocol OngoingCallThreadLocalContextWebrtcVideoViewImpl <NSObject>

@property (nonatomic, readwrite) OngoingCallVideoOrientationWebrtc orientation;
@property (nonatomic, readonly) CGFloat aspect;

@end

@interface VideoMetalView (VideoViewImpl) <OngoingCallThreadLocalContextWebrtcVideoView, OngoingCallThreadLocalContextWebrtcVideoViewImpl>

@property (nonatomic, readwrite) OngoingCallVideoOrientationWebrtc orientation;
@property (nonatomic, readonly) CGFloat aspect;

@end

@implementation VideoMetalView (VideoViewImpl)

- (OngoingCallVideoOrientationWebrtc)orientation {
    return (OngoingCallVideoOrientationWebrtc)self.internalOrientation;
}

- (CGFloat)aspect {
    return self.internalAspect;
}

- (void)setOrientation:(OngoingCallVideoOrientationWebrtc)orientation {
    [self setInternalOrientation:(int)orientation];
}

- (void)setOnOrientationUpdated:(void (^ _Nullable)(OngoingCallVideoOrientationWebrtc, CGFloat))onOrientationUpdated {
    if (onOrientationUpdated) {
        [self internalSetOnOrientationUpdated:^(int value, CGFloat aspect) {
            onOrientationUpdated((OngoingCallVideoOrientationWebrtc)value, aspect);
        }];
    } else {
        [self internalSetOnOrientationUpdated:nil];
    }
}

- (void)setOnIsMirroredUpdated:(void (^ _Nullable)(bool))onIsMirroredUpdated {
    if (onIsMirroredUpdated) {
        [self internalSetOnIsMirroredUpdated:^(bool value) {
            onIsMirroredUpdated(value);
        }];
    } else {
        [self internalSetOnIsMirroredUpdated:nil];
    }
}

- (void)updateIsEnabled:(bool)isEnabled {
    [self setEnabled:isEnabled];
}

@end

@interface GLVideoView (VideoViewImpl) <OngoingCallThreadLocalContextWebrtcVideoView, OngoingCallThreadLocalContextWebrtcVideoViewImpl>

@property (nonatomic, readwrite) OngoingCallVideoOrientationWebrtc orientation;
@property (nonatomic, readonly) CGFloat aspect;

@end

@implementation GLVideoView (VideoViewImpl)

- (OngoingCallVideoOrientationWebrtc)orientation {
    return (OngoingCallVideoOrientationWebrtc)self.internalOrientation;
}

- (CGFloat)aspect {
    return self.internalAspect;
}

- (void)setOrientation:(OngoingCallVideoOrientationWebrtc)orientation {
    [self setInternalOrientation:(int)orientation];
}

- (void)setOnOrientationUpdated:(void (^ _Nullable)(OngoingCallVideoOrientationWebrtc, CGFloat))onOrientationUpdated {
    if (onOrientationUpdated) {
        [self internalSetOnOrientationUpdated:^(int value, CGFloat aspect) {
            onOrientationUpdated((OngoingCallVideoOrientationWebrtc)value, aspect);
        }];
    } else {
        [self internalSetOnOrientationUpdated:nil];
    }
}

- (void)setOnIsMirroredUpdated:(void (^ _Nullable)(bool))onIsMirroredUpdated {
    if (onIsMirroredUpdated) {
        [self internalSetOnIsMirroredUpdated:^(bool value) {
            onIsMirroredUpdated(value);
        }];
    } else {
        [self internalSetOnIsMirroredUpdated:nil];
    }
}

- (void)updateIsEnabled:(bool)__unused isEnabled {
}

@end

@interface VideoSampleBufferView (VideoViewImpl) <OngoingCallThreadLocalContextWebrtcVideoView, OngoingCallThreadLocalContextWebrtcVideoViewImpl>

@property (nonatomic, readwrite) OngoingCallVideoOrientationWebrtc orientation;
@property (nonatomic, readonly) CGFloat aspect;

@end

@implementation VideoSampleBufferView (VideoViewImpl)

- (OngoingCallVideoOrientationWebrtc)orientation {
    return (OngoingCallVideoOrientationWebrtc)self.internalOrientation;
}

- (CGFloat)aspect {
    return self.internalAspect;
}

- (void)setOrientation:(OngoingCallVideoOrientationWebrtc)orientation {
    [self setInternalOrientation:(int)orientation];
}

- (void)setOnOrientationUpdated:(void (^ _Nullable)(OngoingCallVideoOrientationWebrtc, CGFloat))onOrientationUpdated {
    if (onOrientationUpdated) {
        [self internalSetOnOrientationUpdated:^(int value, CGFloat aspect) {
            onOrientationUpdated((OngoingCallVideoOrientationWebrtc)value, aspect);
        }];
    } else {
        [self internalSetOnOrientationUpdated:nil];
    }
}

- (void)setOnIsMirroredUpdated:(void (^ _Nullable)(bool))onIsMirroredUpdated {
    if (onIsMirroredUpdated) {
        [self internalSetOnIsMirroredUpdated:^(bool value) {
            onIsMirroredUpdated(value);
        }];
    } else {
        [self internalSetOnIsMirroredUpdated:nil];
    }
}

- (void)updateIsEnabled:(bool)isEnabled {
    [self setEnabled:isEnabled];
}

@end


@interface OngoingCallThreadLocalContextVideoCapturer () {
    bool _keepLandscape;
    std::shared_ptr<std::vector<uint8_t>> _croppingBuffer;
}

@end

@implementation OngoingCallThreadLocalContextVideoCapturer

- (instancetype _Nonnull)initWithInterface:(std::shared_ptr<tgcalls::VideoCaptureInterface>)interface {
    self = [super init];
    if (self != nil) {
        _interface = interface;
        _isProcessingCustomSampleBuffer = [[IsProcessingCustomSampleBufferFlag alloc] init];
        _croppingBuffer = std::make_shared<std::vector<uint8_t>>();
    }
    return self;
}

- (instancetype _Nonnull)initWithDeviceId:(NSString * _Nonnull)deviceId keepLandscape:(bool)keepLandscape {
    self = [super init];
    if (self != nil) {
        _keepLandscape = keepLandscape;
        
        std::string resolvedId = deviceId.UTF8String;
        if (keepLandscape) {
            resolvedId += std::string(":landscape");
        }
        _interface = tgcalls::VideoCaptureInterface::Create(tgcalls::StaticThreads::getThreads(), resolvedId);
    }
    return self;
}

#if TARGET_OS_IOS

tgcalls::VideoCaptureInterfaceObject *GetVideoCaptureAssumingSameThread(tgcalls::VideoCaptureInterface *videoCapture) {
    return videoCapture
        ? static_cast<tgcalls::VideoCaptureInterfaceImpl*>(videoCapture)->object()->getSyncAssumingSameThread()
        : nullptr;
}

+ (instancetype _Nonnull)capturerWithExternalSampleBufferProvider {
    std::shared_ptr<tgcalls::VideoCaptureInterface> interface = tgcalls::VideoCaptureInterface::Create(tgcalls::StaticThreads::getThreads(), ":ios_custom");
    return [[OngoingCallThreadLocalContextVideoCapturer alloc] initWithInterface:interface];
}
#endif

- (void)dealloc {
}

#if TARGET_OS_IOS
- (void)submitPixelBuffer:(CVPixelBufferRef _Nonnull)pixelBuffer rotation:(OngoingCallVideoOrientationWebrtc)rotation {
    if (!pixelBuffer) {
        return;
    }
    
    RTCVideoRotation videoRotation = RTCVideoRotation_0;
    switch (rotation) {
    case OngoingCallVideoOrientation0:
        videoRotation = RTCVideoRotation_0;
        break;
    case OngoingCallVideoOrientation90:
        videoRotation = RTCVideoRotation_90;
        break;
    case OngoingCallVideoOrientation180:
        videoRotation = RTCVideoRotation_180;
        break;
    case OngoingCallVideoOrientation270:
        videoRotation = RTCVideoRotation_270;
        break;
    }

    if (_isProcessingCustomSampleBuffer.value) {
        return;
    }
    _isProcessingCustomSampleBuffer.value = true;

    tgcalls::StaticThreads::getThreads()->getMediaThread()->PostTask(RTC_FROM_HERE, [interface = _interface, pixelBuffer = CFRetain(pixelBuffer), croppingBuffer = _croppingBuffer, videoRotation = videoRotation, isProcessingCustomSampleBuffer = _isProcessingCustomSampleBuffer]() {
        auto capture = GetVideoCaptureAssumingSameThread(interface.get());
        auto source = capture->source();
        if (source) {
            [CustomExternalCapturer passPixelBuffer:(CVPixelBufferRef)pixelBuffer rotation:videoRotation toSource:source croppingBuffer:*croppingBuffer];
        }
        CFRelease(pixelBuffer);
        isProcessingCustomSampleBuffer.value = false;
    });
}

#endif

- (void)switchVideoInput:(NSString * _Nonnull)deviceId {
    std::string resolvedId = deviceId.UTF8String;
    if (_keepLandscape) {
        resolvedId += std::string(":landscape");
    }
    _interface->switchToDevice(resolvedId);
}

- (void)setIsVideoEnabled:(bool)isVideoEnabled {
    _interface->setState(isVideoEnabled ? tgcalls::VideoState::Active : tgcalls::VideoState::Paused);
}

- (std::shared_ptr<tgcalls::VideoCaptureInterface>)getInterface {
    return _interface;
}

-(void)setOnFatalError:(dispatch_block_t _Nullable)onError {
#if TARGET_OS_IOS
#else
    _interface->setOnFatalError(onError);
#endif
}

-(void)setOnPause:(void (^)(bool))onPause {
#if TARGET_OS_IOS
#else
    _interface->setOnPause(onPause);
#endif
}

- (void)setOnIsActiveUpdated:(void (^)(bool))onIsActiveUpdated {
    _interface->setOnIsActiveUpdated([onIsActiveUpdated](bool isActive) {
        if (onIsActiveUpdated) {
            onIsActiveUpdated(isActive);
        }
    });
}

- (void)makeOutgoingVideoView:(bool)requestClone completion:(void (^_Nonnull)(UIView<OngoingCallThreadLocalContextWebrtcVideoView> * _Nullable, UIView<OngoingCallThreadLocalContextWebrtcVideoView> * _Nullable))completion {
    __weak OngoingCallThreadLocalContextVideoCapturer *weakSelf = self;

    void (^makeDefault)() = ^{
        dispatch_async(dispatch_get_main_queue(), ^{
            __strong OngoingCallThreadLocalContextVideoCapturer *strongSelf = weakSelf;
            if (!strongSelf) {
                return;
            }
            std::shared_ptr<tgcalls::VideoCaptureInterface> interface = strongSelf->_interface;

            if (false && requestClone) {
                VideoSampleBufferView *remoteRenderer = [[VideoSampleBufferView alloc] initWithFrame:CGRectZero];
                remoteRenderer.videoContentMode = UIViewContentModeScaleAspectFill;

                std::shared_ptr<rtc::VideoSinkInterface<webrtc::VideoFrame>> sink = [remoteRenderer getSink];
                interface->setOutput(sink);

                VideoSampleBufferView *cloneRenderer = nil;
                if (requestClone) {
                    cloneRenderer = [[VideoSampleBufferView alloc] initWithFrame:CGRectZero];
                    cloneRenderer.videoContentMode = UIViewContentModeScaleAspectFill;
#ifdef WEBRTC_IOS
                    [remoteRenderer setCloneTarget:cloneRenderer];
#endif
                }

                completion(remoteRenderer, cloneRenderer);
            } else if ([VideoMetalView isSupported]) {
                VideoMetalView *remoteRenderer = [[VideoMetalView alloc] initWithFrame:CGRectZero];
                remoteRenderer.videoContentMode = UIViewContentModeScaleAspectFill;

                VideoMetalView *cloneRenderer = nil;
                if (requestClone) {
                    cloneRenderer = [[VideoMetalView alloc] initWithFrame:CGRectZero];
#ifdef WEBRTC_IOS
                    cloneRenderer.videoContentMode = UIViewContentModeScaleToFill;
                    [remoteRenderer setClone:cloneRenderer];
#else
                    cloneRenderer.videoContentMode = kCAGravityResizeAspectFill;
#endif
                }

                std::shared_ptr<rtc::VideoSinkInterface<webrtc::VideoFrame>> sink = [remoteRenderer getSink];

                interface->setOutput(sink);

                completion(remoteRenderer, cloneRenderer);
            } else {
                GLVideoView *remoteRenderer = [[GLVideoView alloc] initWithFrame:CGRectZero];
    #ifndef WEBRTC_IOS
                remoteRenderer.videoContentMode = UIViewContentModeScaleAspectFill;
    #endif

                std::shared_ptr<rtc::VideoSinkInterface<webrtc::VideoFrame>> sink = [remoteRenderer getSink];
                interface->setOutput(sink);

                completion(remoteRenderer, nil);
            }
        });
    };

    makeDefault();
}

@end

@interface OngoingCallThreadLocalContextWebrtcTerminationResult : NSObject

@property (nonatomic, readonly) tgcalls::FinalState finalState;

@end

@implementation OngoingCallThreadLocalContextWebrtcTerminationResult

- (instancetype)initWithFinalState:(tgcalls::FinalState)finalState {
    self = [super init];
    if (self != nil) {
        _finalState = finalState;
    }
    return self;
}

@end

@interface OngoingCallThreadLocalContextWebrtc () {
    NSString *_version;
    id<OngoingCallThreadLocalContextQueueWebrtc> _queue;
    int32_t _contextId;
    
    OngoingCallNetworkTypeWebrtc _networkType;
    NSTimeInterval _callReceiveTimeout;
    NSTimeInterval _callRingTimeout;
    NSTimeInterval _callConnectTimeout;
    NSTimeInterval _callPacketTimeout;
    
    std::unique_ptr<tgcalls::Instance> _tgVoip;
    bool _didStop;
    
    OngoingCallStateWebrtc _state;
    OngoingCallVideoStateWebrtc _videoState;
    bool _connectedOnce;
    OngoingCallRemoteBatteryLevelWebrtc _remoteBatteryLevel;
    OngoingCallRemoteVideoStateWebrtc _remoteVideoState;
    OngoingCallRemoteAudioStateWebrtc _remoteAudioState;
    OngoingCallVideoOrientationWebrtc _remoteVideoOrientation;
    __weak UIView<OngoingCallThreadLocalContextWebrtcVideoViewImpl> *_currentRemoteVideoRenderer;
    OngoingCallThreadLocalContextVideoCapturer *_videoCapturer;
    
    int32_t _signalBars;
    NSData *_lastDerivedState;
    
    void (^_sendSignalingData)(NSData *);
    
    float _remotePreferredAspectRatio;
}

- (void)controllerStateChanged:(tgcalls::State)state;
- (void)signalBarsChanged:(int32_t)signalBars;

@end

@implementation VoipProxyServerWebrtc

- (instancetype _Nonnull)initWithHost:(NSString * _Nonnull)host port:(int32_t)port username:(NSString * _Nullable)username password:(NSString * _Nullable)password {
    self = [super init];
    if (self != nil) {
        _host = host;
        _port = port;
        _username = username;
        _password = password;
    }
    return self;
}

@end

static tgcalls::NetworkType callControllerNetworkTypeForType(OngoingCallNetworkTypeWebrtc type) {
    switch (type) {
        case OngoingCallNetworkTypeWifi:
            return tgcalls::NetworkType::WiFi;
        case OngoingCallNetworkTypeCellularGprs:
            return tgcalls::NetworkType::Gprs;
        case OngoingCallNetworkTypeCellular3g:
            return tgcalls::NetworkType::ThirdGeneration;
        case OngoingCallNetworkTypeCellularLte:
            return tgcalls::NetworkType::Lte;
        default:
            return tgcalls::NetworkType::ThirdGeneration;
    }
}

static tgcalls::DataSaving callControllerDataSavingForType(OngoingCallDataSavingWebrtc type) {
    switch (type) {
        case OngoingCallDataSavingNever:
            return tgcalls::DataSaving::Never;
        case OngoingCallDataSavingCellular:
            return tgcalls::DataSaving::Mobile;
        case OngoingCallDataSavingAlways:
            return tgcalls::DataSaving::Always;
        default:
            return tgcalls::DataSaving::Never;
    }
}

@implementation OngoingCallThreadLocalContextWebrtc

static void (*InternalVoipLoggingFunction)(NSString *) = NULL;

+ (void)setupLoggingFunction:(void (*)(NSString *))loggingFunction {
    InternalVoipLoggingFunction = loggingFunction;
    tgcalls::SetLoggingFunction([](std::string const &string) {
        if (InternalVoipLoggingFunction) {
            InternalVoipLoggingFunction([[NSString alloc] initWithUTF8String:string.c_str()]);
        }
    });
}

+ (void)applyServerConfig:(NSString *)string {
    if (string.length != 0) {
        //TgVoip::setGlobalServerConfig(std::string(string.UTF8String));
    }
}

+ (int32_t)maxLayer {
    return 92;
}

+ (NSArray<NSString *> * _Nonnull)versionsWithIncludeReference:(bool)includeReference {
    NSMutableArray<NSString *> *list = [[NSMutableArray alloc] init];
    [list addObject:@"2.7.7"];
    [list addObject:@"3.0.0"];
    if (includeReference) {
        [list addObject:@"4.0.0"];
    }
    return list;
}

+ (tgcalls::ProtocolVersion)protocolVersionFromLibraryVersion:(NSString *)version {
    if ([version isEqualToString:@"2.7.7"]) {
        return tgcalls::ProtocolVersion::V0;
    } else if ([version isEqualToString:@"3.0.0"]) {
        return tgcalls::ProtocolVersion::V1;
    } else {
        return tgcalls::ProtocolVersion::V0;
    }
}

- (instancetype _Nonnull)initWithVersion:(NSString * _Nonnull)version queue:(id<OngoingCallThreadLocalContextQueueWebrtc> _Nonnull)queue proxy:(VoipProxyServerWebrtc * _Nullable)proxy networkType:(OngoingCallNetworkTypeWebrtc)networkType dataSaving:(OngoingCallDataSavingWebrtc)dataSaving derivedState:(NSData * _Nonnull)derivedState key:(NSData * _Nonnull)key isOutgoing:(bool)isOutgoing connections:(NSArray<OngoingCallConnectionDescriptionWebrtc *> * _Nonnull)connections maxLayer:(int32_t)maxLayer allowP2P:(BOOL)allowP2P allowTCP:(BOOL)allowTCP enableStunMarking:(BOOL)enableStunMarking logPath:(NSString * _Nonnull)logPath statsLogPath:(NSString * _Nonnull)statsLogPath sendSignalingData:(void (^)(NSData * _Nonnull))sendSignalingData videoCapturer:(OngoingCallThreadLocalContextVideoCapturer * _Nullable)videoCapturer preferredVideoCodec:(NSString * _Nullable)preferredVideoCodec audioInputDeviceId: (NSString * _Nonnull)audioInputDeviceId {
    self = [super init];
    if (self != nil) {
        _version = version;
        _queue = queue;
        assert([queue isCurrent]);
        
        assert([[OngoingCallThreadLocalContextWebrtc versionsWithIncludeReference:true] containsObject:version]);
        
        _callReceiveTimeout = 20.0;
        _callRingTimeout = 90.0;
        _callConnectTimeout = 30.0;
        _callPacketTimeout = 10.0;
        _remotePreferredAspectRatio = 0;
        _networkType = networkType;
        _sendSignalingData = [sendSignalingData copy];
        _videoCapturer = videoCapturer;
        if (videoCapturer != nil) {
            _videoState = OngoingCallVideoStateActive;
        } else {
            _videoState = OngoingCallVideoStateInactive;
        }
        _remoteVideoState = OngoingCallRemoteVideoStateInactive;
        _remoteAudioState = OngoingCallRemoteAudioStateActive;
        
        _remoteVideoOrientation = OngoingCallVideoOrientation0;
        
        std::vector<uint8_t> derivedStateValue;
        derivedStateValue.resize(derivedState.length);
        [derivedState getBytes:derivedStateValue.data() length:derivedState.length];
        
        std::unique_ptr<tgcalls::Proxy> proxyValue = nullptr;
        if (proxy != nil) {
            tgcalls::Proxy *proxyObject = new tgcalls::Proxy();
            proxyObject->host = proxy.host.UTF8String;
            proxyObject->port = (uint16_t)proxy.port;
            proxyObject->login = proxy.username.UTF8String ?: "";
            proxyObject->password = proxy.password.UTF8String ?: "";
            proxyValue = std::unique_ptr<tgcalls::Proxy>(proxyObject);
        }
        
        std::vector<tgcalls::RtcServer> parsedRtcServers;
        for (OngoingCallConnectionDescriptionWebrtc *connection in connections) {
            if (connection.hasStun) {
                parsedRtcServers.push_back((tgcalls::RtcServer){
                    .host = connection.ip.UTF8String,
                    .port = (uint16_t)connection.port,
                    .login = "",
                    .password = "",
                    .isTurn = false
                });
            }
            if (connection.hasTurn) {
                parsedRtcServers.push_back((tgcalls::RtcServer){
                    .host = connection.ip.UTF8String,
                    .port = (uint16_t)connection.port,
                    .login = connection.username.UTF8String,
                    .password = connection.password.UTF8String,
                    .isTurn = true
                });
            }
        }
        
        std::vector<std::string> preferredVideoCodecs;
        if (preferredVideoCodec != nil) {
            preferredVideoCodecs.push_back([preferredVideoCodec UTF8String]);
        }
        
        std::vector<tgcalls::Endpoint> endpoints;
        
        tgcalls::Config config = {
            .initializationTimeout = _callConnectTimeout,
            .receiveTimeout = _callPacketTimeout,
            .dataSaving = callControllerDataSavingForType(dataSaving),
            .enableP2P = (bool)allowP2P,
            .allowTCP = (bool)allowTCP,
            .enableStunMarking = (bool)enableStunMarking,
            .enableAEC = false,
            .enableNS = true,
            .enableAGC = true,
            .enableCallUpgrade = false,
            .logPath = std::string(logPath.length == 0 ? "" : logPath.UTF8String),
            .statsLogPath = std::string(statsLogPath.length == 0 ? "" : statsLogPath.UTF8String),
            .maxApiLayer = [OngoingCallThreadLocalContextWebrtc maxLayer],
            .enableHighBitrateVideo = true,
            .preferredVideoCodecs = preferredVideoCodecs,
            .protocolVersion = [OngoingCallThreadLocalContextWebrtc protocolVersionFromLibraryVersion:version]
        };
        
        auto encryptionKeyValue = std::make_shared<std::array<uint8_t, 256>>();
        memcpy(encryptionKeyValue->data(), key.bytes, key.length);
        
        tgcalls::EncryptionKey encryptionKey(encryptionKeyValue, isOutgoing);
        
        __weak OngoingCallThreadLocalContextWebrtc *weakSelf = self;
        static dispatch_once_t onceToken;
        dispatch_once(&onceToken, ^{
            tgcalls::Register<tgcalls::InstanceImpl>();
            tgcalls::Register<tgcalls::InstanceV2Impl>();
        });
        
        _tgVoip = tgcalls::Meta::Create([version UTF8String], (tgcalls::Descriptor){
            .config = config,
            .persistentState = (tgcalls::PersistentState){ derivedStateValue },
            .endpoints = endpoints,
            .proxy = std::move(proxyValue),
            .rtcServers = parsedRtcServers,
            .initialNetworkType = callControllerNetworkTypeForType(networkType),
            .encryptionKey = encryptionKey,
            .mediaDevicesConfig = tgcalls::MediaDevicesConfig {
                .audioInputId = [audioInputDeviceId UTF8String],
                .audioOutputId = [@"" UTF8String]
            },
            .videoCapture = [_videoCapturer getInterface],
            .stateUpdated = [weakSelf, queue](tgcalls::State state) {
                [queue dispatch:^{
                    __strong OngoingCallThreadLocalContextWebrtc *strongSelf = weakSelf;
                    if (strongSelf) {
                        [strongSelf controllerStateChanged:state];
                    }
                }];
            },
            .signalBarsUpdated = [weakSelf, queue](int value) {
                [queue dispatch:^{
                    __strong OngoingCallThreadLocalContextWebrtc *strongSelf = weakSelf;
                    if (strongSelf) {
                        strongSelf->_signalBars = value;
                        if (strongSelf->_signalBarsChanged) {
                            strongSelf->_signalBarsChanged(value);
                        }
                    }
                }];
            },
            .audioLevelUpdated = [weakSelf, queue](float level) {
                [queue dispatch:^{
                    __strong OngoingCallThreadLocalContextWebrtc *strongSelf = weakSelf;
                    if (strongSelf) {
                        if (strongSelf->_audioLevelUpdated) {
                            strongSelf->_audioLevelUpdated(level);
                        }
                    }
                }];
            },
            .remoteMediaStateUpdated = [weakSelf, queue](tgcalls::AudioState audioState, tgcalls::VideoState videoState) {
                [queue dispatch:^{
                    __strong OngoingCallThreadLocalContextWebrtc *strongSelf = weakSelf;
                    if (strongSelf) {
                        OngoingCallRemoteAudioStateWebrtc remoteAudioState;
                        OngoingCallRemoteVideoStateWebrtc remoteVideoState;
                        switch (audioState) {
                            case tgcalls::AudioState::Muted:
                                remoteAudioState = OngoingCallRemoteAudioStateMuted;
                                break;
                            case tgcalls::AudioState::Active:
                                remoteAudioState = OngoingCallRemoteAudioStateActive;
                                break;
                            default:
                                remoteAudioState = OngoingCallRemoteAudioStateMuted;
                                break;
                        }
                        switch (videoState) {
                            case tgcalls::VideoState::Inactive:
                                remoteVideoState = OngoingCallRemoteVideoStateInactive;
                                break;
                            case tgcalls::VideoState::Paused:
                                remoteVideoState = OngoingCallRemoteVideoStatePaused;
                                break;
                            case tgcalls::VideoState::Active:
                                remoteVideoState = OngoingCallRemoteVideoStateActive;
                                break;
                            default:
                                remoteVideoState = OngoingCallRemoteVideoStateInactive;
                                break;
                        }
                        if (strongSelf->_remoteVideoState != remoteVideoState || strongSelf->_remoteAudioState != remoteAudioState) {
                            strongSelf->_remoteVideoState = remoteVideoState;
                            strongSelf->_remoteAudioState = remoteAudioState;
                            if (strongSelf->_stateChanged) {
                                strongSelf->_stateChanged(strongSelf->_state, strongSelf->_videoState, strongSelf->_remoteVideoState, strongSelf->_remoteAudioState, strongSelf->_remoteBatteryLevel, strongSelf->_remotePreferredAspectRatio);
                            }
                        }
                    }
                }];
            },
            .remoteBatteryLevelIsLowUpdated = [weakSelf, queue](bool isLow) {
                [queue dispatch:^{
                    __strong OngoingCallThreadLocalContextWebrtc *strongSelf = weakSelf;
                    if (strongSelf) {
                        OngoingCallRemoteBatteryLevelWebrtc remoteBatteryLevel;
                        if (isLow) {
                            remoteBatteryLevel = OngoingCallRemoteBatteryLevelLow;
                        } else {
                            remoteBatteryLevel = OngoingCallRemoteBatteryLevelNormal;
                        }
                        if (strongSelf->_remoteBatteryLevel != remoteBatteryLevel) {
                            strongSelf->_remoteBatteryLevel = remoteBatteryLevel;
                            if (strongSelf->_stateChanged) {
                                strongSelf->_stateChanged(strongSelf->_state, strongSelf->_videoState, strongSelf->_remoteVideoState, strongSelf->_remoteAudioState, strongSelf->_remoteBatteryLevel, strongSelf->_remotePreferredAspectRatio);
                            }
                        }
                    }
                }];
            },
            .remotePrefferedAspectRatioUpdated = [weakSelf, queue](float value) {
                [queue dispatch:^{
                    __strong OngoingCallThreadLocalContextWebrtc *strongSelf = weakSelf;
                    if (strongSelf) {
                        strongSelf->_remotePreferredAspectRatio = value;
                        if (strongSelf->_stateChanged) {
                            strongSelf->_stateChanged(strongSelf->_state, strongSelf->_videoState, strongSelf->_remoteVideoState, strongSelf->_remoteAudioState, strongSelf->_remoteBatteryLevel, strongSelf->_remotePreferredAspectRatio);
                        }
                    }
                }];
            },
            .signalingDataEmitted = [weakSelf, queue](const std::vector<uint8_t> &data) {
                NSData *mappedData = [[NSData alloc] initWithBytes:data.data() length:data.size()];
                [queue dispatch:^{
                    __strong OngoingCallThreadLocalContextWebrtc *strongSelf = weakSelf;
                    if (strongSelf) {
                        [strongSelf signalingDataEmitted:mappedData];
                    }
                }];
            }
        });
        
        _state = OngoingCallStateInitializing;
        _signalBars = 4;
    }
    return self;
}

- (void)dealloc {
    if (InternalVoipLoggingFunction) {
        InternalVoipLoggingFunction(@"OngoingCallThreadLocalContext: dealloc");
    }
    
    if (_tgVoip != NULL) {
        [self stop:nil];
    }
}

- (bool)needRate {
    return false;
}

- (void)beginTermination {
}

+ (void)stopWithTerminationResult:(OngoingCallThreadLocalContextWebrtcTerminationResult *)terminationResult completion:(void (^)(NSString *, int64_t, int64_t, int64_t, int64_t))completion {
    if (completion) {
        if (terminationResult) {
            NSString *debugLog = [NSString stringWithUTF8String:terminationResult.finalState.debugLog.c_str()];
            
            if (completion) {
                completion(debugLog, terminationResult.finalState.trafficStats.bytesSentWifi, terminationResult.finalState.trafficStats.bytesReceivedWifi, terminationResult.finalState.trafficStats.bytesSentMobile, terminationResult.finalState.trafficStats.bytesReceivedMobile);
            }
        } else {
            if (completion) {
                completion(@"", 0, 0, 0, 0);
            }
        }
    }
}

- (void)stop:(void (^)(NSString *, int64_t, int64_t, int64_t, int64_t))completion {
    if (!_tgVoip) {
        return;
    }
    if (completion == nil) {
        if (!_didStop) {
            _tgVoip->stop([](tgcalls::FinalState finalState) {
            });
        }
        _tgVoip.reset();
        return;
    }
    
    __weak OngoingCallThreadLocalContextWebrtc *weakSelf = self;
    id<OngoingCallThreadLocalContextQueueWebrtc> queue = _queue;
    _didStop = true;
    _tgVoip->stop([weakSelf, queue, completion = [completion copy]](tgcalls::FinalState finalState) {
        [queue dispatch:^{
            __strong OngoingCallThreadLocalContextWebrtc *strongSelf = weakSelf;
            if (strongSelf) {
                strongSelf->_tgVoip.reset();
            }
            
            OngoingCallThreadLocalContextWebrtcTerminationResult *terminationResult = [[OngoingCallThreadLocalContextWebrtcTerminationResult alloc] initWithFinalState:finalState];
            
            [OngoingCallThreadLocalContextWebrtc stopWithTerminationResult:terminationResult completion:completion];
        }];
    });
}

- (NSString *)debugInfo {
    if (_tgVoip != nullptr) {
        NSString *version = [self version];
        return [NSString stringWithFormat:@"WebRTC, Version: %@", version];
        //auto rawDebugString = _tgVoip->getDebugInfo();
        //return [NSString stringWithUTF8String:rawDebugString.c_str()];
    } else {
        return nil;
    }
}

- (NSString *)version {
    return _version;
}

- (NSData * _Nonnull)getDerivedState {
    if (_tgVoip) {
        auto persistentState = _tgVoip->getPersistentState();
        return [[NSData alloc] initWithBytes:persistentState.value.data() length:persistentState.value.size()];
    } else if (_lastDerivedState != nil) {
        return _lastDerivedState;
    } else {
        return [NSData data];
    }
}

- (void)controllerStateChanged:(tgcalls::State)state {
    OngoingCallStateWebrtc callState = OngoingCallStateInitializing;
    switch (state) {
        case tgcalls::State::Established:
            callState = OngoingCallStateConnected;
            break;
        case tgcalls::State::Failed:
            callState = OngoingCallStateFailed;
            break;
        case tgcalls::State::Reconnecting:
            callState = OngoingCallStateReconnecting;
            break;
        default:
            break;
    }
    
    if (_state != callState) {
        _state = callState;
        
        if (_stateChanged) {
            _stateChanged(_state, _videoState, _remoteVideoState, _remoteAudioState, _remoteBatteryLevel, _remotePreferredAspectRatio);
        }
    }
}

- (void)signalBarsChanged:(int32_t)signalBars {
    if (signalBars != _signalBars) {
        _signalBars = signalBars;
        
        if (_signalBarsChanged) {
            _signalBarsChanged(signalBars);
        }
    }
}

- (void)signalingDataEmitted:(NSData *)data {
    if (_sendSignalingData) {
        _sendSignalingData(data);
    }
}


- (void)addSignalingData:(NSData *)data {
    if (_tgVoip) {
        std::vector<uint8_t> mappedData;
        mappedData.resize(data.length);
        [data getBytes:mappedData.data() length:data.length];
        _tgVoip->receiveSignalingData(mappedData);
    }
}

- (void)setIsMuted:(bool)isMuted {
    if (_tgVoip) {
        _tgVoip->setMuteMicrophone(isMuted);
    }
}

- (void)setIsLowBatteryLevel:(bool)isLowBatteryLevel {
    if (_tgVoip) {
        _tgVoip->setIsLowBatteryLevel(isLowBatteryLevel);
    }
}

- (void)setNetworkType:(OngoingCallNetworkTypeWebrtc)networkType {
    if (_networkType != networkType) {
        _networkType = networkType;
        if (_tgVoip) {
            _tgVoip->setNetworkType(callControllerNetworkTypeForType(networkType));
        }
    }
}

- (void)makeIncomingVideoView:(void (^_Nonnull)(UIView<OngoingCallThreadLocalContextWebrtcVideoView> * _Nullable))completion {
    if (_tgVoip) {
        __weak OngoingCallThreadLocalContextWebrtc *weakSelf = self;
        dispatch_async(dispatch_get_main_queue(), ^{
            if ([VideoMetalView isSupported]) {
                VideoMetalView *remoteRenderer = [[VideoMetalView alloc] initWithFrame:CGRectZero];
#if TARGET_OS_IPHONE
                remoteRenderer.videoContentMode = UIViewContentModeScaleToFill;
#else
                remoteRenderer.videoContentMode = UIViewContentModeScaleAspect;
#endif
                
                std::shared_ptr<rtc::VideoSinkInterface<webrtc::VideoFrame>> sink = [remoteRenderer getSink];
                __strong OngoingCallThreadLocalContextWebrtc *strongSelf = weakSelf;
                if (strongSelf) {
                    [remoteRenderer setOrientation:strongSelf->_remoteVideoOrientation];
                    strongSelf->_currentRemoteVideoRenderer = remoteRenderer;
                    strongSelf->_tgVoip->setIncomingVideoOutput(sink);
                }
                
                completion(remoteRenderer);
            } else {
                GLVideoView *remoteRenderer = [[GLVideoView alloc] initWithFrame:CGRectZero];
                
                std::shared_ptr<rtc::VideoSinkInterface<webrtc::VideoFrame>> sink = [remoteRenderer getSink];
                __strong OngoingCallThreadLocalContextWebrtc *strongSelf = weakSelf;
                if (strongSelf) {
                    [remoteRenderer setOrientation:strongSelf->_remoteVideoOrientation];
                    strongSelf->_currentRemoteVideoRenderer = remoteRenderer;
                    strongSelf->_tgVoip->setIncomingVideoOutput(sink);
                }
                
                completion(remoteRenderer);
            }
        });
    }
}

- (void)requestVideo:(OngoingCallThreadLocalContextVideoCapturer * _Nullable)videoCapturer {
    if (_tgVoip && _videoCapturer == nil) {
        _videoCapturer = videoCapturer;
        _tgVoip->setVideoCapture([_videoCapturer getInterface]);
        
        _videoState = OngoingCallVideoStateActive;
        if (_stateChanged) {
            _stateChanged(_state, _videoState, _remoteVideoState, _remoteAudioState, _remoteBatteryLevel, _remotePreferredAspectRatio);
        }
    }
}

- (void)setRequestedVideoAspect:(float)aspect {
    if (_tgVoip) {
        _tgVoip->setRequestedVideoAspect(aspect);
    }
}

- (void)disableVideo {
    if (_tgVoip) {
        _videoCapturer = nil;
        _tgVoip->setVideoCapture(nullptr);
        
        _videoState = OngoingCallVideoStateInactive;
        if (_stateChanged) {
            _stateChanged(_state, _videoState, _remoteVideoState, _remoteAudioState, _remoteBatteryLevel, _remotePreferredAspectRatio);
        }
    }
}

- (void)remotePrefferedAspectRatioUpdated:(float)remotePrefferedAspectRatio {
    
}

- (void)switchAudioOutput:(NSString * _Nonnull)deviceId {
    _tgVoip->setAudioOutputDevice(deviceId.UTF8String);
}
- (void)switchAudioInput:(NSString * _Nonnull)deviceId {
    _tgVoip->setAudioInputDevice(deviceId.UTF8String);
}

@end

namespace {

class BroadcastPartTaskImpl : public tgcalls::BroadcastPartTask {
public:
    BroadcastPartTaskImpl(id<OngoingGroupCallBroadcastPartTask> task) {
        _task = task;
    }
    
    virtual ~BroadcastPartTaskImpl() {
    }
    
    virtual void cancel() override {
        [_task cancel];
    }
    
private:
    id<OngoingGroupCallBroadcastPartTask> _task;
};

class RequestMediaChannelDescriptionTaskImpl : public tgcalls::RequestMediaChannelDescriptionTask {
public:
    RequestMediaChannelDescriptionTaskImpl(id<OngoingGroupCallMediaChannelDescriptionTask> task) {
        _task = task;
    }

    virtual ~RequestMediaChannelDescriptionTaskImpl() {
    }

    virtual void cancel() override {
        [_task cancel];
    }

private:
    id<OngoingGroupCallMediaChannelDescriptionTask> _task;
};

}

@interface GroupCallThreadLocalContext () {
    id<OngoingCallThreadLocalContextQueueWebrtc> _queue;
    
    std::unique_ptr<tgcalls::GroupInstanceInterface> _instance;
    OngoingCallThreadLocalContextVideoCapturer *_videoCapturer;
    
    void (^_networkStateUpdated)(GroupCallNetworkState);
}

@end

@implementation GroupCallThreadLocalContext

- (instancetype _Nonnull)initWithQueue:(id<OngoingCallThreadLocalContextQueueWebrtc> _Nonnull)queue
    networkStateUpdated:(void (^ _Nonnull)(GroupCallNetworkState))networkStateUpdated
    audioLevelsUpdated:(void (^ _Nonnull)(NSArray<NSNumber *> * _Nonnull))audioLevelsUpdated
    inputDeviceId:(NSString * _Nonnull)inputDeviceId
    outputDeviceId:(NSString * _Nonnull)outputDeviceId
    videoCapturer:(OngoingCallThreadLocalContextVideoCapturer * _Nullable)videoCapturer
    requestMediaChannelDescriptions:(id<OngoingGroupCallMediaChannelDescriptionTask> _Nonnull (^ _Nonnull)(NSArray<NSNumber *> * _Nonnull, void (^ _Nonnull)(NSArray<OngoingGroupCallMediaChannelDescription *> * _Nonnull)))requestMediaChannelDescriptions
    requestBroadcastPart:(id<OngoingGroupCallBroadcastPartTask> _Nonnull (^ _Nonnull)(int64_t, int64_t, void (^ _Nonnull)(OngoingGroupCallBroadcastPart * _Nullable)))requestBroadcastPart
    outgoingAudioBitrateKbit:(int32_t)outgoingAudioBitrateKbit
    videoContentType:(OngoingGroupCallVideoContentType)videoContentType
    enableNoiseSuppression:(bool)enableNoiseSuppression {
    self = [super init];
    if (self != nil) {
        _queue = queue;
        
        _networkStateUpdated = [networkStateUpdated copy];
        _videoCapturer = videoCapturer;
        
        tgcalls::VideoContentType _videoContentType;
        switch (videoContentType) {
            case OngoingGroupCallVideoContentTypeGeneric: {
                _videoContentType = tgcalls::VideoContentType::Generic;
                break;
            }
            case OngoingGroupCallVideoContentTypeScreencast: {
                _videoContentType = tgcalls::VideoContentType::Screencast;
                break;
            }
            case OngoingGroupCallVideoContentTypeNone: {
                _videoContentType = tgcalls::VideoContentType::None;
                break;
            }
            default: {
                _videoContentType = tgcalls::VideoContentType::None;
                break;
            }
        }
        
        std::vector<tgcalls::VideoCodecName> videoCodecPreferences;
<<<<<<< HEAD
=======
//        videoCodecPreferences.push_back(tgcalls::VideoCodecName::H264);
        //videoCodecPreferences.push_back(tgcalls::VideoCodecName::VP9);/
>>>>>>> 10bf97e9

        int minOutgoingVideoBitrateKbit = 500;
        bool disableOutgoingAudioProcessing = false;

        tgcalls::GroupConfig config;
        config.need_log = false;
#if DEBUG
        config.need_log = true;
#endif

        __weak GroupCallThreadLocalContext *weakSelf = self;
        _instance.reset(new tgcalls::GroupInstanceCustomImpl((tgcalls::GroupInstanceDescriptor){
            .threads = tgcalls::StaticThreads::getThreads(),
            .config = config,
            .networkStateUpdated = [weakSelf, queue, networkStateUpdated](tgcalls::GroupNetworkState networkState) {
                [queue dispatch:^{
                    __strong GroupCallThreadLocalContext *strongSelf = weakSelf;
                    if (strongSelf == nil) {
                        return;
                    }
                    GroupCallNetworkState mappedState;
                    mappedState.isConnected = networkState.isConnected;
                    mappedState.isTransitioningFromBroadcastToRtc = networkState.isTransitioningFromBroadcastToRtc;
                    networkStateUpdated(mappedState);
                }];
            },
            .audioLevelsUpdated = [audioLevelsUpdated](tgcalls::GroupLevelsUpdate const &levels) {
                NSMutableArray *result = [[NSMutableArray alloc] init];
                for (auto &it : levels.updates) {
                    [result addObject:@(it.ssrc)];
                    [result addObject:@(it.value.level)];
                    [result addObject:@(it.value.voice)];
                }
                audioLevelsUpdated(result);
            },
            .initialInputDeviceId = inputDeviceId.UTF8String,
            .initialOutputDeviceId = outputDeviceId.UTF8String,
            .videoCapture = [_videoCapturer getInterface],
            .requestBroadcastPart = [requestBroadcastPart](int64_t timestampMilliseconds, int64_t durationMilliseconds, std::function<void(tgcalls::BroadcastPart &&)> completion) -> std::shared_ptr<tgcalls::BroadcastPartTask> {
                id<OngoingGroupCallBroadcastPartTask> task = requestBroadcastPart(timestampMilliseconds, durationMilliseconds, ^(OngoingGroupCallBroadcastPart * _Nullable part) {
                    tgcalls::BroadcastPart parsedPart;
                    parsedPart.timestampMilliseconds = part.timestampMilliseconds;
                    
                    parsedPart.responseTimestamp = part.responseTimestamp;
                    
                    tgcalls::BroadcastPart::Status mappedStatus;
                    switch (part.status) {
                        case OngoingGroupCallBroadcastPartStatusSuccess: {
                            mappedStatus = tgcalls::BroadcastPart::Status::Success;
                            break;
                        }
                        case OngoingGroupCallBroadcastPartStatusNotReady: {
                            mappedStatus = tgcalls::BroadcastPart::Status::NotReady;
                            break;
                        }
                        case OngoingGroupCallBroadcastPartStatusResyncNeeded: {
                            mappedStatus = tgcalls::BroadcastPart::Status::ResyncNeeded;
                            break;
                        }
                        default: {
                            mappedStatus = tgcalls::BroadcastPart::Status::NotReady;
                            break;
                        }
                    }
                    parsedPart.status = mappedStatus;
                    
                    parsedPart.oggData.resize(part.oggData.length);
                    [part.oggData getBytes:parsedPart.oggData.data() length:part.oggData.length];
                    
                    completion(std::move(parsedPart));
                });
                return std::make_shared<BroadcastPartTaskImpl>(task);
            },
            .outgoingAudioBitrateKbit = outgoingAudioBitrateKbit,
            .disableOutgoingAudioProcessing = disableOutgoingAudioProcessing,
            .videoContentType = _videoContentType,
            .videoCodecPreferences = videoCodecPreferences,
            .initialEnableNoiseSuppression = enableNoiseSuppression,
            .requestMediaChannelDescriptions = [requestMediaChannelDescriptions](std::vector<uint32_t> const &ssrcs, std::function<void(std::vector<tgcalls::MediaChannelDescription> &&)> completion) -> std::shared_ptr<tgcalls::RequestMediaChannelDescriptionTask> {
                NSMutableArray<NSNumber *> *mappedSsrcs = [[NSMutableArray alloc] init];
                for (auto ssrc : ssrcs) {
                    [mappedSsrcs addObject:[NSNumber numberWithUnsignedInt:ssrc]];
                }
                id<OngoingGroupCallMediaChannelDescriptionTask> task = requestMediaChannelDescriptions(mappedSsrcs, ^(NSArray<OngoingGroupCallMediaChannelDescription *> *channels) {
                    std::vector<tgcalls::MediaChannelDescription> mappedChannels;
                    for (OngoingGroupCallMediaChannelDescription *channel in channels) {
                        tgcalls::MediaChannelDescription mappedChannel;
                        switch (channel.type) {
                            case OngoingGroupCallMediaChannelTypeAudio: {
                                mappedChannel.type = tgcalls::MediaChannelDescription::Type::Audio;
                                break;
                            }
                            case OngoingGroupCallMediaChannelTypeVideo: {
                                mappedChannel.type = tgcalls::MediaChannelDescription::Type::Video;
                                break;
                            }
                            default: {
                                continue;
                            }
                        }
                        mappedChannel.audioSsrc = channel.audioSsrc;
                        mappedChannel.videoInformation = channel.videoDescription.UTF8String ?: "";
                        mappedChannels.push_back(std::move(mappedChannel));
                    }

                    completion(std::move(mappedChannels));
                });

                return std::make_shared<RequestMediaChannelDescriptionTaskImpl>(task);
            },
            .minOutgoingVideoBitrateKbit = minOutgoingVideoBitrateKbit
        }));
    }
    return self;
}

- (void)stop {
    if (_instance) {
        _instance->stop();
        _instance.reset();
    }
}

- (void)setConnectionMode:(OngoingCallConnectionMode)connectionMode keepBroadcastConnectedIfWasEnabled:(bool)keepBroadcastConnectedIfWasEnabled {
    if (_instance) {
        tgcalls::GroupConnectionMode mappedConnectionMode;
        switch (connectionMode) {
            case OngoingCallConnectionModeNone: {
                mappedConnectionMode = tgcalls::GroupConnectionMode::GroupConnectionModeNone;
                break;
            }
            case OngoingCallConnectionModeRtc: {
                mappedConnectionMode = tgcalls::GroupConnectionMode::GroupConnectionModeRtc;
                break;
            }
            case OngoingCallConnectionModeBroadcast: {
                mappedConnectionMode = tgcalls::GroupConnectionMode::GroupConnectionModeBroadcast;
                break;
            }
            default: {
                mappedConnectionMode = tgcalls::GroupConnectionMode::GroupConnectionModeNone;
                break;
            }
        }
        _instance->setConnectionMode(mappedConnectionMode, keepBroadcastConnectedIfWasEnabled);
    }
}

- (void)emitJoinPayload:(void (^ _Nonnull)(NSString * _Nonnull, uint32_t))completion {
    if (_instance) {
        _instance->emitJoinPayload([completion](tgcalls::GroupJoinPayload const &payload) {
            completion([NSString stringWithUTF8String:payload.json.c_str()], payload.audioSsrc);
        });
    }
}

- (void)setJoinResponsePayload:(NSString * _Nonnull)payload {
    if (_instance) {
        _instance->setJoinResponsePayload(payload.UTF8String);
    }
}

- (void)removeSsrcs:(NSArray<NSNumber *> * _Nonnull)ssrcs {
    if (_instance) {
        std::vector<uint32_t> values;
        for (NSNumber *ssrc in ssrcs) {
            values.push_back([ssrc unsignedIntValue]);
        }
        _instance->removeSsrcs(values);
    }
}

- (void)removeIncomingVideoSource:(uint32_t)ssrc {
    if (_instance) {
        _instance->removeIncomingVideoSource(ssrc);
    }
}

- (void)setIsMuted:(bool)isMuted {
    if (_instance) {
        _instance->setIsMuted(isMuted);
    }
}

- (void)setIsNoiseSuppressionEnabled:(bool)isNoiseSuppressionEnabled {
    if (_instance) {
        _instance->setIsNoiseSuppressionEnabled(isNoiseSuppressionEnabled);
    }
}

- (void)requestVideo:(OngoingCallThreadLocalContextVideoCapturer * _Nullable)videoCapturer completion:(void (^ _Nonnull)(NSString * _Nonnull, uint32_t))completion {
    if (_instance) {
        _instance->setVideoCapture([videoCapturer getInterface]);
    }
}

- (void)disableVideo:(void (^ _Nonnull)(NSString * _Nonnull, uint32_t))completion {
    if (_instance) {
        _instance->setVideoCapture(nullptr);
    }
}

- (void)setVolumeForSsrc:(uint32_t)ssrc volume:(double)volume {
    if (_instance) {
        _instance->setVolume(ssrc, volume);
    }
}

- (void)setRequestedVideoChannels:(NSArray<OngoingGroupCallRequestedVideoChannel *> * _Nonnull)requestedVideoChannels {
    if (_instance) {
        std::vector<tgcalls::VideoChannelDescription> mappedChannels;
        for (OngoingGroupCallRequestedVideoChannel *channel : requestedVideoChannels) {
            tgcalls::VideoChannelDescription description;
            description.audioSsrc = channel.audioSsrc;
            description.endpointId = channel.endpointId.UTF8String ?: "";
            for (OngoingGroupCallSsrcGroup *group in channel.ssrcGroups) {
                tgcalls::MediaSsrcGroup parsedGroup;
                parsedGroup.semantics = group.semantics.UTF8String ?: "";
                for (NSNumber *ssrc in group.ssrcs) {
                    parsedGroup.ssrcs.push_back([ssrc unsignedIntValue]);
                }
                description.ssrcGroups.push_back(std::move(parsedGroup));
            }
            switch (channel.minQuality) {
                case OngoingGroupCallRequestedVideoQualityThumbnail: {
                    description.minQuality = tgcalls::VideoChannelDescription::Quality::Thumbnail;
                    break;
                }
                case OngoingGroupCallRequestedVideoQualityMedium: {
                    description.minQuality = tgcalls::VideoChannelDescription::Quality::Medium;
                    break;
                }
                case OngoingGroupCallRequestedVideoQualityFull: {
                    description.minQuality = tgcalls::VideoChannelDescription::Quality::Full;
                    break;
                }
                default: {
                    break;
                }
            }
            switch (channel.maxQuality) {
                case OngoingGroupCallRequestedVideoQualityThumbnail: {
                    description.maxQuality = tgcalls::VideoChannelDescription::Quality::Thumbnail;
                    break;
                }
                case OngoingGroupCallRequestedVideoQualityMedium: {
                    description.maxQuality = tgcalls::VideoChannelDescription::Quality::Medium;
                    break;
                }
                case OngoingGroupCallRequestedVideoQualityFull: {
                    description.maxQuality = tgcalls::VideoChannelDescription::Quality::Full;
                    break;
                }
                default: {
                    break;
                }
            }
            mappedChannels.push_back(std::move(description));
        }
        _instance->setRequestedVideoChannels(std::move(mappedChannels));
    }
}

- (void)switchAudioOutput:(NSString * _Nonnull)deviceId {
    if (_instance) {
        _instance->setAudioOutputDevice(deviceId.UTF8String);
    }
}
- (void)switchAudioInput:(NSString * _Nonnull)deviceId {
    if (_instance) {
        _instance->setAudioInputDevice(deviceId.UTF8String);
    }
}

- (void)makeIncomingVideoViewWithEndpointId:(NSString * _Nonnull)endpointId requestClone:(bool)requestClone completion:(void (^_Nonnull)(UIView<OngoingCallThreadLocalContextWebrtcVideoView> * _Nullable, UIView<OngoingCallThreadLocalContextWebrtcVideoView> * _Nullable))completion {
    if (_instance) {
        __weak GroupCallThreadLocalContext *weakSelf = self;
        id<OngoingCallThreadLocalContextQueueWebrtc> queue = _queue;
        dispatch_async(dispatch_get_main_queue(), ^{
            BOOL useSampleBuffer = NO;
#ifdef WEBRTC_IOS
            useSampleBuffer = YES;
#endif
            if (useSampleBuffer) {
                VideoSampleBufferView *remoteRenderer = [[VideoSampleBufferView alloc] initWithFrame:CGRectZero];
                remoteRenderer.videoContentMode = UIViewContentModeScaleAspectFill;

                std::shared_ptr<rtc::VideoSinkInterface<webrtc::VideoFrame>> sink = [remoteRenderer getSink];

                VideoSampleBufferView *cloneRenderer = nil;
                if (requestClone) {
                    cloneRenderer = [[VideoSampleBufferView alloc] initWithFrame:CGRectZero];
                    cloneRenderer.videoContentMode = UIViewContentModeScaleAspectFill;
#ifdef WEBRTC_IOS
                    [remoteRenderer setCloneTarget:cloneRenderer];
#endif
                }

                [queue dispatch:^{
                    __strong GroupCallThreadLocalContext *strongSelf = weakSelf;
                    if (strongSelf && strongSelf->_instance) {
                        strongSelf->_instance->addIncomingVideoOutput(endpointId.UTF8String, sink);
                    }
                }];

                completion(remoteRenderer, cloneRenderer);
            } else if ([VideoMetalView isSupported]) {
                VideoMetalView *remoteRenderer = [[VideoMetalView alloc] initWithFrame:CGRectZero];
#ifdef WEBRTC_IOS
                remoteRenderer.videoContentMode = UIViewContentModeScaleToFill;
#else
                remoteRenderer.videoContentMode = kCAGravityResizeAspectFill;
#endif

                VideoMetalView *cloneRenderer = nil;
                if (requestClone) {
                    cloneRenderer = [[VideoMetalView alloc] initWithFrame:CGRectZero];
#ifdef WEBRTC_IOS
                    cloneRenderer.videoContentMode = UIViewContentModeScaleToFill;
#else
                    cloneRenderer.videoContentMode = kCAGravityResizeAspectFill;
#endif
                }
                
                std::shared_ptr<rtc::VideoSinkInterface<webrtc::VideoFrame>> sink = [remoteRenderer getSink];
                std::shared_ptr<rtc::VideoSinkInterface<webrtc::VideoFrame>> cloneSink = [cloneRenderer getSink];
                
                [queue dispatch:^{
                    __strong GroupCallThreadLocalContext *strongSelf = weakSelf;
                    if (strongSelf && strongSelf->_instance) {
                        strongSelf->_instance->addIncomingVideoOutput(endpointId.UTF8String, sink);
                        if (cloneSink) {
                            strongSelf->_instance->addIncomingVideoOutput(endpointId.UTF8String, cloneSink);
                        }
                    }
                }];
                
                completion(remoteRenderer, cloneRenderer);
            } else {
                GLVideoView *remoteRenderer = [[GLVideoView alloc] initWithFrame:CGRectZero];
             //   [remoteRenderer setVideoContentMode:kCAGravityResizeAspectFill];
                std::shared_ptr<rtc::VideoSinkInterface<webrtc::VideoFrame>> sink = [remoteRenderer getSink];
                
                [queue dispatch:^{
                    __strong GroupCallThreadLocalContext *strongSelf = weakSelf;
                    if (strongSelf && strongSelf->_instance) {
                        strongSelf->_instance->addIncomingVideoOutput(endpointId.UTF8String, sink);
                    }
                }];
                
                completion(remoteRenderer, nil);
            }
        });
    }
}

- (void)addExternalAudioData:(NSData * _Nonnull)data {
    if (_instance) {
        std::vector<uint8_t> samples;
        samples.resize(data.length);
        [data getBytes:samples.data() length:data.length];
        _instance->addExternalAudioSamples(std::move(samples));
    }
}

@end

@implementation OngoingGroupCallMediaChannelDescription

- (instancetype _Nonnull)initWithType:(OngoingGroupCallMediaChannelType)type
    audioSsrc:(uint32_t)audioSsrc
    videoDescription:(NSString * _Nullable)videoDescription {
    self = [super init];
    if (self != nil) {
        _type = type;
        _audioSsrc = audioSsrc;
        _videoDescription = videoDescription;
    }
    return self;
}

@end

@implementation OngoingGroupCallBroadcastPart

- (instancetype _Nonnull)initWithTimestampMilliseconds:(int64_t)timestampMilliseconds responseTimestamp:(double)responseTimestamp status:(OngoingGroupCallBroadcastPartStatus)status oggData:(NSData * _Nonnull)oggData {
    self = [super init];
    if (self != nil) {
        _timestampMilliseconds = timestampMilliseconds;
        _responseTimestamp = responseTimestamp;
        _status = status;
        _oggData = oggData;
    }
    return self;
}

@end

@implementation OngoingGroupCallSsrcGroup

- (instancetype)initWithSemantics:(NSString * _Nonnull)semantics ssrcs:(NSArray<NSNumber *> * _Nonnull)ssrcs {
    self = [super init];
    if (self != nil) {
        _semantics = semantics;
        _ssrcs = ssrcs;
    }
    return self;
}

@end

@implementation OngoingGroupCallRequestedVideoChannel

- (instancetype)initWithAudioSsrc:(uint32_t)audioSsrc endpointId:(NSString * _Nonnull)endpointId ssrcGroups:(NSArray<OngoingGroupCallSsrcGroup *> * _Nonnull)ssrcGroups minQuality:(OngoingGroupCallRequestedVideoQuality)minQuality maxQuality:(OngoingGroupCallRequestedVideoQuality)maxQuality {
    self = [super init];
    if (self != nil) {
        _audioSsrc = audioSsrc;
        _endpointId = endpointId;
        _ssrcGroups = ssrcGroups;
        _minQuality = minQuality;
        _maxQuality = maxQuality;
    }
    return self;
}

@end<|MERGE_RESOLUTION|>--- conflicted
+++ resolved
@@ -50,26 +50,8 @@
 
 @end
 
-@interface IsProcessingCustomSampleBufferFlag : NSObject
-
-@property (nonatomic) bool value;
-
-@end
-
-@implementation IsProcessingCustomSampleBufferFlag
-
-- (instancetype)init {
-    self = [super init];
-    if (self != nil) {
-    }
-    return self;
-}
-
-@end
-
 @interface OngoingCallThreadLocalContextVideoCapturer () {
     std::shared_ptr<tgcalls::VideoCaptureInterface> _interface;
-    IsProcessingCustomSampleBufferFlag *_isProcessingCustomSampleBuffer;
 }
 
 @end
@@ -235,7 +217,6 @@
     self = [super init];
     if (self != nil) {
         _interface = interface;
-        _isProcessingCustomSampleBuffer = [[IsProcessingCustomSampleBufferFlag alloc] init];
         _croppingBuffer = std::make_shared<std::vector<uint8_t>>();
     }
     return self;
@@ -273,6 +254,20 @@
 }
 
 #if TARGET_OS_IOS
+- (void)submitSampleBuffer:(CMSampleBufferRef _Nonnull)sampleBuffer {
+    if (!sampleBuffer) {
+        return;
+    }
+    tgcalls::StaticThreads::getThreads()->getMediaThread()->PostTask(RTC_FROM_HERE, [interface = _interface, sampleBuffer = CFRetain(sampleBuffer)]() {
+        auto capture = GetVideoCaptureAssumingSameThread(interface.get());
+        auto source = capture->source();
+        if (source) {
+            [CustomExternalCapturer passSampleBuffer:(CMSampleBufferRef)sampleBuffer toSource:source];
+        }
+        CFRelease(sampleBuffer);
+    });
+}
+
 - (void)submitPixelBuffer:(CVPixelBufferRef _Nonnull)pixelBuffer rotation:(OngoingCallVideoOrientationWebrtc)rotation {
     if (!pixelBuffer) {
         return;
@@ -294,19 +289,13 @@
         break;
     }
 
-    if (_isProcessingCustomSampleBuffer.value) {
-        return;
-    }
-    _isProcessingCustomSampleBuffer.value = true;
-
-    tgcalls::StaticThreads::getThreads()->getMediaThread()->PostTask(RTC_FROM_HERE, [interface = _interface, pixelBuffer = CFRetain(pixelBuffer), croppingBuffer = _croppingBuffer, videoRotation = videoRotation, isProcessingCustomSampleBuffer = _isProcessingCustomSampleBuffer]() {
+    tgcalls::StaticThreads::getThreads()->getMediaThread()->PostTask(RTC_FROM_HERE, [interface = _interface, pixelBuffer = CFRetain(pixelBuffer), croppingBuffer = _croppingBuffer, videoRotation = videoRotation]() {
         auto capture = GetVideoCaptureAssumingSameThread(interface.get());
         auto source = capture->source();
         if (source) {
             [CustomExternalCapturer passPixelBuffer:(CVPixelBufferRef)pixelBuffer rotation:videoRotation toSource:source croppingBuffer:*croppingBuffer];
         }
         CFRelease(pixelBuffer);
-        isProcessingCustomSampleBuffer.value = false;
     });
 }
 
@@ -1121,14 +1110,10 @@
         }
         
         std::vector<tgcalls::VideoCodecName> videoCodecPreferences;
-<<<<<<< HEAD
-=======
 //        videoCodecPreferences.push_back(tgcalls::VideoCodecName::H264);
         //videoCodecPreferences.push_back(tgcalls::VideoCodecName::VP9);/
->>>>>>> 10bf97e9
 
         int minOutgoingVideoBitrateKbit = 500;
-        bool disableOutgoingAudioProcessing = false;
 
         tgcalls::GroupConfig config;
         config.need_log = false;
@@ -1200,7 +1185,6 @@
                 return std::make_shared<BroadcastPartTaskImpl>(task);
             },
             .outgoingAudioBitrateKbit = outgoingAudioBitrateKbit,
-            .disableOutgoingAudioProcessing = disableOutgoingAudioProcessing,
             .videoContentType = _videoContentType,
             .videoCodecPreferences = videoCodecPreferences,
             .initialEnableNoiseSuppression = enableNoiseSuppression,
@@ -1482,15 +1466,6 @@
     }
 }
 
-- (void)addExternalAudioData:(NSData * _Nonnull)data {
-    if (_instance) {
-        std::vector<uint8_t> samples;
-        samples.resize(data.length);
-        [data getBytes:samples.data() length:data.length];
-        _instance->addExternalAudioSamples(std::move(samples));
-    }
-}
-
 @end
 
 @implementation OngoingGroupCallMediaChannelDescription
