--- conflicted
+++ resolved
@@ -104,11 +104,7 @@
                 return .inputReportReasonCopyright
             case .irrelevantLocation:
                 return .inputReportReasonGeoIrrelevant
-<<<<<<< HEAD
-            case let .custom:
-=======
             case .custom:
->>>>>>> 58f04e72
                 return .inputReportReasonOther
         }
     }
@@ -117,16 +113,6 @@
 public func reportPeer(account: Account, peerId: PeerId, reason: ReportReason, message: String) -> Signal<Void, NoError> {
     return account.postbox.transaction { transaction -> Signal<Void, NoError> in
         if let peer = transaction.getPeer(peerId), let inputPeer = apiInputPeer(peer) {
-<<<<<<< HEAD
-=======
-            var message: String = ""
-            switch reason {
-            case let .custom(text):
-                message = text
-            default:
-                break
-            }
->>>>>>> 58f04e72
             return account.network.request(Api.functions.account.reportPeer(peer: inputPeer, reason: reason.apiReason, message: message))
             |> `catch` { _ -> Signal<Api.Bool, NoError> in
                 return .single(.boolFalse)
@@ -147,16 +133,6 @@
             guard let peerId = ids.first?.peerId, let peer = transaction.getPeer(peerId), let inputPeer = apiInputPeer(peer) else {
                 return nil
             }
-<<<<<<< HEAD
-=======
-            var message: String = ""
-            switch reason {
-            case let .custom(text):
-                message = text
-            default:
-                break
-            }
->>>>>>> 58f04e72
             return account.network.request(Api.functions.messages.report(peer: inputPeer, id: ids.map { $0.id }, reason: reason.apiReason, message: message))
             |> `catch` { _ -> Signal<Api.Bool, NoError> in
                 return .single(.boolFalse)
