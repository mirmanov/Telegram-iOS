import Foundation
import Postbox
import MtProtoKit
import SwiftSignalKit
import TelegramApi


public enum SecureIdPreparePhoneVerificationError {
    case generic
    case flood
}

public struct SecureIdPreparePhoneVerificationPayload {
    public let type: SentAuthorizationCodeType
    public let nextType: AuthorizationCodeNextType?
    public let timeout: Int32?
    let phone: String
    let phoneCodeHash: String
}

public func secureIdPreparePhoneVerification(network: Network, value: SecureIdPhoneValue) -> Signal<SecureIdPreparePhoneVerificationPayload, SecureIdPreparePhoneVerificationError> {
    return network.request(Api.functions.account.sendVerifyPhoneCode(phoneNumber: value.phone, settings: .codeSettings(flags: 0, logoutTokens: nil)), automaticFloodWait: false)
    |> mapError { error -> SecureIdPreparePhoneVerificationError in
        if error.errorDescription.hasPrefix("FLOOD_WAIT") {
            return .flood
        }
        return .generic
    }
    |> map { sentCode -> SecureIdPreparePhoneVerificationPayload in
        switch sentCode {
            case let .sentCode(_, type, phoneCodeHash, nextType, timeout):
                return SecureIdPreparePhoneVerificationPayload(type: SentAuthorizationCodeType(apiType: type), nextType: nextType.flatMap(AuthorizationCodeNextType.init), timeout: timeout, phone: value.phone, phoneCodeHash: phoneCodeHash)
        }
    }
}

public enum SecureIdCommitPhoneVerificationError {
    case generic
    case flood
    case invalid
}

public func secureIdCommitPhoneVerification(postbox: Postbox, network: Network, context: SecureIdAccessContext, payload: SecureIdPreparePhoneVerificationPayload, code: String) -> Signal<SecureIdValueWithContext, SecureIdCommitPhoneVerificationError> {
    return network.request(Api.functions.account.verifyPhone(phoneNumber: payload.phone, phoneCodeHash: payload.phoneCodeHash, phoneCode: code))
    |> mapError { error -> SecureIdCommitPhoneVerificationError in
        if error.errorDescription.hasPrefix("FLOOD_WAIT") {
            return .flood
        } else if error.errorDescription == "PHONE_CODE_INVALID" {
            return .invalid
        }
        
        return .generic
    }
    |> mapToSignal { _ -> Signal<SecureIdValueWithContext, SecureIdCommitPhoneVerificationError> in
        return saveSecureIdValue(postbox: postbox, network: network, context: context, value: .phone(SecureIdPhoneValue(phone: payload.phone)), uploadedFiles: [:])
        |> mapError { _ -> SecureIdCommitPhoneVerificationError in
            return .generic
        }
    }
}

public enum SecureIdPrepareEmailVerificationError {
    case generic
    case invalidEmail
    case flood
}

public struct SecureIdPrepareEmailVerificationPayload {
    let email: String
    public let length: Int32
}

public func secureIdPrepareEmailVerification(network: Network, value: SecureIdEmailValue) -> Signal<SecureIdPrepareEmailVerificationPayload, SecureIdPrepareEmailVerificationError> {
<<<<<<< HEAD
    return network.request(Api.functions.account.sendVerifyEmailCode(purpose: .emailVerifyPurposePassport, email: value.email), automaticFloodWait: false)
=======
    return network.request(Api.functions.account.sendVerifyEmailCode(purpose: .emailVerifyPurposeLoginChange, email: value.email), automaticFloodWait: false)
>>>>>>> 67ce20f3
        |> mapError { error -> SecureIdPrepareEmailVerificationError in
            if error.errorDescription.hasPrefix("FLOOD_WAIT") {
                return .flood
            } else if error.errorDescription.hasPrefix("EMAIL_INVALID") {
                return .invalidEmail
            }
            return .generic
        }
        |> map { sentCode -> SecureIdPrepareEmailVerificationPayload in
            switch sentCode {
                case .sentEmailCode(_, let length):
                    return SecureIdPrepareEmailVerificationPayload(email: value.email, length: length)
            }
    }
}

public enum SecureIdCommitEmailVerificationError {
    case generic
    case flood
    case invalid
}

public func secureIdCommitEmailVerification(postbox: Postbox, network: Network, context: SecureIdAccessContext, payload: SecureIdPrepareEmailVerificationPayload, code: String) -> Signal<SecureIdValueWithContext, SecureIdCommitEmailVerificationError> {
<<<<<<< HEAD
    return network.request(Api.functions.account.verifyEmail(purpose: .emailVerifyPurposePassport, verification: .emailVerificationCode(code: code)), automaticFloodWait: false)
=======
    return network.request(Api.functions.account.verifyEmail(purpose: .emailVerifyPurposeLoginChange, verification: .emailVerificationCode(code: code)), automaticFloodWait: false)
>>>>>>> 67ce20f3
    |> mapError { error -> SecureIdCommitEmailVerificationError in
        if error.errorDescription.hasPrefix("FLOOD_WAIT") {
            return .flood
        }
        return .generic
    }
    |> mapToSignal { _ -> Signal<SecureIdValueWithContext, SecureIdCommitEmailVerificationError> in
        return saveSecureIdValue(postbox: postbox, network: network, context: context, value: .email(SecureIdEmailValue(email: payload.email)), uploadedFiles: [:])
        |> mapError { _ -> SecureIdCommitEmailVerificationError in
            return .generic
        }
    }
}<|MERGE_RESOLUTION|>--- conflicted
+++ resolved
@@ -71,24 +71,20 @@
 }
 
 public func secureIdPrepareEmailVerification(network: Network, value: SecureIdEmailValue) -> Signal<SecureIdPrepareEmailVerificationPayload, SecureIdPrepareEmailVerificationError> {
-<<<<<<< HEAD
     return network.request(Api.functions.account.sendVerifyEmailCode(purpose: .emailVerifyPurposePassport, email: value.email), automaticFloodWait: false)
-=======
-    return network.request(Api.functions.account.sendVerifyEmailCode(purpose: .emailVerifyPurposeLoginChange, email: value.email), automaticFloodWait: false)
->>>>>>> 67ce20f3
-        |> mapError { error -> SecureIdPrepareEmailVerificationError in
-            if error.errorDescription.hasPrefix("FLOOD_WAIT") {
-                return .flood
-            } else if error.errorDescription.hasPrefix("EMAIL_INVALID") {
-                return .invalidEmail
-            }
-            return .generic
+    |> mapError { error -> SecureIdPrepareEmailVerificationError in
+        if error.errorDescription.hasPrefix("FLOOD_WAIT") {
+            return .flood
+        } else if error.errorDescription.hasPrefix("EMAIL_INVALID") {
+            return .invalidEmail
         }
-        |> map { sentCode -> SecureIdPrepareEmailVerificationPayload in
-            switch sentCode {
-                case .sentEmailCode(_, let length):
-                    return SecureIdPrepareEmailVerificationPayload(email: value.email, length: length)
-            }
+        return .generic
+    }
+    |> map { sentCode -> SecureIdPrepareEmailVerificationPayload in
+        switch sentCode {
+            case .sentEmailCode(_, let length):
+                return SecureIdPrepareEmailVerificationPayload(email: value.email, length: length)
+        }
     }
 }
 
@@ -99,11 +95,7 @@
 }
 
 public func secureIdCommitEmailVerification(postbox: Postbox, network: Network, context: SecureIdAccessContext, payload: SecureIdPrepareEmailVerificationPayload, code: String) -> Signal<SecureIdValueWithContext, SecureIdCommitEmailVerificationError> {
-<<<<<<< HEAD
     return network.request(Api.functions.account.verifyEmail(purpose: .emailVerifyPurposePassport, verification: .emailVerificationCode(code: code)), automaticFloodWait: false)
-=======
-    return network.request(Api.functions.account.verifyEmail(purpose: .emailVerifyPurposeLoginChange, verification: .emailVerificationCode(code: code)), automaticFloodWait: false)
->>>>>>> 67ce20f3
     |> mapError { error -> SecureIdCommitEmailVerificationError in
         if error.errorDescription.hasPrefix("FLOOD_WAIT") {
             return .flood
