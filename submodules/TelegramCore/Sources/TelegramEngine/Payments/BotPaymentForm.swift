import Foundation
import Postbox
import MtProtoKit
import SwiftSignalKit
import TelegramApi

public enum BotPaymentInvoiceSource {
    case message(MessageId)
    case slug(String)
    case premiumGiveaway(boostPeer: EnginePeer.Id, additionalPeerIds: [EnginePeer.Id], countries: [String], onlyNewSubscribers: Bool, randomId: Int64, untilDate: Int32, currency: String, amount: Int64, option: PremiumGiftCodeOption)
}


public struct BotPaymentInvoiceFields: OptionSet {
    public var rawValue: Int32
    
    public init(rawValue: Int32) {
        self.rawValue = rawValue
    }
    
    public init() {
        self.rawValue = 0
    }
    
    public static let name = BotPaymentInvoiceFields(rawValue: 1 << 0)
    public static let phone = BotPaymentInvoiceFields(rawValue: 1 << 1)
    public static let email = BotPaymentInvoiceFields(rawValue: 1 << 2)
    public static let shippingAddress = BotPaymentInvoiceFields(rawValue: 1 << 3)
    public static let flexibleShipping = BotPaymentInvoiceFields(rawValue: 1 << 4)
    public static let phoneAvailableToProvider = BotPaymentInvoiceFields(rawValue: 1 << 5)
    public static let emailAvailableToProvider = BotPaymentInvoiceFields(rawValue: 1 << 6)
}

public struct BotPaymentPrice : Equatable {
    public let label: String
    public let amount: Int64
    
    public init(label: String, amount: Int64) {
        self.label = label
        self.amount = amount
    }
}

public struct BotPaymentInvoice : Equatable {
    public struct Tip: Equatable {
        public var max: Int64
        public var suggested: [Int64]
    }
    
    public struct RecurrentInfo: Equatable {
        public var termsUrl: String
        public var isRecurrent: Bool
    }

    public let isTest: Bool
    public let requestedFields: BotPaymentInvoiceFields
    public let currency: String
    public let prices: [BotPaymentPrice]
    public let tip: Tip?
    public let termsInfo: RecurrentInfo?
}

public struct BotPaymentNativeProvider : Equatable {
    public let name: String
    public let params: String
}

public struct BotPaymentShippingAddress: Equatable {
    public let streetLine1: String
    public let streetLine2: String
    public let city: String
    public let state: String
    public let countryIso2: String
    public let postCode: String
    
    public init(streetLine1: String, streetLine2: String, city: String, state: String, countryIso2: String, postCode: String) {
        self.streetLine1 = streetLine1
        self.streetLine2 = streetLine2
        self.city = city
        self.state = state
        self.countryIso2 = countryIso2
        self.postCode = postCode
    }
}

public struct BotPaymentRequestedInfo: Equatable {
    public var name: String?
    public var phone: String?
    public var email: String?
    public var shippingAddress: BotPaymentShippingAddress?
    
    public init(name: String?, phone: String?, email: String?, shippingAddress: BotPaymentShippingAddress?) {
        self.name = name
        self.phone = phone
        self.email = email
        self.shippingAddress = shippingAddress
    }
}

public enum BotPaymentSavedCredentials: Equatable {
    case card(id: String, title: String)
    
    public static func ==(lhs: BotPaymentSavedCredentials, rhs: BotPaymentSavedCredentials) -> Bool {
        switch lhs {
            case let .card(id, title):
                if case .card(id, title) = rhs {
                    return true
                } else {
                    return false
                }
        }
    }
}

public struct BotPaymentForm : Equatable {
    public let id: Int64
    public let canSaveCredentials: Bool
    public let passwordMissing: Bool
    public let invoice: BotPaymentInvoice
    public let paymentBotId: PeerId
    public let providerId: PeerId
    public let url: String
    public let nativeProvider: BotPaymentNativeProvider?
    public let savedInfo: BotPaymentRequestedInfo?
    public let savedCredentials: [BotPaymentSavedCredentials]
    public let additionalPaymentMethods: [BotPaymentMethod]
}

public struct BotPaymentMethod: Equatable {
    public let url: String
    public let title: String
}

extension BotPaymentMethod {
    init(apiPaymentFormMethod: Api.PaymentFormMethod) {
        switch apiPaymentFormMethod {
            case let .paymentFormMethod(url, title):
                self.init(url: url, title: title)
        }
    }
}

public enum BotPaymentFormRequestError {
    case generic
}

extension BotPaymentInvoice {
    init(apiInvoice: Api.Invoice) {
        switch apiInvoice {
        case let .invoice(flags, currency, prices, maxTipAmount, suggestedTipAmounts, termsUrl):
            var fields = BotPaymentInvoiceFields()
            if (flags & (1 << 1)) != 0 {
                fields.insert(.name)
            }
            if (flags & (1 << 2)) != 0 {
                fields.insert(.phone)
            }
            if (flags & (1 << 3)) != 0 {
                fields.insert(.email)
            }
            if (flags & (1 << 4)) != 0 {
                fields.insert(.shippingAddress)
            }
            if (flags & (1 << 5)) != 0 {
                fields.insert(.flexibleShipping)
            }
            if (flags & (1 << 6)) != 0 {
                fields.insert(.phoneAvailableToProvider)
            }
            if (flags & (1 << 7)) != 0 {
                fields.insert(.emailAvailableToProvider)
            }
            let isRecurrent = (flags & (1 << 9)) != 0
            var termsInfo: BotPaymentInvoice.RecurrentInfo?
            if let termsUrl = termsUrl {
                termsInfo = BotPaymentInvoice.RecurrentInfo(termsUrl: termsUrl, isRecurrent: isRecurrent)
            }
            var parsedTip: BotPaymentInvoice.Tip?
            if let maxTipAmount = maxTipAmount, let suggestedTipAmounts = suggestedTipAmounts {
                parsedTip = BotPaymentInvoice.Tip(max: maxTipAmount, suggested: suggestedTipAmounts)
            }
            self.init(isTest: (flags & (1 << 0)) != 0, requestedFields: fields, currency: currency, prices: prices.map {
                switch $0 {
                case let .labeledPrice(label, amount):
                    return BotPaymentPrice(label: label, amount: amount)
                }
            }, tip: parsedTip, termsInfo: termsInfo)
        }
    }
}

extension BotPaymentRequestedInfo {
    init(apiInfo: Api.PaymentRequestedInfo) {
        switch apiInfo {
            case let .paymentRequestedInfo(_, name, phone, email, shippingAddress):
                var parsedShippingAddress: BotPaymentShippingAddress?
                if let shippingAddress = shippingAddress {
                    switch shippingAddress {
                    case let .postAddress(streetLine1, streetLine2, city, state, countryIso2, postCode):
                        parsedShippingAddress = BotPaymentShippingAddress(streetLine1: streetLine1, streetLine2: streetLine2, city: city, state: state, countryIso2: countryIso2, postCode: postCode)
                    }
                }
                self.init(name: name, phone: phone, email: email, shippingAddress: parsedShippingAddress)
        }
    }
}

private func _internal_parseInputInvoice(transaction: Transaction, source: BotPaymentInvoiceSource) -> Api.InputInvoice? {
    switch source {
    case let .message(messageId):
        guard let inputPeer = transaction.getPeer(messageId.peerId).flatMap(apiInputPeer) else {
            return nil
        }
        return .inputInvoiceMessage(peer: inputPeer, msgId: messageId.id)
    case let .slug(slug):
        return .inputInvoiceSlug(slug: slug)
    case let .premiumGiveaway(boostPeerId, additionalPeerIds, countries, onlyNewSubscribers, randomId, untilDate, currency, amount, option):
        
        guard let peer = transaction.getPeer(boostPeerId), let apiBoostPeer = apiInputPeer(peer) else {
            return nil
        }
        var flags: Int32 = 0
        var apiInputUsers: [Api.InputUser] = []
        
        if onlyNewSubscribers {
            flags |= (1 << 0)
        }
        var additionalPeers: [Api.InputPeer] = []
        if !additionalPeerIds.isEmpty {
            flags |= (1 << 1)
            for peerId in additionalPeerIds {
                if let peer = transaction.getPeer(peerId), let inputPeer = apiInputPeer(peer) {
                    additionalPeers.append(inputPeer)
                }
            }
        }
        if !countries.isEmpty {
            flags |= (1 << 2)
        }
        let input: Api.InputStorePaymentPurpose = .inputStorePaymentPremiumGiveaway(flags: flags, boostPeer: apiBoostPeer, additionalPeers: additionalPeers, countriesIso2: countries, randomId: randomId, untilDate: untilDate, currency: currency, amount: amount)

        flags = 0
        
        if let _ = option.storeProductId {
            flags |= (1 << 0)
        }
        if option.storeQuantity > 0 {
            flags |= (1 << 1)
        }
        
        let option: Api.PremiumGiftCodeOption = .premiumGiftCodeOption(flags: flags, users: option.users, months: option.months, storeProduct: option.storeProductId, storeQuantity: option.storeQuantity, currency: option.currency, amount: option.amount)
        
        return .inputInvoicePremiumGiftCode(purpose: input, option: option)
    }
}

func _internal_fetchBotPaymentInvoice(postbox: Postbox, network: Network, source: BotPaymentInvoiceSource) -> Signal<TelegramMediaInvoice, BotPaymentFormRequestError> {
    return postbox.transaction { transaction -> Api.InputInvoice? in
        return _internal_parseInputInvoice(transaction: transaction, source: source)
    }
    |> castError(BotPaymentFormRequestError.self)
    |> mapToSignal { invoice -> Signal<TelegramMediaInvoice, BotPaymentFormRequestError> in
        guard let invoice = invoice else {
            return .fail(.generic)
        }
        
        let flags: Int32 = 0

        return network.request(Api.functions.payments.getPaymentForm(flags: flags, invoice: invoice, themeParams: nil))
        |> `catch` { _ -> Signal<Api.payments.PaymentForm, BotPaymentFormRequestError> in
            return .fail(.generic)
        }
        |> mapToSignal { result -> Signal<TelegramMediaInvoice, BotPaymentFormRequestError> in
            return postbox.transaction { transaction -> TelegramMediaInvoice in
                switch result {
                case let .paymentForm(_, _, _, title, description, photo, invoice, _, _, _, _, _, _, _, _):
                    let parsedInvoice = BotPaymentInvoice(apiInvoice: invoice)
                    
                    var parsedFlags = TelegramMediaInvoiceFlags()
                    if parsedInvoice.isTest {
                        parsedFlags.insert(.isTest)
                    }
                    if parsedInvoice.requestedFields.contains(.shippingAddress) {
                        parsedFlags.insert(.shippingAddressRequested)
                    }
                    
                    return TelegramMediaInvoice(title: title, description: description, photo: photo.flatMap(TelegramMediaWebFile.init), receiptMessageId: nil, currency: parsedInvoice.currency, totalAmount: 0, startParam: "", extendedMedia: nil, flags: parsedFlags, version: TelegramMediaInvoice.lastVersion)
                }
            }
            |> mapError { _ -> BotPaymentFormRequestError in }
        }
    }
}

func _internal_fetchBotPaymentForm(accountPeerId: PeerId, postbox: Postbox, network: Network, source: BotPaymentInvoiceSource, themeParams: [String: Any]?) -> Signal<BotPaymentForm, BotPaymentFormRequestError> {
    return postbox.transaction { transaction -> Api.InputInvoice? in
        return _internal_parseInputInvoice(transaction: transaction, source: source)
    }
    |> castError(BotPaymentFormRequestError.self)
    |> mapToSignal { invoice -> Signal<BotPaymentForm, BotPaymentFormRequestError> in
        guard let invoice = invoice else {
            return .fail(.generic)
        }
        
        var flags: Int32 = 0
        var serializedThemeParams: Api.DataJSON?
        if let themeParams = themeParams, let data = try? JSONSerialization.data(withJSONObject: themeParams, options: []), let dataString = String(data: data, encoding: .utf8) {
            serializedThemeParams = Api.DataJSON.dataJSON(data: dataString)
        }
        if serializedThemeParams != nil {
            flags |= 1 << 0
        }

        return network.request(Api.functions.payments.getPaymentForm(flags: flags, invoice: invoice, themeParams: serializedThemeParams))
        |> `catch` { _ -> Signal<Api.payments.PaymentForm, BotPaymentFormRequestError> in
            return .fail(.generic)
        }
        |> mapToSignal { result -> Signal<BotPaymentForm, BotPaymentFormRequestError> in
            return postbox.transaction { transaction -> BotPaymentForm in
                switch result {
                    case let .paymentForm(flags, id, botId, title, description, photo, invoice, providerId, url, nativeProvider, nativeParams, additionalMethods, savedInfo, savedCredentials, apiUsers):
                        let _ = title
                        let _ = description
                        let _ = photo
                        
                        let parsedPeers = AccumulatedPeers(users: apiUsers)
                        updatePeers(transaction: transaction, accountPeerId: accountPeerId, peers: parsedPeers)

                        let parsedInvoice = BotPaymentInvoice(apiInvoice: invoice)
                        var parsedNativeProvider: BotPaymentNativeProvider?
                        if let nativeProvider = nativeProvider, let nativeParams = nativeParams {
                            switch nativeParams {
                                case let .dataJSON(data):
                                parsedNativeProvider = BotPaymentNativeProvider(name: nativeProvider, params: data)
                            }
                        }
                        let parsedSavedInfo = savedInfo.flatMap(BotPaymentRequestedInfo.init)
                        let parsedSavedCredentials = savedCredentials?.map({ savedCredentials -> BotPaymentSavedCredentials in
                            switch savedCredentials {
                                case let .paymentSavedCredentialsCard(id, title):
                                    return .card(id: id, title: title)
                            }
                        }) ?? []

                        let additionalPaymentMethods = additionalMethods?.map({ BotPaymentMethod(apiPaymentFormMethod: $0) }) ?? []
                        return BotPaymentForm(id: id, canSaveCredentials: (flags & (1 << 2)) != 0, passwordMissing: (flags & (1 << 3)) != 0, invoice: parsedInvoice, paymentBotId: PeerId(namespace: Namespaces.Peer.CloudUser, id: PeerId.Id._internalFromInt64Value(botId)), providerId: PeerId(namespace: Namespaces.Peer.CloudUser, id: PeerId.Id._internalFromInt64Value(providerId)), url: url, nativeProvider: parsedNativeProvider, savedInfo: parsedSavedInfo, savedCredentials: parsedSavedCredentials, additionalPaymentMethods: additionalPaymentMethods)
                }
            }
            |> mapError { _ -> BotPaymentFormRequestError in }
        }
    }
}

public enum ValidateBotPaymentFormError {
    case generic
    case shippingNotAvailable
    case addressStateInvalid
    case addressPostcodeInvalid
    case addressCityInvalid
    case nameInvalid
    case emailInvalid
    case phoneInvalid
}

public struct BotPaymentShippingOption : Equatable {
    public let id: String
    public let title: String
    public let prices: [BotPaymentPrice]
}

public struct BotPaymentValidatedFormInfo : Equatable {
    public let id: String?
    public let shippingOptions: [BotPaymentShippingOption]?
}

extension BotPaymentShippingOption {
    init(apiOption: Api.ShippingOption) {
        switch apiOption {
            case let .shippingOption(id, title, prices):
                self.init(id: id, title: title, prices: prices.map {
                    switch $0 {
                        case let .labeledPrice(label, amount):
                            return BotPaymentPrice(label: label, amount: amount)
                        }
                })
        }
    }
}

func _internal_validateBotPaymentForm(account: Account, saveInfo: Bool, source: BotPaymentInvoiceSource, formInfo: BotPaymentRequestedInfo) -> Signal<BotPaymentValidatedFormInfo, ValidateBotPaymentFormError> {
    return account.postbox.transaction { transaction -> Api.InputInvoice? in
        return _internal_parseInputInvoice(transaction: transaction, source: source)
    }
    |> castError(ValidateBotPaymentFormError.self)
    |> mapToSignal { invoice -> Signal<BotPaymentValidatedFormInfo, ValidateBotPaymentFormError> in
        guard let invoice = invoice else {
            return .fail(.generic)
        }

        var flags: Int32 = 0
        if saveInfo {
            flags |= (1 << 0)
        }
        var infoFlags: Int32 = 0
        if let _ = formInfo.name {
            infoFlags |= (1 << 0)
        }
        if let _ = formInfo.phone {
            infoFlags |= (1 << 1)
        }
        if let _ = formInfo.email {
            infoFlags |= (1 << 2)
        }
        var apiShippingAddress: Api.PostAddress?
        if let address = formInfo.shippingAddress {
            infoFlags |= (1 << 3)
            apiShippingAddress = .postAddress(streetLine1: address.streetLine1, streetLine2: address.streetLine2, city: address.city, state: address.state, countryIso2: address.countryIso2, postCode: address.postCode)
        }
        return account.network.request(Api.functions.payments.validateRequestedInfo(flags: flags, invoice: invoice, info: .paymentRequestedInfo(flags: infoFlags, name: formInfo.name, phone: formInfo.phone, email: formInfo.email, shippingAddress: apiShippingAddress)))
        |> mapError { error -> ValidateBotPaymentFormError in
            if error.errorDescription == "SHIPPING_NOT_AVAILABLE" {
                return .shippingNotAvailable
            } else if error.errorDescription == "ADDRESS_STATE_INVALID" {
                return .addressStateInvalid
            } else if error.errorDescription == "ADDRESS_POSTCODE_INVALID" {
                return .addressPostcodeInvalid
            } else if error.errorDescription == "ADDRESS_CITY_INVALID" {
                return .addressCityInvalid
            } else if error.errorDescription == "REQ_INFO_NAME_INVALID" {
                return .nameInvalid
            } else if error.errorDescription == "REQ_INFO_EMAIL_INVALID" {
                return .emailInvalid
            } else if error.errorDescription == "REQ_INFO_PHONE_INVALID" {
                return .phoneInvalid
            } else {
                return .generic
            }
        }
        |> map { result -> BotPaymentValidatedFormInfo in
            switch result {
                case let .validatedRequestedInfo(_, id, shippingOptions):
                    return BotPaymentValidatedFormInfo(id: id, shippingOptions: shippingOptions.flatMap {
                        return $0.map(BotPaymentShippingOption.init)
                    })
            }
        }
    }
}

public enum BotPaymentCredentials {
    case generic(data: String, saveOnServer: Bool)
    case saved(id: String, tempPassword: Data)
    case applePay(data: String)
}

public enum SendBotPaymentFormError {
    case generic
    case precheckoutFailed
    case paymentFailed
    case alreadyPaid
}

public enum SendBotPaymentResult {
    case done(receiptMessageId: MessageId?)
    case externalVerificationRequired(url: String)
}

func _internal_sendBotPaymentForm(account: Account, formId: Int64, source: BotPaymentInvoiceSource, validatedInfoId: String?, shippingOptionId: String?, tipAmount: Int64?, credentials: BotPaymentCredentials) -> Signal<SendBotPaymentResult, SendBotPaymentFormError> {
    return account.postbox.transaction { transaction -> Api.InputInvoice? in
        return _internal_parseInputInvoice(transaction: transaction, source: source)
    }
    |> castError(SendBotPaymentFormError.self)
    |> mapToSignal { invoice -> Signal<SendBotPaymentResult, SendBotPaymentFormError> in
        guard let invoice = invoice else {
            return .fail(.generic)
        }
        
        let apiCredentials: Api.InputPaymentCredentials
        switch credentials {
            case let .generic(data, saveOnServer):
                var credentialsFlags: Int32 = 0
                if saveOnServer {
                    credentialsFlags |= (1 << 0)
                }
                apiCredentials = .inputPaymentCredentials(flags: credentialsFlags, data: .dataJSON(data: data))
            case let .saved(id, tempPassword):
                apiCredentials = .inputPaymentCredentialsSaved(id: id, tmpPassword: Buffer(data: tempPassword))
            case let .applePay(data):
                apiCredentials = .inputPaymentCredentialsApplePay(paymentData: .dataJSON(data: data))
        }
        var flags: Int32 = 0
        if validatedInfoId != nil {
            flags |= (1 << 0)
        }
        if shippingOptionId != nil {
            flags |= (1 << 1)
        }
        if tipAmount != nil {
            flags |= (1 << 2)
        }
        
        return account.network.request(Api.functions.payments.sendPaymentForm(flags: flags, formId: formId, invoice: invoice, requestedInfoId: validatedInfoId, shippingOptionId: shippingOptionId, credentials: apiCredentials, tipAmount: tipAmount))
        |> map { result -> SendBotPaymentResult in
            switch result {
                case let .paymentResult(updates):
                    account.stateManager.addUpdates(updates)
                    var receiptMessageId: MessageId?
                    for apiMessage in updates.messages {
                        if let message = StoreMessage(apiMessage: apiMessage, peerIsForum: false) {
                            for media in message.media {
                                if let action = media as? TelegramMediaAction {
                                    if case .paymentSent = action.action {
                                        switch source {
                                        case let .slug(slug):
                                            for media in message.media {
                                                if let action = media as? TelegramMediaAction, case let .paymentSent(_, _, invoiceSlug?, _, _) = action.action, invoiceSlug == slug {
                                                    if case let .Id(id) = message.id {
                                                        receiptMessageId = id
                                                    }
                                                }
                                            }
                                        case let .message(messageId):
                                            for attribute in message.attributes {
                                                if let reply = attribute as? ReplyMessageAttribute {
                                                    if reply.messageId == messageId {
                                                        if case let .Id(id) = message.id {
                                                            receiptMessageId = id
                                                        }
                                                    }
                                                }
                                            }
<<<<<<< HEAD
                                        case .premiumGiftCode:
                                            receiptMessageId = nil
=======
                                        case let .premiumGiveaway(_, _, _, _, randomId, _, _, _, _):
                                            if message.globallyUniqueId == randomId {
                                                if case let .Id(id) = message.id {
                                                    receiptMessageId = id
                                                }
                                            }
>>>>>>> c48fbdbe
                                        }
                                    }
                                }
                            }
                        }
                    }
                    return .done(receiptMessageId: receiptMessageId)
                case let .paymentVerificationNeeded(url):
                    return .externalVerificationRequired(url: url)
            }
        }
        |> `catch` { error -> Signal<SendBotPaymentResult, SendBotPaymentFormError> in
            if error.errorDescription == "BOT_PRECHECKOUT_FAILED" {
                return .fail(.precheckoutFailed)
            } else if error.errorDescription == "PAYMENT_FAILED" {
                return .fail(.paymentFailed)
            } else if error.errorDescription == "INVOICE_ALREADY_PAID" {
                return .fail(.alreadyPaid)
            }
            return .fail(.generic)
        }
    }
}

public struct BotPaymentReceipt : Equatable {
    public let invoice: BotPaymentInvoice
    public let info: BotPaymentRequestedInfo?
    public let shippingOption: BotPaymentShippingOption?
    public let credentialsTitle: String
    public let invoiceMedia: TelegramMediaInvoice
    public let tipAmount: Int64?
    public let botPaymentId: PeerId
    public static func ==(lhs: BotPaymentReceipt, rhs: BotPaymentReceipt) -> Bool {
        if lhs.invoice != rhs.invoice {
            return false
        }
        if lhs.info != rhs.info {
            return false
        }
        if lhs.shippingOption != rhs.shippingOption {
            return false
        }
        if lhs.credentialsTitle != rhs.credentialsTitle {
            return false
        }
        if !lhs.invoiceMedia.isEqual(to: rhs.invoiceMedia) {
            return false
        }
        if lhs.tipAmount != rhs.tipAmount {
            return false
        }
        if lhs.botPaymentId != rhs.botPaymentId {
            return false
        }
        return true
    }
}

public enum RequestBotPaymentReceiptError {
    case generic
}

func _internal_requestBotPaymentReceipt(account: Account, messageId: MessageId) -> Signal<BotPaymentReceipt, RequestBotPaymentReceiptError> {
    let accountPeerId = account.peerId
    return account.postbox.transaction { transaction -> Api.InputPeer? in
        return transaction.getPeer(messageId.peerId).flatMap(apiInputPeer)
    }
    |> castError(RequestBotPaymentReceiptError.self)
    |> mapToSignal { inputPeer -> Signal<BotPaymentReceipt, RequestBotPaymentReceiptError> in
        guard let inputPeer = inputPeer else {
            return .fail(.generic)
        }

        return account.network.request(Api.functions.payments.getPaymentReceipt(peer: inputPeer, msgId: messageId.id))
        |> mapError { _ -> RequestBotPaymentReceiptError in
            return .generic
        }
        |> mapToSignal { result -> Signal<BotPaymentReceipt, RequestBotPaymentReceiptError> in
            return account.postbox.transaction { transaction -> BotPaymentReceipt in
                switch result {
                case let .paymentReceipt(_, _, botId, _, title, description, photo, invoice, info, shipping, tipAmount, currency, totalAmount, credentialsTitle, users):
                    let parsedPeers = AccumulatedPeers(transaction: transaction, chats: [], users: users)
                    updatePeers(transaction: transaction, accountPeerId: accountPeerId, peers: parsedPeers)

                    let parsedInvoice = BotPaymentInvoice(apiInvoice: invoice)
                    let parsedInfo = info.flatMap(BotPaymentRequestedInfo.init)
                    let shippingOption = shipping.flatMap(BotPaymentShippingOption.init)

                    let invoiceMedia = TelegramMediaInvoice(
                        title: title,
                        description: description,
                        photo: photo.flatMap(TelegramMediaWebFile.init),
                        receiptMessageId: nil,
                        currency: currency,
                        totalAmount: totalAmount,
                        startParam: "",
                        extendedMedia: nil,
                        flags: [],
                        version: TelegramMediaInvoice.lastVersion
                    )
                    
                    let botPaymentId = PeerId.init(namespace: Namespaces.Peer.CloudUser, id: PeerId.Id._internalFromInt64Value(botId))

                    return BotPaymentReceipt(invoice: parsedInvoice, info: parsedInfo, shippingOption: shippingOption, credentialsTitle: credentialsTitle, invoiceMedia: invoiceMedia, tipAmount: tipAmount, botPaymentId: botPaymentId)
                }
            }
            |> castError(RequestBotPaymentReceiptError.self)
        }
    }
}

public struct BotPaymentInfo: OptionSet {
    public var rawValue: Int32
    
    public init(rawValue: Int32) {
        self.rawValue = rawValue
    }
    
    public init() {
        self.rawValue = 0
    }
    
    public static let paymentInfo = BotPaymentInfo(rawValue: 1 << 0)
    public static let shippingInfo = BotPaymentInfo(rawValue: 1 << 1)
}

func _internal_clearBotPaymentInfo(network: Network, info: BotPaymentInfo) -> Signal<Void, NoError> {
    var flags: Int32 = 0
    if info.contains(.paymentInfo) {
        flags |= (1 << 0)
    }
    if info.contains(.shippingInfo) {
        flags |= (1 << 1)
    }
    return network.request(Api.functions.payments.clearSavedInfo(flags: flags))
    |> retryRequest
    |> mapToSignal { _ -> Signal<Void, NoError> in
        return .complete()
    }
}<|MERGE_RESOLUTION|>--- conflicted
+++ resolved
@@ -215,13 +215,10 @@
     case let .slug(slug):
         return .inputInvoiceSlug(slug: slug)
     case let .premiumGiveaway(boostPeerId, additionalPeerIds, countries, onlyNewSubscribers, randomId, untilDate, currency, amount, option):
-        
         guard let peer = transaction.getPeer(boostPeerId), let apiBoostPeer = apiInputPeer(peer) else {
             return nil
         }
         var flags: Int32 = 0
-        var apiInputUsers: [Api.InputUser] = []
-        
         if onlyNewSubscribers {
             flags |= (1 << 0)
         }
@@ -529,17 +526,12 @@
                                                     }
                                                 }
                                             }
-<<<<<<< HEAD
-                                        case .premiumGiftCode:
-                                            receiptMessageId = nil
-=======
                                         case let .premiumGiveaway(_, _, _, _, randomId, _, _, _, _):
                                             if message.globallyUniqueId == randomId {
                                                 if case let .Id(id) = message.id {
                                                     receiptMessageId = id
                                                 }
                                             }
->>>>>>> c48fbdbe
                                         }
                                     }
                                 }
