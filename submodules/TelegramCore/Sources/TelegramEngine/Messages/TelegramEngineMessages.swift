import Foundation
import SwiftSignalKit
import Postbox
import TelegramApi

public enum EngineOutgoingMessageContent {
    case text(String)
}

public extension TelegramEngine {
    final class Messages {
        private let account: Account

        init(account: Account) {
            self.account = account
        }

        public func clearCloudDraftsInteractively() -> Signal<Void, NoError> {
        	return _internal_clearCloudDraftsInteractively(postbox: self.account.postbox, network: self.account.network, accountPeerId: self.account.peerId)
        }

        public func applyMaxReadIndexInteractively(index: MessageIndex) -> Signal<Void, NoError> {
            return _internal_applyMaxReadIndexInteractively(postbox: self.account.postbox, stateManager: self.account.stateManager, index: index)
        }

        public func sendScheduledMessageNowInteractively(messageId: MessageId) -> Signal<Never, NoError> {
            return _internal_sendScheduledMessageNowInteractively(postbox: self.account.postbox, messageId: messageId)
        }

        public func requestMessageActionCallbackPasswordCheck(messageId: MessageId, isGame: Bool, data: MemoryBuffer?) -> Signal<Never, MessageActionCallbackError> {
            return _internal_requestMessageActionCallbackPasswordCheck(account: self.account, messageId: messageId, isGame: isGame, data: data)
        }

        public func requestMessageActionCallback(messageId: MessageId, isGame: Bool, password: String?, data: MemoryBuffer?) -> Signal<MessageActionCallbackResult, MessageActionCallbackError> {
            return _internal_requestMessageActionCallback(account: self.account, messageId: messageId, isGame: isGame, password: password, data: data)
        }

        public func requestMessageActionUrlAuth(subject: MessageActionUrlSubject) -> Signal<MessageActionUrlAuthResult, NoError> {
            _internal_requestMessageActionUrlAuth(account: self.account, subject: subject)
        }

        public func acceptMessageActionUrlAuth(subject: MessageActionUrlSubject, allowWriteAccess: Bool) -> Signal<MessageActionUrlAuthResult, NoError> {
            return _internal_acceptMessageActionUrlAuth(account: self.account, subject: subject, allowWriteAccess: allowWriteAccess)
        }

        public func searchMessages(location: SearchMessagesLocation, query: String, state: SearchMessagesState?, limit: Int32 = 100) -> Signal<(SearchMessagesResult, SearchMessagesState), NoError> {
            return _internal_searchMessages(account: self.account, location: location, query: query, state: state, limit: limit)
        }

        public func downloadMessage(messageId: MessageId) -> Signal<Message?, NoError> {
            return _internal_downloadMessage(postbox: self.account.postbox, network: self.account.network, messageId: messageId)
        }

        public func searchMessageIdByTimestamp(peerId: PeerId, threadId: Int64?, timestamp: Int32) -> Signal<MessageId?, NoError> {
            return _internal_searchMessageIdByTimestamp(account: self.account, peerId: peerId, threadId: threadId, timestamp: timestamp)
        }

        public func deleteMessages(transaction: Transaction, ids: [MessageId]) {
            return _internal_deleteMessages(transaction: transaction, mediaBox: self.account.postbox.mediaBox, ids: ids, deleteMedia: true, manualAddMessageThreadStatsDifference: nil)
        }

        public func deleteAllMessagesWithAuthor(peerId: PeerId, authorId: PeerId, namespace: MessageId.Namespace) -> Signal<Never, NoError> {
            return self.account.postbox.transaction { transaction -> Void in
                _internal_deleteAllMessagesWithAuthor(transaction: transaction, mediaBox: self.account.postbox.mediaBox, peerId: peerId, authorId: authorId, namespace: namespace)
            }
            |> ignoreValues
        }

        public func deleteAllMessagesWithForwardAuthor(peerId: EnginePeer.Id, forwardAuthorId: EnginePeer.Id, namespace: MessageId.Namespace) -> Signal<Never, NoError> {
            return self.account.postbox.transaction { transaction -> Void in
                _internal_deleteAllMessagesWithForwardAuthor(transaction: transaction, mediaBox: self.account.postbox.mediaBox, peerId: peerId, forwardAuthorId: forwardAuthorId, namespace: namespace)
            }
            |> ignoreValues
        }

        public func clearCallHistory(forEveryone: Bool) -> Signal<Never, ClearCallHistoryError> {
            return _internal_clearCallHistory(account: self.account, forEveryone: forEveryone)
        }

        public func deleteMessagesInteractively(messageIds: [MessageId], type: InteractiveMessagesDeletionType, deleteAllInGroup: Bool = false) -> Signal<Void, NoError> {
            return _internal_deleteMessagesInteractively(account: self.account, messageIds: messageIds, type: type, deleteAllInGroup: deleteAllInGroup)
        }

        public func clearHistoryInteractively(peerId: PeerId, threadId: Int64?, type: InteractiveHistoryClearingType) -> Signal<Void, NoError> {
            return _internal_clearHistoryInteractively(postbox: self.account.postbox, peerId: peerId, threadId: threadId, type: type)
        }

        public func clearAuthorHistory(peerId: PeerId, memberId: PeerId) -> Signal<Void, NoError> {
            return _internal_clearAuthorHistory(account: self.account, peerId: peerId, memberId: memberId)
        }

        public func requestEditMessage(messageId: MessageId, text: String, media: RequestEditMessageMedia, entities: TextEntitiesMessageAttribute?, inlineStickers: [MediaId: Media], disableUrlPreview: Bool = false, scheduleTime: Int32? = nil) -> Signal<RequestEditMessageResult, RequestEditMessageError> {
            return _internal_requestEditMessage(account: self.account, messageId: messageId, text: text, media: media, entities: entities, inlineStickers: inlineStickers, disableUrlPreview: disableUrlPreview, scheduleTime: scheduleTime)
        }

        public func requestEditLiveLocation(messageId: MessageId, stop: Bool, coordinate: (latitude: Double, longitude: Double, accuracyRadius: Int32?)?, heading: Int32?, proximityNotificationRadius: Int32?) -> Signal<Void, NoError> {
            return _internal_requestEditLiveLocation(postbox: self.account.postbox, network: self.account.network, stateManager: self.account.stateManager, messageId: messageId, stop: stop, coordinate: coordinate, heading: heading, proximityNotificationRadius: proximityNotificationRadius)
        }

        public func addSecretChatMessageScreenshot(peerId: PeerId) -> Signal<Never, NoError> {
            return _internal_addSecretChatMessageScreenshot(account: self.account, peerId: peerId)
            |> ignoreValues
        }

        public func forwardGameWithScore(messageId: MessageId, to peerId: PeerId, threadId: Int64?, as senderPeerId: PeerId?) -> Signal<Void, NoError> {
            return _internal_forwardGameWithScore(account: self.account, messageId: messageId, to: peerId, threadId: threadId, as: senderPeerId)
        }

        public func requestUpdatePinnedMessage(peerId: PeerId, update: PinnedMessageUpdate) -> Signal<Void, UpdatePinnedMessageError> {
            return _internal_requestUpdatePinnedMessage(account: self.account, peerId: peerId, update: update)
        }

        public func requestUnpinAllMessages(peerId: PeerId, threadId: Int64?) -> Signal<Never, UpdatePinnedMessageError> {
            return _internal_requestUnpinAllMessages(account: self.account, peerId: peerId, threadId: threadId)
        }

        public func fetchChannelReplyThreadMessage(messageId: MessageId, atMessageId: MessageId?) -> Signal<ChatReplyThreadMessage, FetchChannelReplyThreadMessageError> {
            return _internal_fetchChannelReplyThreadMessage(account: self.account, messageId: messageId, atMessageId: atMessageId)
        }

        public func requestStartBot(botPeerId: PeerId, payload: String?) -> Signal<Void, NoError> {
            return _internal_requestStartBot(account: self.account, botPeerId: botPeerId, payload: payload)
        }

        public func requestStartBotInGroup(botPeerId: PeerId, groupPeerId: PeerId, payload: String?) -> Signal<StartBotInGroupResult, RequestStartBotInGroupError> {
            return _internal_requestStartBotInGroup(account: self.account, botPeerId: botPeerId, groupPeerId: groupPeerId, payload: payload)
        }

        public func markAllChatsAsRead() -> Signal<Void, NoError> {
            return _internal_markAllChatsAsRead(postbox: self.account.postbox, network: self.account.network, stateManager: self.account.stateManager)
        }

        public func getMessagesLoadIfNecessary(_ messageIds: [MessageId], strategy: GetMessagesStrategy = .cloud(skipLocal: false)) -> Signal <[Message], NoError> {
            return _internal_getMessagesLoadIfNecessary(messageIds, postbox: self.account.postbox, network: self.account.network, accountPeerId: self.account.peerId, strategy: strategy)
        }

        public func markMessageContentAsConsumedInteractively(messageId: MessageId) -> Signal<Void, NoError> {
            return _internal_markMessageContentAsConsumedInteractively(postbox: self.account.postbox, messageId: messageId)
        }

        public func installInteractiveReadMessagesAction(peerId: PeerId) -> Disposable {
            return _internal_installInteractiveReadMessagesAction(postbox: self.account.postbox, stateManager: self.account.stateManager, peerId: peerId)
        }
        
        public func installInteractiveReadReactionsAction(peerId: PeerId, getVisibleRange: @escaping () -> VisibleMessageRange?, didReadReactionsInMessages: @escaping ([MessageId: [ReactionsMessageAttribute.RecentPeer]]) -> Void) -> Disposable {
            return _internal_installInteractiveReadReactionsAction(postbox: self.account.postbox, stateManager: self.account.stateManager, peerId: peerId, getVisibleRange: getVisibleRange, didReadReactionsInMessages: didReadReactionsInMessages)
        }

        public func requestMessageSelectPollOption(messageId: MessageId, opaqueIdentifiers: [Data]) -> Signal<TelegramMediaPoll?, RequestMessageSelectPollOptionError> {
            return _internal_requestMessageSelectPollOption(account: self.account, messageId: messageId, opaqueIdentifiers: opaqueIdentifiers)
        }

        public func requestClosePoll(messageId: MessageId) -> Signal<Void, NoError> {
            return _internal_requestClosePoll(postbox: self.account.postbox, network: self.account.network, stateManager: self.account.stateManager, messageId: messageId)
        }

        public func pollResults(messageId: MessageId, poll: TelegramMediaPoll) -> PollResultsContext {
            return PollResultsContext(account: self.account, messageId: messageId, poll: poll)
        }

        public func earliestUnseenPersonalMentionMessage(peerId: PeerId, threadId: Int64?) -> Signal<EarliestUnseenPersonalMentionMessageResult, NoError> {
            let account = self.account
            return _internal_earliestUnseenPersonalMentionMessage(account: self.account, peerId: peerId, threadId: threadId)
            |> mapToSignal { result -> Signal<EarliestUnseenPersonalMentionMessageResult, NoError> in
                switch result {
                case .loading:
                    return .single(result)
                case let .result(messageId):
                    if messageId == nil {
                        let _ = clearPeerUnseenPersonalMessagesInteractively(account: account, peerId: peerId, threadId: threadId).start()
                    }
                    return .single(result)
                }
            }
        }
        
        public func earliestUnseenPersonalReactionMessage(peerId: PeerId, threadId: Int64?) -> Signal<EarliestUnseenPersonalMentionMessageResult, NoError> {
            let account = self.account
            return _internal_earliestUnseenPersonalReactionMessage(account: self.account, peerId: peerId, threadId: threadId)
            |> mapToSignal { result -> Signal<EarliestUnseenPersonalMentionMessageResult, NoError> in
                switch result {
                case .loading:
                    return .single(result)
                case let .result(messageId):
                    if messageId == nil {
                        let _ = clearPeerUnseenReactionsInteractively(account: account, peerId: peerId, threadId: threadId).start()
                    }
                    return .single(result)
                }
            }
        }

        public func exportMessageLink(peerId: PeerId, messageId: MessageId, isThread: Bool = false) -> Signal<String?, NoError> {
            return _internal_exportMessageLink(account: self.account, peerId: peerId, messageId: messageId, isThread: isThread)
        }
        
        public func enqueueOutgoingMessage(
            to peerId: EnginePeer.Id,
            replyTo replyToMessageId: EngineMessage.Id?,
            content: EngineOutgoingMessageContent
        ) {
            switch content {
            case let .text(text):
                let message: EnqueueMessage = .message(
                    text: text,
                    attributes: [],
                    inlineStickers: [:],
                    mediaReference: nil,
                    replyToMessageId: replyToMessageId,
                    localGroupingKey: nil,
                    correlationId: nil,
                    bubbleUpEmojiOrStickersets: []
                )
                let _ = enqueueMessages(
                    account: self.account,
                    peerId: peerId,
                    messages: [message]
                ).start()
            }
        }

        public func enqueueOutgoingMessageWithChatContextResult(to peerId: PeerId, threadId: Int64?, botId: PeerId, result: ChatContextResult, replyToMessageId: MessageId? = nil, hideVia: Bool = false, silentPosting: Bool = false, scheduleTime: Int32? = nil, correlationId: Int64? = nil) -> Bool {
            return _internal_enqueueOutgoingMessageWithChatContextResult(account: self.account, to: peerId, threadId: threadId, botId: botId, result: result, replyToMessageId: replyToMessageId, hideVia: hideVia, silentPosting: silentPosting, scheduleTime: scheduleTime, correlationId: correlationId)
        }
        
        public func outgoingMessageWithChatContextResult(to peerId: PeerId, threadId: Int64?, botId: PeerId, result: ChatContextResult, replyToMessageId: MessageId?, hideVia: Bool, silentPosting: Bool, scheduleTime: Int32?, correlationId: Int64?) -> EnqueueMessage? {
            return _internal_outgoingMessageWithChatContextResult(to: peerId, threadId: threadId, botId: botId, result: result, replyToMessageId: replyToMessageId, hideVia: hideVia, silentPosting: silentPosting, scheduleTime: scheduleTime, correlationId: correlationId)
        }
        
        public func setMessageReactions(
            id: EngineMessage.Id,
            reactions: [UpdateMessageReaction]
        ) {
            let _ = updateMessageReactionsInteractively(
                account: self.account,
                messageId: id,
                reactions: reactions,
                isLarge: false,
                storeAsRecentlyUsed: false
            ).start()
        }

        public func requestChatContextResults(botId: PeerId, peerId: PeerId, query: String, location: Signal<(Double, Double)?, NoError> = .single(nil), offset: String, incompleteResults: Bool = false, staleCachedResults: Bool = false) -> Signal<RequestChatContextResultsResult?, RequestChatContextResultsError> {
            return _internal_requestChatContextResults(account: self.account, botId: botId, peerId: peerId, query: query, location: location, offset: offset, incompleteResults: incompleteResults, staleCachedResults: staleCachedResults)
        }

        public func removeRecentlyUsedHashtag(string: String) -> Signal<Void, NoError> {
            return _internal_removeRecentlyUsedHashtag(postbox: self.account.postbox, string: string)
        }

        public func recentlyUsedHashtags() -> Signal<[String], NoError> {
            return _internal_recentlyUsedHashtags(postbox: self.account.postbox)
        }

        public func topPeerActiveLiveLocationMessages(peerId: PeerId) -> Signal<(Peer?, [Message]), NoError> {
            return _internal_topPeerActiveLiveLocationMessages(viewTracker: self.account.viewTracker, accountPeerId: self.account.peerId, peerId: peerId)
        }

        public func chatList(group: EngineChatList.Group, count: Int) -> Signal<EngineChatList, NoError> {
            return self.account.postbox.tailChatListView(groupId: group._asGroup(), count: count, summaryComponents: ChatListEntrySummaryComponents())
            |> map { view -> EngineChatList in
                return EngineChatList(view.0)
            }
        }

        public func callList(scope: EngineCallList.Scope, index: EngineMessage.Index, itemCount: Int) -> Signal<EngineCallList, NoError> {
            return self.account.viewTracker.callListView(
                type: scope == .all ? .all : .missed,
                index: index,
                count: itemCount
            )
            |> map { view -> EngineCallList in
                return EngineCallList(
                    items: view.entries.map { entry -> EngineCallList.Item in
                        switch entry {
                        case let .message(message, group):
                            return .message(message: EngineMessage(message), group: group.map(EngineMessage.init))
                        case let .hole(index):
                            return .hole(index)
                        }
                    },
                    hasEarlier: view.earlier != nil,
                    hasLater: view.later != nil
                )
            }
        }

        public func adMessages(peerId: PeerId) -> AdMessagesHistoryContext {
            return AdMessagesHistoryContext(account: self.account, peerId: peerId)
        }

        public func messageReadStats(id: MessageId) -> Signal<MessageReadStats?, NoError> {
            return _internal_messageReadStats(account: self.account, id: id)
        }

        public func requestCancelLiveLocation(ids: [MessageId]) -> Signal<Never, NoError> {
            return self.account.postbox.transaction { transaction -> Void in
                for id in ids {
                    transaction.updateMessage(id, update: { currentMessage in
                        var storeForwardInfo: StoreMessageForwardInfo?
                        if let forwardInfo = currentMessage.forwardInfo {
                            storeForwardInfo = StoreMessageForwardInfo(authorId: forwardInfo.author?.id, sourceId: forwardInfo.source?.id, sourceMessageId: forwardInfo.sourceMessageId, date: forwardInfo.date, authorSignature: forwardInfo.authorSignature, psaType: forwardInfo.psaType, flags: forwardInfo.flags)
                        }
                        var updatedMedia = currentMessage.media
                        let timestamp = Int32(CFAbsoluteTimeGetCurrent() + kCFAbsoluteTimeIntervalSince1970)
                        for i in 0 ..< updatedMedia.count {
                            if let media = updatedMedia[i] as? TelegramMediaMap, let _ = media.liveBroadcastingTimeout {
                                updatedMedia[i] = TelegramMediaMap(latitude: media.latitude, longitude: media.longitude, heading: media.heading, accuracyRadius: media.accuracyRadius, geoPlace: media.geoPlace, venue: media.venue, liveBroadcastingTimeout: max(0, timestamp - currentMessage.timestamp - 1), liveProximityNotificationRadius: nil)
                            }
                        }
                        return .update(StoreMessage(id: currentMessage.id, globallyUniqueId: currentMessage.globallyUniqueId, groupingKey: currentMessage.groupingKey, threadId: currentMessage.threadId, timestamp: currentMessage.timestamp, flags: StoreMessageFlags(currentMessage.flags), tags: currentMessage.tags, globalTags: currentMessage.globalTags, localTags: currentMessage.localTags, forwardInfo: storeForwardInfo, authorId: currentMessage.author?.id, text: currentMessage.text, attributes: currentMessage.attributes, media: updatedMedia))
                    })
                }
            }
            |> ignoreValues
        }

        public func activeLiveLocationMessages() -> Signal<[EngineMessage], NoError> {
            let viewKey: PostboxViewKey = .localMessageTag(.OutgoingLiveLocation)
            return self.account.postbox.combinedView(keys: [viewKey])
            |> map { view in
                if let view = view.views[viewKey] as? LocalMessageTagsView {
                    return view.messages.values.map(EngineMessage.init)
                } else {
                    return []
                }
            }
        }

        public func sparseMessageList(peerId: EnginePeer.Id, threadId: Int64?, tag: EngineMessage.Tags) -> SparseMessageList {
            return SparseMessageList(account: self.account, peerId: peerId, threadId: threadId, messageTag: tag)
        }

        public func sparseMessageCalendar(peerId: EnginePeer.Id, threadId: Int64?, tag: EngineMessage.Tags) -> SparseMessageCalendar {
            return SparseMessageCalendar(account: self.account, peerId: peerId, threadId: threadId, messageTag: tag)
        }

        /*public func sparseMessageScrollingContext(peerId: EnginePeer.Id) -> SparseMessageScrollingContext {
            return SparseMessageScrollingContext(account: self.account, peerId: peerId)
        }*/

        public func refreshMessageTagStats(peerId: EnginePeer.Id, threadId: Int64?, tags: [EngineMessage.Tags]) -> Signal<Never, NoError> {
            let account = self.account
            return self.account.postbox.transaction { transaction -> Api.InputPeer? in
                return transaction.getPeer(peerId).flatMap(apiInputPeer)
            }
            |> mapToSignal { inputPeer -> Signal<Never, NoError> in
                guard let inputPeer = inputPeer else {
                    return .complete()
                }
                var signals: [Signal<(count: Int32?, topId: Int32?), NoError>] = []
                for tag in tags {
                    guard let filter = messageFilterForTagMask(tag) else {
                        signals.append(.single((nil, nil)))
                        continue
                    }
                    
                    var flags: Int32 = 0
                    var topMsgId: Int32?
                    if let threadId = threadId {
                        flags |= (1 << 1)
                        topMsgId = Int32(clamping: threadId)
                    }
                    
                    signals.append(self.account.network.request(Api.functions.messages.search(flags: flags, peer: inputPeer, q: "", fromId: nil, topMsgId: topMsgId, filter: filter, minDate: 0, maxDate: 0, offsetId: 0, addOffset: 0, limit: 1, maxId: 0, minId: 0, hash: 0))
                    |> map { result -> (count: Int32?, topId: Int32?) in
                        switch result {
                        case let .messagesSlice(_, count, _, _, messages, _, _):
                            return (count, messages.first?.id(namespace: Namespaces.Message.Cloud)?.id)
                        case let .channelMessages(_, _, count, _, messages, _, _, _):
                            return (count, messages.first?.id(namespace: Namespaces.Message.Cloud)?.id)
                        case let .messages(messages, _, _):
                            return (Int32(messages.count), messages.first?.id(namespace: Namespaces.Message.Cloud)?.id)
                        case .messagesNotModified:
                            return (nil, nil)
                        }
                    }
                    |> `catch` { _ -> Signal<(count: Int32?, topId: Int32?), NoError> in
                        return .single((nil, nil))
                    })
                }
                return combineLatest(signals)
                |> mapToSignal { counts -> Signal<Never, NoError> in
                    return account.postbox.transaction { transaction in
                        for i in 0 ..< tags.count {
                            let (count, maxId) = counts[i]
                            if let count = count {
                                transaction.replaceMessageTagSummary(peerId: peerId, threadId: threadId, tagMask: tags[i], namespace: Namespaces.Message.Cloud, count: count, maxId: maxId ?? 1)
                            }
                        }
                    }
                    |> ignoreValues
                }
            }
        }
        
        public func messageReactionList(message: EngineMessage, readStats: MessageReadStats?, reaction: MessageReaction.Reaction?) -> EngineMessageReactionListContext {
            return EngineMessageReactionListContext(account: self.account, message: message, readStats: readStats, reaction: reaction)
        }
        
        public func translate(text: String, toLang: String) -> Signal<String?, TranslationError> {
            return _internal_translate(network: self.account.network, text: text, toLang: toLang)
        }
        
        public func translateMessages(messageIds: [EngineMessage.Id], toLang: String) -> Signal<Void, TranslationError> {
            return _internal_translateMessages(account: self.account, messageIds: messageIds, toLang: toLang)
        }
        
        public func togglePeerMessagesTranslationHidden(peerId: EnginePeer.Id, hidden: Bool) -> Signal<Never, NoError> {
            return _internal_togglePeerMessagesTranslationHidden(account: self.account, peerId: peerId, hidden: hidden)
        }
        
        public func transcribeAudio(messageId: MessageId) -> Signal<EngineAudioTranscriptionResult, NoError> {
            return _internal_transcribeAudio(postbox: self.account.postbox, network: self.account.network, messageId: messageId)
        }
        
        public func storeLocallyTranscribedAudio(messageId: MessageId, text: String, isFinal: Bool, error: AudioTranscriptionMessageAttribute.TranscriptionError?) -> Signal<Never, NoError> {
            return self.account.postbox.transaction { transaction -> Void in
                transaction.updateMessage(messageId, update: { currentMessage in
                    let storeForwardInfo = currentMessage.forwardInfo.flatMap(StoreMessageForwardInfo.init)
                    var attributes = currentMessage.attributes.filter { !($0 is AudioTranscriptionMessageAttribute) }
                    
                    attributes.append(AudioTranscriptionMessageAttribute(id: 0, text: text, isPending: !isFinal, didRate: false, error: error))
                    
                    return .update(StoreMessage(id: currentMessage.id, globallyUniqueId: currentMessage.globallyUniqueId, groupingKey: currentMessage.groupingKey, threadId: currentMessage.threadId, timestamp: currentMessage.timestamp, flags: StoreMessageFlags(currentMessage.flags), tags: currentMessage.tags, globalTags: currentMessage.globalTags, localTags: currentMessage.localTags, forwardInfo: storeForwardInfo, authorId: currentMessage.author?.id, text: currentMessage.text, attributes: attributes, media: currentMessage.media))
                })
            }
            |> ignoreValues
        }
        
        public func rateAudioTranscription(messageId: MessageId, id: Int64, isGood: Bool) -> Signal<Never, NoError> {
            return _internal_rateAudioTranscription(postbox: self.account.postbox, network: self.account.network, messageId: messageId, id: id, isGood: isGood)
        }
        
        public func requestWebView(peerId: PeerId, botId: PeerId, url: String?, payload: String?, themeParams: [String: Any]?, fromMenu: Bool, replyToMessageId: MessageId?, threadId: Int64?) -> Signal<RequestWebViewResult, RequestWebViewError> {
            return _internal_requestWebView(postbox: self.account.postbox, network: self.account.network, stateManager: self.account.stateManager, peerId: peerId, botId: botId, url: url, payload: payload, themeParams: themeParams, fromMenu: fromMenu, replyToMessageId: replyToMessageId, threadId: threadId)
        }
        
        public func requestSimpleWebView(botId: PeerId, url: String, inline: Bool, themeParams: [String: Any]?) -> Signal<String, RequestSimpleWebViewError> {
            return _internal_requestSimpleWebView(postbox: self.account.postbox, network: self.account.network, botId: botId, url: url, inline: inline, themeParams: themeParams)
        }
        
        public func requestAppWebView(peerId: PeerId, appReference: BotAppReference, payload: String?, themeParams: [String: Any]?, allowWrite: Bool) -> Signal<String, RequestAppWebViewError> {
            return _internal_requestAppWebView(postbox: self.account.postbox, network: self.account.network, stateManager: self.account.stateManager, peerId: peerId, appReference: appReference, payload: payload, themeParams: themeParams, allowWrite: allowWrite)
        }
                
        public func sendWebViewData(botId: PeerId, buttonText: String, data: String) -> Signal<Never, SendWebViewDataError> {
            return _internal_sendWebViewData(postbox: self.account.postbox, network: self.account.network, stateManager: self.account.stateManager, botId: botId, buttonText: buttonText, data: data)
        }
                
        public func addBotToAttachMenu(botId: PeerId, allowWrite: Bool) -> Signal<Bool, AddBotToAttachMenuError> {
            return _internal_addBotToAttachMenu(postbox: self.account.postbox, network: self.account.network, botId: botId, allowWrite: allowWrite)
        }
        
        public func removeBotFromAttachMenu(botId: PeerId) -> Signal<Bool, NoError> {
            return _internal_removeBotFromAttachMenu(postbox: self.account.postbox, network: self.account.network, botId: botId)
        }
        
        public func getAttachMenuBot(botId: PeerId, cached: Bool = false) -> Signal<AttachMenuBot, GetAttachMenuBotError> {
            return _internal_getAttachMenuBot(postbox: self.account.postbox, network: self.account.network, botId: botId, cached: cached)
        }
        
        public func attachMenuBots() -> Signal<[AttachMenuBot], NoError> {
            return _internal_attachMenuBots(postbox: self.account.postbox)
        }
        
        public func getBotApp(botId: PeerId, shortName: String, cached: Bool = false) -> Signal<BotApp, GetBotAppError> {
            return _internal_getBotApp(account: self.account, reference: .shortName(peerId: botId, shortName: shortName))
        }
        
        public func ensureMessagesAreLocallyAvailable(messages: [EngineMessage]) {
            let _ = self.account.postbox.transaction({ transaction in
                for message in messages {
                    _internal_storeMessageFromSearch(transaction: transaction, message: message._asMessage())
                }
            }).start()
        }
        
        public func findRandomMessage(peerId: EnginePeer.Id, namespace: EngineMessage.Id.Namespace, tag: EngineMessage.Tags, ignoreIds: ([EngineMessage.Id], Set<EngineMessage.Id>)) -> Signal<EngineMessage.Index?, NoError> {
            return self.account.postbox.transaction { transaction -> EngineMessage.Index? in
                return transaction.findRandomMessage(peerId: peerId, namespace: namespace, tag: tag, ignoreIds: ignoreIds)
            }
        }
        
        public func failedMessageGroup(id: EngineMessage.Id) -> Signal<[EngineMessage], NoError> {
            return self.account.postbox.transaction { transaction -> [EngineMessage] in
                return transaction.getMessageFailedGroup(id)?.map(EngineMessage.init) ?? []
            }
        }
        
        public func unreadChatListPeerIds(groupId: EngineChatList.Group, filterPredicate: ChatListFilterPredicate?) -> Signal<[EnginePeer.Id], NoError> {
            return self.account.postbox.transaction { transaction -> [EnginePeer.Id] in
                return transaction.getUnreadChatListPeerIds(groupId: groupId._asGroup(), filterPredicate: filterPredicate, additionalFilter: nil, stopOnFirstMatch: false)
            }
        }
        
        public func markAllChatsAsReadInteractively(items: [(groupId: EngineChatList.Group, filterPredicate: ChatListFilterPredicate?)]) -> Signal<Never, NoError> {
            let account = self.account
            return self.account.postbox.transaction { transaction -> Void in
                for (groupId, filterPredicate) in items {
                    _internal_markAllChatsAsReadInteractively(transaction: transaction, network: self.account.network, viewTracker: account.viewTracker, groupId: groupId._asGroup(), filterPredicate: filterPredicate)
                }
            }
            |> ignoreValues
        }
        
        public func getRelativeUnreadChatListIndex(filtered: Bool, position: EngineChatList.RelativePosition, groupId: EngineChatList.Group) -> Signal<EngineChatList.Item.Index?, NoError> {
            guard let position = position._asPosition() else {
                return .single(nil)
            }
            return self.account.postbox.transaction { transaction -> EngineChatList.Item.Index? in
                return transaction.getRelativeUnreadChatListIndex(filtered: filtered, position: position, groupId: groupId._asGroup()).flatMap(EngineChatList.Item.Index.chatList)
            }
        }
        
        public func togglePeersUnreadMarkInteractively(peerIds: [EnginePeer.Id], setToValue: Bool?) -> Signal<Never, NoError> {
            return self.account.postbox.transaction { transaction -> Void in
                for peerId in peerIds {
                    _internal_togglePeerUnreadMarkInteractively(transaction: transaction, network: self.account.network, viewTracker: self.account.viewTracker, peerId: peerId, setToValue: setToValue)
                }
            }
            |> ignoreValues
        }
        
        public func markForumThreadAsRead(peerId: EnginePeer.Id, threadId: Int64) -> Signal<Never, NoError> {
            return self.account.postbox.transaction { transaction -> Void in
                _internal_markForumThreadAsReadInteractively(transaction: transaction, network: self.account.network, viewTracker: self.account.viewTracker, peerId: peerId, threadId: threadId)
            }
            |> ignoreValues
        }
        
        public func markForumThreadsAsRead(peerId: EnginePeer.Id, threadIds: [Int64]) -> Signal<Never, NoError> {
            return self.account.postbox.transaction { transaction -> Void in
                for threadId in threadIds {
                    _internal_markForumThreadAsReadInteractively(transaction: transaction, network: self.account.network, viewTracker: self.account.viewTracker, peerId: peerId, threadId: threadId)
                }
            }
            |> ignoreValues
        }
        
        public func debugAddHoles() -> Signal<Never, NoError> {
            return self.account.postbox.transaction { transaction -> Void in
                transaction.addHolesEverywhere(peerNamespaces: [Namespaces.Peer.CloudUser, Namespaces.Peer.CloudGroup, Namespaces.Peer.CloudChannel], holeNamespace: Namespaces.Message.Cloud)
            }
            |> ignoreValues
        }
        
        public func debugReindexUnreadCounters() -> Signal<Never, NoError> {
            return self.account.postbox.transaction { transaction -> Void in
                transaction.reindexUnreadCounters()
            }
            |> ignoreValues
        }
        
        public func keepMessageCountersSyncrhonized(peerId: EnginePeer.Id, threadId: Int64) -> Signal<Never, NoError> {
            return managedSynchronizeMessageHistoryTagSummaries(postbox: self.account.postbox, network: self.account.network, stateManager: self.account.stateManager, peerId: peerId, threadId: threadId)
            |> ignoreValues
        }
        
        public func getSynchronizeAutosaveItemOperations() -> Signal<[(index: Int32, message: Message, mediaId: MediaId)], NoError> {
            return self.account.postbox.transaction { transaction -> [(index: Int32, message: Message, mediaId: MediaId)] in
                return _internal_getSynchronizeAutosaveItemOperations(transaction: transaction)
            }
        }

        func removeSyncrhonizeAutosaveItemOperations(indices: [Int32]) {
            let _ = (self.account.postbox.transaction { transaction -> Void in
                _internal_removeSyncrhonizeAutosaveItemOperations(transaction: transaction, indices: indices)
            }).start()
        }
        
        public func allStories() -> StoryListContext {
            return StoryListContext(account: self.account, scope: .all)
        }
        
        public func peerStories(id: EnginePeer.Id) -> StoryListContext {
            return StoryListContext(account: self.account, scope: .peer(id))
        }
        
<<<<<<< HEAD
        public func uploadStory(media: EngineStoryInputMedia, text: String?, entities: [MessageTextEntity]?, privacy: EngineStoryPrivacy) -> Signal<Never, NoError> {
=======
        public func uploadStory(media: EngineStoryInputMedia, text: String, entities: [MessageTextEntity], privacy: EngineStoryPrivacy) -> Signal<Never, NoError> {
>>>>>>> 8477cf45
            return _internal_uploadStory(account: self.account, media: media, text: text, entities: entities, privacy: privacy)
        }
        
        public func deleteStory(id: Int32) -> Signal<Never, NoError> {
            return _internal_deleteStory(account: self.account, id: id)
        }
        
        public func markStoryAsSeen(peerId: EnginePeer.Id, id: Int32) -> Signal<Never, NoError> {
            return _internal_markStoryAsSeen(account: self.account, peerId: peerId, id: id)
        }
        
        public func getStoryViewList(account: Account, id: Int32, offsetTimestamp: Int32?, offsetPeerId: PeerId?, limit: Int) -> Signal<StoryViewList?, NoError> {
            return _internal_getStoryViewList(account: account, id: id, offsetTimestamp: offsetTimestamp, offsetPeerId: offsetPeerId, limit: limit)
        }
    }
}<|MERGE_RESOLUTION|>--- conflicted
+++ resolved
@@ -577,11 +577,7 @@
             return StoryListContext(account: self.account, scope: .peer(id))
         }
         
-<<<<<<< HEAD
-        public func uploadStory(media: EngineStoryInputMedia, text: String?, entities: [MessageTextEntity]?, privacy: EngineStoryPrivacy) -> Signal<Never, NoError> {
-=======
         public func uploadStory(media: EngineStoryInputMedia, text: String, entities: [MessageTextEntity], privacy: EngineStoryPrivacy) -> Signal<Never, NoError> {
->>>>>>> 8477cf45
             return _internal_uploadStory(account: self.account, media: media, text: text, entities: entities, privacy: privacy)
         }
         
