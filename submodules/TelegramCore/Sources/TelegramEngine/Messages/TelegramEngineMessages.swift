--- conflicted
+++ resolved
@@ -881,7 +881,6 @@
             }
         }
         
-<<<<<<< HEAD
         public func refreshStoryViews(peerId: EnginePeer.Id, ids: [Int32]) -> Signal<Never, NoError> {
             if peerId != self.account.peerId {
                 return .complete()
@@ -919,16 +918,12 @@
             }
         }
         
-        public func uploadStory(media: EngineStoryInputMedia, text: String, entities: [MessageTextEntity], pin: Bool, privacy: EngineStoryPrivacy, period: Int) -> Signal<StoryUploadResult, NoError> {
-            return _internal_uploadStory(account: self.account, media: media, text: text, entities: entities, pin: pin, privacy: privacy, period: period)
-=======
         public func uploadStory(media: EngineStoryInputMedia, text: String, entities: [MessageTextEntity], pin: Bool, privacy: EngineStoryPrivacy, period: Int, randomId: Int64) -> Signal<StoryUploadResult, NoError> {
             return _internal_uploadStory(account: self.account, media: media, text: text, entities: entities, pin: pin, privacy: privacy, period: period, randomId: randomId)
         }
         
         public func editStory(media: EngineStoryInputMedia?, id: Int32, text: String, entities: [MessageTextEntity], privacy: EngineStoryPrivacy?) -> Signal<StoryUploadResult, NoError> {
             return _internal_editStory(account: self.account, media: media, id: id, text: text, entities: entities, privacy: privacy)
->>>>>>> 73987dff
         }
         
         public func deleteStory(id: Int32) -> Signal<Never, NoError> {
