--- conflicted
+++ resolved
@@ -89,11 +89,7 @@
         return TelegramMediaAction(action: .giftPremium(currency: currency, amount: amount, months: months))
     case let .messageActionTopicCreate(_, title, iconColor, iconEmojiId):
         return TelegramMediaAction(action: .topicCreated(title: title, iconColor: iconColor, iconFileId: iconEmojiId))
-<<<<<<< HEAD
-    case let .messageActionTopicEdit(flags, title, iconEmojiId, closed, _):
-=======
     case let .messageActionTopicEdit(flags, title, iconEmojiId, closed, hidden):
->>>>>>> 37e752c7
         var components: [TelegramMediaActionType.ForumTopicEditComponent] = []
         if let title = title {
             components.append(.title(title))
