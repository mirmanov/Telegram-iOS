import Foundation
import Postbox
import TelegramCore
import SwiftSignalKit
import TelegramPermissions

public final class ApplicationSpecificBoolNotice: Codable {
    public init() {
    }
    
    public init(from decoder: Decoder) throws {
    }
    
    public func encode(to encoder: Encoder) throws {
    }
}

public final class ApplicationSpecificVariantNotice: Codable {
    public let value: Bool
    
    public init(value: Bool) {
        self.value = value
    }
    
    public init(from decoder: Decoder) throws {
        let container = try decoder.container(keyedBy: StringCodingKey.self)

        self.value = try container.decode(Int32.self, forKey: "v") != 0
    }
    
    public func encode(to encoder: Encoder) throws {
        var container = encoder.container(keyedBy: StringCodingKey.self)

        try container.encode((self.value ? 1 : 0) as Int32, forKey: "v")
    }
}

public final class ApplicationSpecificCounterNotice: Codable {
    public let value: Int32
    
    public init(value: Int32) {
        self.value = value
    }
    
    public init(from decoder: Decoder) throws {
        let container = try decoder.container(keyedBy: StringCodingKey.self)

        self.value = try container.decode(Int32.self, forKey: "v")
    }
    
    public func encode(to encoder: Encoder) throws {
        var container = encoder.container(keyedBy: StringCodingKey.self)

        try container.encode(self.value, forKey: "v")
    }
}

public final class ApplicationSpecificTimestampNotice: Codable {
    public let value: Int32
    
    public init(value: Int32) {
        self.value = value
    }
    
    public init(from decoder: Decoder) throws {
        let container = try decoder.container(keyedBy: StringCodingKey.self)

        self.value = try container.decode(Int32.self, forKey: "v")
    }

    public func encode(to encoder: Encoder) throws {
        var container = encoder.container(keyedBy: StringCodingKey.self)

        try container.encode(self.value, forKey: "v")
    }
}

public final class ApplicationSpecificTimestampAndCounterNotice: Codable {
    public let counter: Int32
    public let timestamp: Int32
    
    public init(counter: Int32, timestamp: Int32) {
        self.counter = counter
        self.timestamp = timestamp
    }

    public init(from decoder: Decoder) throws {
        let container = try decoder.container(keyedBy: StringCodingKey.self)

        self.counter = try container.decode(Int32.self, forKey: "v")
        self.timestamp = try container.decode(Int32.self, forKey: "t")
    }

    public func encode(to encoder: Encoder) throws {
        var container = encoder.container(keyedBy: StringCodingKey.self)

        try container.encode(self.counter, forKey: "v")
        try container.encode(self.timestamp, forKey: "t")
    }
}

public final class ApplicationSpecificInt64ArrayNotice: Codable {
    public let values: [Int64]
    
    public init(values: [Int64]) {
        self.values = values
    }
    
    public init(from decoder: Decoder) throws {
        let container = try decoder.container(keyedBy: StringCodingKey.self)

        self.values = try container.decode([Int64].self, forKey: "v")
    }
    
    public func encode(to encoder: Encoder) throws {
        var container = encoder.container(keyedBy: StringCodingKey.self)

        try container.encode(self.values, forKey: "v")
    }
}

private func noticeNamespace(namespace: Int32) -> ValueBoxKey {
    let key = ValueBoxKey(length: 4)
    key.setInt32(0, value: namespace)
    return key
}

private func noticeKey(peerId: PeerId, key: Int32) -> ValueBoxKey {
    let v = ValueBoxKey(length: 8 + 4)
    v.setInt64(0, value: peerId.toInt64())
    v.setInt32(8, value: key)
    return v
}

private enum ApplicationSpecificGlobalNotice: Int32 {
    case secretChatInlineBotUsage = 0
    case secretChatLinkPreviews = 1
    case proxyAdsAcknowledgment = 2
    case chatMediaMediaRecordingTips = 3
    case profileCallTips = 4
    case setPublicChannelLink = 5
    case passcodeLockTips = 6
    case contactsPermissionWarning = 7
    case notificationsPermissionWarning = 8
    case volumeButtonToUnmuteTip = 9
    case archiveChatTips = 10
    case archiveIntroDismissed = 11
    case cellularDataPermissionWarning = 13
    case chatMessageSearchResultsTip = 14
    case chatMessageOptionsTip = 15
    case chatTextSelectionTip = 16
    case themeChangeTip = 17
    case callsTabTip = 18
    case chatFolderTips = 19
    case locationProximityAlertTip = 20
    case nextChatSuggestionTip = 21
    case dismissedTrendingStickerPacks = 22
    case chatForwardOptionsTip = 24
    case messageViewsPrivacyTips = 25
    case chatSpecificThemeLightPreviewTip = 26
    case chatSpecificThemeDarkPreviewTip = 27
    case interactiveEmojiSyncTip = 28
    case sharedMediaScrollingTooltip = 29
    case sharedMediaFastScrollingTooltip = 30
    case forcedPasswordSetup = 31
    case emojiTooltip = 32
    case audioTranscriptionSuggestion = 33
    case clearStorageDismissedTipSize = 34
    case dismissedTrendingEmojiPacks = 35
    case audioRateOptionsTip = 36
    case translationSuggestion = 37
    case sendWhenOnlineTip = 38
    case chatWallpaperLightPreviewTip = 39
    case chatWallpaperDarkPreviewTip = 40
    case displayChatListContacts = 41
    case displayChatListStoriesTooltip = 42
    case storiesCameraTooltip = 43
    case storiesDualCameraTooltip = 44
    case displayChatListArchiveTooltip = 45
    case displayStoryReactionTooltip = 46
    case storyStealthModeReplyCount = 47
    case viewOnceTooltip = 48
    case displayStoryUnmuteTooltip = 49
<<<<<<< HEAD
    case chatReplyOptionsTip = 50
=======
    case displayStoryInteractionGuide = 50
>>>>>>> 56aff030
    
    var key: ValueBoxKey {
        let v = ValueBoxKey(length: 4)
        v.setInt32(0, value: self.rawValue)
        return v
    }
}

private extension PermissionKind {
    var noticeKey: NoticeEntryKey? {
        switch self {
        case .contacts:
            return ApplicationSpecificNoticeKeys.contactsPermissionWarning()
        case .notifications:
            return ApplicationSpecificNoticeKeys.notificationsPermissionWarning()
        case .cellularData:
            return ApplicationSpecificNoticeKeys.cellularDataPermissionWarning()
        default:
            return nil
        }
    }
}

private struct ApplicationSpecificNoticeKeys {
    private static let botPaymentLiabilityNamespace: Int32 = 1
    private static let globalNamespace: Int32 = 2
    private static let permissionsNamespace: Int32 = 3
    private static let peerReportNamespace: Int32 = 4
    private static let inlineBotLocationRequestNamespace: Int32 = 5
    private static let psaAcknowledgementNamespace: Int32 = 6
    private static let botGameNoticeNamespace: Int32 = 7
    private static let peerInviteRequestsNamespace: Int32 = 8
    private static let dismissedPremiumGiftNamespace: Int32 = 9
    
    static func inlineBotLocationRequestNotice(peerId: PeerId) -> NoticeEntryKey {
        return NoticeEntryKey(namespace: noticeNamespace(namespace: inlineBotLocationRequestNamespace), key: noticeKey(peerId: peerId, key: 0))
    }
    
    static func botPaymentLiabilityNotice(peerId: PeerId) -> NoticeEntryKey {
        return NoticeEntryKey(namespace: noticeNamespace(namespace: botPaymentLiabilityNamespace), key: noticeKey(peerId: peerId, key: 0))
    }
    
    static func botGameNotice(peerId: PeerId) -> NoticeEntryKey {
        return NoticeEntryKey(namespace: noticeNamespace(namespace: botGameNoticeNamespace), key: noticeKey(peerId: peerId, key: 0))
    }
    
    static func irrelevantPeerGeoNotice(peerId: PeerId) -> NoticeEntryKey {
        return NoticeEntryKey(namespace: noticeNamespace(namespace: peerReportNamespace), key: noticeKey(peerId: peerId, key: 0))
    }
    
    static func dismissedPremiumGiftNotice(peerId: PeerId) -> NoticeEntryKey {
        return NoticeEntryKey(namespace: noticeNamespace(namespace: dismissedPremiumGiftNamespace), key: noticeKey(peerId: peerId, key: 0))
    }
    
    static func forcedPasswordSetup() -> NoticeEntryKey {
        return NoticeEntryKey(namespace: noticeNamespace(namespace: globalNamespace), key: ApplicationSpecificGlobalNotice.secretChatInlineBotUsage.key)
    }
    
    static func secretChatInlineBotUsage() -> NoticeEntryKey {
        return NoticeEntryKey(namespace: noticeNamespace(namespace: globalNamespace), key: ApplicationSpecificGlobalNotice.secretChatInlineBotUsage.key)
    }
    
    static func secretChatLinkPreviews() -> NoticeEntryKey {
        return NoticeEntryKey(namespace: noticeNamespace(namespace: globalNamespace), key: ApplicationSpecificGlobalNotice.secretChatLinkPreviews.key)
    }
    
    static func archiveIntroDismissed() -> NoticeEntryKey {
        return NoticeEntryKey(namespace: noticeNamespace(namespace: globalNamespace), key: ApplicationSpecificGlobalNotice.archiveIntroDismissed.key)
    }
    
    static func chatMediaMediaRecordingTips() -> NoticeEntryKey {
        return NoticeEntryKey(namespace: noticeNamespace(namespace: globalNamespace), key: ApplicationSpecificGlobalNotice.chatMediaMediaRecordingTips.key)
    }
    
    static func archiveChatTips() -> NoticeEntryKey {
        return NoticeEntryKey(namespace: noticeNamespace(namespace: globalNamespace), key: ApplicationSpecificGlobalNotice.archiveChatTips.key)
    }
    
    static func chatFolderTips() -> NoticeEntryKey {
        return NoticeEntryKey(namespace: noticeNamespace(namespace: globalNamespace), key: ApplicationSpecificGlobalNotice.chatFolderTips.key)
    }
    
    static func profileCallTips() -> NoticeEntryKey {
        return NoticeEntryKey(namespace: noticeNamespace(namespace: globalNamespace), key: ApplicationSpecificGlobalNotice.profileCallTips.key)
    }
    
    static func proxyAdsAcknowledgment() -> NoticeEntryKey {
        return NoticeEntryKey(namespace: noticeNamespace(namespace: globalNamespace), key: ApplicationSpecificGlobalNotice.proxyAdsAcknowledgment.key)
    }
    
    static func psaAdsAcknowledgment(peerId: PeerId) -> NoticeEntryKey {
        return NoticeEntryKey(namespace: noticeNamespace(namespace: psaAcknowledgementNamespace), key: noticeKey(peerId: peerId, key: 0))
    }
    
    static func setPublicChannelLink() -> NoticeEntryKey {
        return NoticeEntryKey(namespace: noticeNamespace(namespace: globalNamespace), key: ApplicationSpecificGlobalNotice.setPublicChannelLink.key)
    }
    
    static func passcodeLockTips() -> NoticeEntryKey {
        return NoticeEntryKey(namespace: noticeNamespace(namespace: globalNamespace), key: ApplicationSpecificGlobalNotice.passcodeLockTips.key)
    }
    
    static func contactsPermissionWarning() -> NoticeEntryKey {
        return NoticeEntryKey(namespace: noticeNamespace(namespace: permissionsNamespace), key: ApplicationSpecificGlobalNotice.contactsPermissionWarning.key)
    }
    
    static func notificationsPermissionWarning() -> NoticeEntryKey {
        return NoticeEntryKey(namespace: noticeNamespace(namespace: permissionsNamespace), key: ApplicationSpecificGlobalNotice.notificationsPermissionWarning.key)
    }
    
    static func cellularDataPermissionWarning() -> NoticeEntryKey {
        return NoticeEntryKey(namespace: noticeNamespace(namespace: permissionsNamespace), key: ApplicationSpecificGlobalNotice.cellularDataPermissionWarning.key)
    }
    
    static func volumeButtonToUnmuteTip() -> NoticeEntryKey {
        return NoticeEntryKey(namespace: noticeNamespace(namespace: globalNamespace), key: ApplicationSpecificGlobalNotice.volumeButtonToUnmuteTip.key)
    }
    
    static func callsTabTip() -> NoticeEntryKey {
        return NoticeEntryKey(namespace: noticeNamespace(namespace: globalNamespace), key: ApplicationSpecificGlobalNotice.callsTabTip.key)
    }
    
    static func chatMessageSearchResultsTip() -> NoticeEntryKey {
        return NoticeEntryKey(namespace: noticeNamespace(namespace: globalNamespace), key: ApplicationSpecificGlobalNotice.chatMessageSearchResultsTip.key)
    }
    
    static func chatMessageOptionsTip() -> NoticeEntryKey {
        return NoticeEntryKey(namespace: noticeNamespace(namespace: globalNamespace), key: ApplicationSpecificGlobalNotice.chatMessageOptionsTip.key)
    }
    
    static func chatTextSelectionTip() -> NoticeEntryKey {
        return NoticeEntryKey(namespace: noticeNamespace(namespace: globalNamespace), key: ApplicationSpecificGlobalNotice.chatTextSelectionTip.key)
    }

    static func messageViewsPrivacyTips() -> NoticeEntryKey {
        return NoticeEntryKey(namespace: noticeNamespace(namespace: globalNamespace), key: ApplicationSpecificGlobalNotice.messageViewsPrivacyTips.key)
    }
    
    static func themeChangeTip() -> NoticeEntryKey {
        return NoticeEntryKey(namespace: noticeNamespace(namespace: globalNamespace), key: ApplicationSpecificGlobalNotice.themeChangeTip.key)
    }
    
    static func locationProximityAlertTip() -> NoticeEntryKey {
        return NoticeEntryKey(namespace: noticeNamespace(namespace: globalNamespace), key: ApplicationSpecificGlobalNotice.locationProximityAlertTip.key)
    }

    static func nextChatSuggestionTip() -> NoticeEntryKey {
        return NoticeEntryKey(namespace: noticeNamespace(namespace: globalNamespace), key: ApplicationSpecificGlobalNotice.nextChatSuggestionTip.key)
    }
    
    static func dismissedTrendingStickerPacks() -> NoticeEntryKey {
        return NoticeEntryKey(namespace: noticeNamespace(namespace: globalNamespace), key: ApplicationSpecificGlobalNotice.dismissedTrendingStickerPacks.key)
    }
    
    static func chatSpecificThemeLightPreviewTip() -> NoticeEntryKey {
        return NoticeEntryKey(namespace: noticeNamespace(namespace: globalNamespace), key: ApplicationSpecificGlobalNotice.chatSpecificThemeLightPreviewTip.key)
    }
    
    static func chatSpecificThemeDarkPreviewTip() -> NoticeEntryKey {
        return NoticeEntryKey(namespace: noticeNamespace(namespace: globalNamespace), key: ApplicationSpecificGlobalNotice.chatSpecificThemeDarkPreviewTip.key)
    }
    
    static func chatWallpaperLightPreviewTip() -> NoticeEntryKey {
        return NoticeEntryKey(namespace: noticeNamespace(namespace: globalNamespace), key: ApplicationSpecificGlobalNotice.chatWallpaperLightPreviewTip.key)
    }
    
    static func chatWallpaperDarkPreviewTip() -> NoticeEntryKey {
        return NoticeEntryKey(namespace: noticeNamespace(namespace: globalNamespace), key: ApplicationSpecificGlobalNotice.chatWallpaperDarkPreviewTip.key)
    }
    
    static func chatForwardOptionsTip() -> NoticeEntryKey {
        return NoticeEntryKey(namespace: noticeNamespace(namespace: globalNamespace), key: ApplicationSpecificGlobalNotice.chatForwardOptionsTip.key)
    }
    
    static func chatReplyOptionsTip() -> NoticeEntryKey {
        return NoticeEntryKey(namespace: noticeNamespace(namespace: globalNamespace), key: ApplicationSpecificGlobalNotice.chatReplyOptionsTip.key)
    }
    
    static func interactiveEmojiSyncTip() -> NoticeEntryKey {
        return NoticeEntryKey(namespace: noticeNamespace(namespace: globalNamespace), key: ApplicationSpecificGlobalNotice.interactiveEmojiSyncTip.key)
    }
    
    static func dismissedInvitationRequestsNotice(peerId: PeerId) -> NoticeEntryKey {
        return NoticeEntryKey(namespace: noticeNamespace(namespace: peerInviteRequestsNamespace), key: noticeKey(peerId: peerId, key: 0))
    }

    static func sharedMediaScrollingTooltip() -> NoticeEntryKey {
        return NoticeEntryKey(namespace: noticeNamespace(namespace: globalNamespace), key: ApplicationSpecificGlobalNotice.sharedMediaScrollingTooltip.key)
    }

    static func sharedMediaFastScrollingTooltip() -> NoticeEntryKey {
        return NoticeEntryKey(namespace: noticeNamespace(namespace: globalNamespace), key: ApplicationSpecificGlobalNotice.sharedMediaFastScrollingTooltip.key)
    }
    
    static func emojiTooltip() -> NoticeEntryKey {
        return NoticeEntryKey(namespace: noticeNamespace(namespace: globalNamespace), key: ApplicationSpecificGlobalNotice.emojiTooltip.key)
    }
    
    static func audioTranscriptionSuggestion() -> NoticeEntryKey {
        return NoticeEntryKey(namespace: noticeNamespace(namespace: globalNamespace), key: ApplicationSpecificGlobalNotice.audioTranscriptionSuggestion.key)
    }
    
    static func clearStorageDismissedTipSize() -> NoticeEntryKey {
        return NoticeEntryKey(namespace: noticeNamespace(namespace: globalNamespace), key: ApplicationSpecificGlobalNotice.clearStorageDismissedTipSize.key)
    }
    
    static func dismissedTrendingEmojiPacks() -> NoticeEntryKey {
        return NoticeEntryKey(namespace: noticeNamespace(namespace: globalNamespace), key: ApplicationSpecificGlobalNotice.dismissedTrendingEmojiPacks.key)
    }
    
    static func translationSuggestionNotice() -> NoticeEntryKey {
        return NoticeEntryKey(namespace: noticeNamespace(namespace: globalNamespace), key: ApplicationSpecificGlobalNotice.translationSuggestion.key)
    }
    
    static func audioRateOptionsTip() -> NoticeEntryKey {
        return NoticeEntryKey(namespace: noticeNamespace(namespace: globalNamespace), key: ApplicationSpecificGlobalNotice.audioRateOptionsTip.key)
    }
    
    static func sendWhenOnlineTip() -> NoticeEntryKey {
        return NoticeEntryKey(namespace: noticeNamespace(namespace: globalNamespace), key: ApplicationSpecificGlobalNotice.sendWhenOnlineTip.key)
    }
    
    static func displayChatListContacts() -> NoticeEntryKey {
        return NoticeEntryKey(namespace: noticeNamespace(namespace: globalNamespace), key: ApplicationSpecificGlobalNotice.displayChatListContacts.key)
    }
    
    static func displayChatListStoriesTooltip() -> NoticeEntryKey {
        return NoticeEntryKey(namespace: noticeNamespace(namespace: globalNamespace), key: ApplicationSpecificGlobalNotice.displayChatListStoriesTooltip.key)
    }
    
    static func storiesCameraTooltip() -> NoticeEntryKey {
        return NoticeEntryKey(namespace: noticeNamespace(namespace: globalNamespace), key: ApplicationSpecificGlobalNotice.storiesCameraTooltip.key)
    }
    
    static func storiesDualCameraTooltip() -> NoticeEntryKey {
        return NoticeEntryKey(namespace: noticeNamespace(namespace: globalNamespace), key: ApplicationSpecificGlobalNotice.storiesDualCameraTooltip.key)
    }
    
    static func displayChatListArchiveTooltip() -> NoticeEntryKey {
        return NoticeEntryKey(namespace: noticeNamespace(namespace: globalNamespace), key: ApplicationSpecificGlobalNotice.displayChatListArchiveTooltip.key)
    }
    
    static func displayStoryReactionTooltip() -> NoticeEntryKey {
        return NoticeEntryKey(namespace: noticeNamespace(namespace: globalNamespace), key: ApplicationSpecificGlobalNotice.displayStoryReactionTooltip.key)
    }
    
    static func storyStealthModeReplyCount() -> NoticeEntryKey {
        return NoticeEntryKey(namespace: noticeNamespace(namespace: globalNamespace), key: ApplicationSpecificGlobalNotice.storyStealthModeReplyCount.key)
    }
    
    static func viewOnceTooltip() -> NoticeEntryKey {
        return NoticeEntryKey(namespace: noticeNamespace(namespace: globalNamespace), key: ApplicationSpecificGlobalNotice.viewOnceTooltip.key)
    }
    
    static func displayStoryUnmuteTooltip() -> NoticeEntryKey {
        return NoticeEntryKey(namespace: noticeNamespace(namespace: globalNamespace), key: ApplicationSpecificGlobalNotice.displayStoryUnmuteTooltip.key)
    }
    
    static func displayStoryInteractionGuide() -> NoticeEntryKey {
        return NoticeEntryKey(namespace: noticeNamespace(namespace: globalNamespace), key: ApplicationSpecificGlobalNotice.displayStoryInteractionGuide.key)
    }
}

public struct ApplicationSpecificNotice {
    public static func irrelevantPeerGeoReportKey(peerId: PeerId) -> NoticeEntryKey {
        return ApplicationSpecificNoticeKeys.irrelevantPeerGeoNotice(peerId: peerId)
    }
    
    public static func setIrrelevantPeerGeoReport(engine: TelegramEngine, peerId: PeerId) -> Signal<Never, NoError> {
        return engine.notices.set(id: ApplicationSpecificNoticeKeys.irrelevantPeerGeoNotice(peerId: peerId), item: ApplicationSpecificBoolNotice())
    }
    
    public static func getBotPaymentLiability(accountManager: AccountManager<TelegramAccountManagerTypes>, peerId: PeerId) -> Signal<Bool, NoError> {
        return accountManager.transaction { transaction -> Bool in
            if let _ = transaction.getNotice(ApplicationSpecificNoticeKeys.botPaymentLiabilityNotice(peerId: peerId))?.get(ApplicationSpecificBoolNotice.self) {
                return true
            } else {
                return false
            }
        }
    }
    
    public static func setBotPaymentLiability(accountManager: AccountManager<TelegramAccountManagerTypes>, peerId: PeerId) -> Signal<Void, NoError> {
        return accountManager.transaction { transaction -> Void in
            if let entry = CodableEntry(ApplicationSpecificBoolNotice()) {
                transaction.setNotice(ApplicationSpecificNoticeKeys.botPaymentLiabilityNotice(peerId: peerId), entry)
            }
        }
    }
    
    public static func getBotGameNotice(accountManager: AccountManager<TelegramAccountManagerTypes>, peerId: PeerId) -> Signal<Bool, NoError> {
        return accountManager.transaction { transaction -> Bool in
            if let _ = transaction.getNotice(ApplicationSpecificNoticeKeys.botGameNotice(peerId: peerId))?.get(ApplicationSpecificBoolNotice.self) {
                return true
            } else {
                return false
            }
        }
    }
    
    public static func setBotGameNotice(accountManager: AccountManager<TelegramAccountManagerTypes>, peerId: PeerId) -> Signal<Void, NoError> {
        return accountManager.transaction { transaction -> Void in
            if let entry = CodableEntry(ApplicationSpecificBoolNotice()) {
                transaction.setNotice(ApplicationSpecificNoticeKeys.botGameNotice(peerId: peerId), entry)
            }
        }
    }
    
    public static func getInlineBotLocationRequest(accountManager: AccountManager<TelegramAccountManagerTypes>, peerId: PeerId) -> Signal<Int32?, NoError> {
        return accountManager.transaction { transaction -> Int32? in
            if let notice = transaction.getNotice(ApplicationSpecificNoticeKeys.inlineBotLocationRequestNotice(peerId: peerId))?.get(ApplicationSpecificTimestampNotice.self) {
                return notice.value
            } else {
                return nil
            }
        }
    }
    
    public static func inlineBotLocationRequestStatus(accountManager: AccountManager<TelegramAccountManagerTypes>, peerId: PeerId) -> Signal<Bool, NoError> {
        return accountManager.noticeEntry(key: ApplicationSpecificNoticeKeys.inlineBotLocationRequestNotice(peerId: peerId))
        |> map { view -> Bool in
            guard let value = view.value?.get(ApplicationSpecificTimestampNotice.self) else {
                return false
            }
            if value.value == 0 {
                return true
            } else {
                return false
            }
        }
    }
    
    public static func updateInlineBotLocationRequestState(accountManager: AccountManager<TelegramAccountManagerTypes>, peerId: PeerId, timestamp: Int32) -> Signal<Bool, NoError> {
        return accountManager.transaction { transaction -> Bool in
            if let notice = transaction.getNotice(ApplicationSpecificNoticeKeys.inlineBotLocationRequestNotice(peerId: peerId))?.get(ApplicationSpecificTimestampNotice.self), (notice.value == 0 || timestamp <= notice.value + 10 * 60) {
                return false
            }

            if let entry = CodableEntry(ApplicationSpecificTimestampNotice(value: timestamp)) {
                transaction.setNotice(ApplicationSpecificNoticeKeys.inlineBotLocationRequestNotice(peerId: peerId), entry)
            }
            
            return true
        }
    }
    
    public static func setInlineBotLocationRequest(accountManager: AccountManager<TelegramAccountManagerTypes>, peerId: PeerId, value: Int32) -> Signal<Void, NoError> {
        return accountManager.transaction { transaction -> Void in
            if let entry = CodableEntry(ApplicationSpecificTimestampNotice(value: value)) {
                transaction.setNotice(ApplicationSpecificNoticeKeys.inlineBotLocationRequestNotice(peerId: peerId), entry)
            }
        }
    }
    
    public static func getSecretChatInlineBotUsage(accountManager: AccountManager<TelegramAccountManagerTypes>) -> Signal<Bool, NoError> {
        return accountManager.transaction { transaction -> Bool in
            if let _ = transaction.getNotice(ApplicationSpecificNoticeKeys.secretChatInlineBotUsage())?.get(ApplicationSpecificBoolNotice.self) {
                return true
            } else {
                return false
            }
        }
    }
    
    public static func setSecretChatInlineBotUsage(accountManager: AccountManager<TelegramAccountManagerTypes>) -> Signal<Void, NoError> {
        return accountManager.transaction { transaction -> Void in
            if let entry = CodableEntry(ApplicationSpecificBoolNotice()) {
                transaction.setNotice(ApplicationSpecificNoticeKeys.secretChatInlineBotUsage(), entry)
            }
        }
    }
    
    public static func setSecretChatInlineBotUsage(transaction: AccountManagerModifier<TelegramAccountManagerTypes>) {
        if let entry = CodableEntry(ApplicationSpecificBoolNotice()) {
            transaction.setNotice(ApplicationSpecificNoticeKeys.secretChatInlineBotUsage(), entry)
        }
    }
    
    public static func getSecretChatLinkPreviews(accountManager: AccountManager<TelegramAccountManagerTypes>) -> Signal<Bool?, NoError> {
        return accountManager.transaction { transaction -> Bool? in
            if let value = transaction.getNotice(ApplicationSpecificNoticeKeys.secretChatLinkPreviews())?.get(ApplicationSpecificVariantNotice.self) {
                return value.value
            } else {
                return nil
            }
        }
    }
    
    public static func getSecretChatLinkPreviews(_ entry: CodableEntry) -> Bool? {
        if let value = entry.get(ApplicationSpecificVariantNotice.self) {
            return value.value
        } else {
            return nil
        }
    }
    
    public static func setSecretChatLinkPreviews(accountManager: AccountManager<TelegramAccountManagerTypes>, value: Bool) -> Signal<Void, NoError> {
        return accountManager.transaction { transaction -> Void in
            if let entry = CodableEntry(ApplicationSpecificVariantNotice(value: value)) {
                transaction.setNotice(ApplicationSpecificNoticeKeys.secretChatLinkPreviews(), entry)
            }
        }
    }
    
    public static func setSecretChatLinkPreviews(transaction: AccountManagerModifier<TelegramAccountManagerTypes>, value: Bool) {
        if let entry = CodableEntry(ApplicationSpecificVariantNotice(value: value)) {
            transaction.setNotice(ApplicationSpecificNoticeKeys.secretChatLinkPreviews(), entry)
        }
    }
    
    public static func secretChatLinkPreviewsKey() -> NoticeEntryKey {
        return ApplicationSpecificNoticeKeys.secretChatLinkPreviews()
    }
    
    public static func getChatMediaMediaRecordingTips(accountManager: AccountManager<TelegramAccountManagerTypes>) -> Signal<Int32, NoError> {
        return accountManager.transaction { transaction -> Int32 in
            if let value = transaction.getNotice(ApplicationSpecificNoticeKeys.chatMediaMediaRecordingTips())?.get(ApplicationSpecificCounterNotice.self) {
                return value.value
            } else {
                return 0
            }
        }
    }
    
    public static func incrementChatMediaMediaRecordingTips(accountManager: AccountManager<TelegramAccountManagerTypes>, count: Int32 = 1) -> Signal<Void, NoError> {
        return accountManager.transaction { transaction -> Void in
            var currentValue: Int32 = 0
            if let value = transaction.getNotice(ApplicationSpecificNoticeKeys.chatMediaMediaRecordingTips())?.get(ApplicationSpecificCounterNotice.self) {
                currentValue = value.value
            }
            currentValue += count

            if let entry = CodableEntry(ApplicationSpecificCounterNotice(value: currentValue)) {
                transaction.setNotice(ApplicationSpecificNoticeKeys.chatMediaMediaRecordingTips(), entry)
            }
        }
    }
    
    public static func getArchiveChatTips(accountManager: AccountManager<TelegramAccountManagerTypes>) -> Signal<Int32, NoError> {
        return accountManager.transaction { transaction -> Int32 in
            if let value = transaction.getNotice(ApplicationSpecificNoticeKeys.archiveChatTips())?.get(ApplicationSpecificCounterNotice.self) {
                return value.value
            } else {
                return 0
            }
        }
    }
    
    public static func incrementArchiveChatTips(accountManager: AccountManager<TelegramAccountManagerTypes>, count: Int = 1) -> Signal<Int, NoError> {
        return accountManager.transaction { transaction -> Int in
            var currentValue: Int32 = 0
            if let value = transaction.getNotice(ApplicationSpecificNoticeKeys.archiveChatTips())?.get(ApplicationSpecificCounterNotice.self) {
                currentValue = value.value
            }
            let previousValue = currentValue
            currentValue += Int32(count)

            if let entry = CodableEntry(ApplicationSpecificCounterNotice(value: currentValue)) {
                transaction.setNotice(ApplicationSpecificNoticeKeys.archiveChatTips(), entry)
            }
            
            return Int(previousValue)
        }
    }
    
    public static func incrementChatFolderTips(accountManager: AccountManager<TelegramAccountManagerTypes>, count: Int = 1) -> Signal<Int, NoError> {
        return accountManager.transaction { transaction -> Int in
            var currentValue: Int32 = 0
            if let value = transaction.getNotice(ApplicationSpecificNoticeKeys.chatFolderTips())?.get(ApplicationSpecificCounterNotice.self) {
                currentValue = value.value
            }
            let previousValue = currentValue
            currentValue += Int32(count)

            if let entry = CodableEntry(ApplicationSpecificCounterNotice(value: currentValue)) {
                transaction.setNotice(ApplicationSpecificNoticeKeys.chatFolderTips(), entry)
            }
            
            return Int(previousValue)
        }
    }
    
    public static func setArchiveIntroDismissed(transaction: AccountManagerModifier<TelegramAccountManagerTypes>, value: Bool) {
        if let entry = CodableEntry(ApplicationSpecificVariantNotice(value: value)) {
            transaction.setNotice(ApplicationSpecificNoticeKeys.archiveIntroDismissed(), entry)
        }
    }
    
    public static func archiveIntroDismissedKey() -> NoticeEntryKey {
        return ApplicationSpecificNoticeKeys.archiveIntroDismissed()
    }
    
    public static func getProfileCallTips(accountManager: AccountManager<TelegramAccountManagerTypes>) -> Signal<Int32, NoError> {
        return accountManager.transaction { transaction -> Int32 in
            if let value = transaction.getNotice(ApplicationSpecificNoticeKeys.profileCallTips())?.get(ApplicationSpecificCounterNotice.self) {
                return value.value
            } else {
                return 0
            }
        }
    }
    
    public static func incrementProfileCallTips(accountManager: AccountManager<TelegramAccountManagerTypes>, count: Int32 = 1) -> Signal<Void, NoError> {
        return accountManager.transaction { transaction -> Void in
            var currentValue: Int32 = 0
            if let value = transaction.getNotice(ApplicationSpecificNoticeKeys.profileCallTips())?.get(ApplicationSpecificCounterNotice.self) {
                currentValue = value.value
            }
            currentValue += count

            if let entry = CodableEntry(ApplicationSpecificCounterNotice(value: currentValue)) {
                transaction.setNotice(ApplicationSpecificNoticeKeys.profileCallTips(), entry)
            }
        }
    }
    
    public static func getSetPublicChannelLink(accountManager: AccountManager<TelegramAccountManagerTypes>) -> Signal<Bool, NoError> {
        return accountManager.transaction { transaction -> Bool in
            if let value = transaction.getNotice(ApplicationSpecificNoticeKeys.profileCallTips())?.get(ApplicationSpecificCounterNotice.self) {
                return value.value < 1
            } else {
                return true
            }
        }
    }
    
    public static func markAsSeenSetPublicChannelLink(accountManager: AccountManager<TelegramAccountManagerTypes>) -> Signal<Void, NoError> {
        return accountManager.transaction { transaction -> Void in
            if let entry = CodableEntry(ApplicationSpecificCounterNotice(value: 1)) {
                transaction.setNotice(ApplicationSpecificNoticeKeys.profileCallTips(), entry)
            }
        }
    }
    
    public static func getProxyAdsAcknowledgment(accountManager: AccountManager<TelegramAccountManagerTypes>) -> Signal<Bool, NoError> {
        return accountManager.transaction { transaction -> Bool in
            if let _ = transaction.getNotice(ApplicationSpecificNoticeKeys.proxyAdsAcknowledgment())?.get(ApplicationSpecificBoolNotice.self) {
                return true
            } else {
                return false
            }
        }
    }
    
    public static func setProxyAdsAcknowledgment(accountManager: AccountManager<TelegramAccountManagerTypes>) -> Signal<Void, NoError> {
        return accountManager.transaction { transaction -> Void in
            if let entry = CodableEntry(ApplicationSpecificBoolNotice()) {
                transaction.setNotice(ApplicationSpecificNoticeKeys.proxyAdsAcknowledgment(), entry)
            }
        }
    }
    
    public static func getPsaAcknowledgment(accountManager: AccountManager<TelegramAccountManagerTypes>, peerId: PeerId) -> Signal<Bool, NoError> {
        return accountManager.transaction { transaction -> Bool in
            if let _ = transaction.getNotice(ApplicationSpecificNoticeKeys.psaAdsAcknowledgment(peerId: peerId))?.get(ApplicationSpecificBoolNotice.self) {
                return true
            } else {
                return false
            }
        }
    }
    
    public static func setPsaAcknowledgment(accountManager: AccountManager<TelegramAccountManagerTypes>, peerId: PeerId) -> Signal<Void, NoError> {
        return accountManager.transaction { transaction -> Void in
            if let entry = CodableEntry(ApplicationSpecificBoolNotice()) {
                transaction.setNotice(ApplicationSpecificNoticeKeys.psaAdsAcknowledgment(peerId: peerId), entry)
            }
        }
    }
    
    public static func getPasscodeLockTips(accountManager: AccountManager<TelegramAccountManagerTypes>) -> Signal<Bool, NoError> {
        return accountManager.transaction { transaction -> Bool in
            if let _ = transaction.getNotice(ApplicationSpecificNoticeKeys.passcodeLockTips())?.get(ApplicationSpecificBoolNotice.self) {
                return true
            } else {
                return false
            }
        }
    }
    
    public static func setPasscodeLockTips(accountManager: AccountManager<TelegramAccountManagerTypes>) -> Signal<Void, NoError> {
        return accountManager.transaction { transaction -> Void in
            if let entry = CodableEntry(ApplicationSpecificBoolNotice()) {
                transaction.setNotice(ApplicationSpecificNoticeKeys.passcodeLockTips(), entry)
            }
        }
    }
    
    public static func permissionWarningKey(permission: PermissionKind) -> NoticeEntryKey? {
        return permission.noticeKey
    }
    
    public static func setPermissionWarning(accountManager: AccountManager<TelegramAccountManagerTypes>, permission: PermissionKind, value: Int32) {
        guard let noticeKey = permission.noticeKey else {
            return
        }
        let _ = (accountManager.transaction { transaction -> Void in
            if let entry = CodableEntry(ApplicationSpecificTimestampNotice(value: value)) {
                transaction.setNotice(noticeKey, entry)
            }
        }).start()
    }
    
    public static func getTimestampValue(_ entry: CodableEntry) -> Int32? {
        if let value = entry.get(ApplicationSpecificTimestampNotice.self) {
            return value.value
        } else {
            return nil
        }
    }
    
    public static func getVolumeButtonToUnmute(accountManager: AccountManager<TelegramAccountManagerTypes>) -> Signal<Bool, NoError> {
        return accountManager.transaction { transaction -> Bool in
            if let _ = transaction.getNotice(ApplicationSpecificNoticeKeys.volumeButtonToUnmuteTip())?.get(ApplicationSpecificBoolNotice.self) {
                return true
            } else {
                return false
            }
        }
    }
    
    public static func setVolumeButtonToUnmute(accountManager: AccountManager<TelegramAccountManagerTypes>) {
        let _ = accountManager.transaction { transaction -> Void in
            if let entry = CodableEntry(ApplicationSpecificBoolNotice()) {
                transaction.setNotice(ApplicationSpecificNoticeKeys.volumeButtonToUnmuteTip(), entry)
            }
        }.start()
    }
    
    public static func getCallsTabTip(accountManager: AccountManager<TelegramAccountManagerTypes>) -> Signal<Int32, NoError> {
        return accountManager.transaction { transaction -> Int32 in
            if let value = transaction.getNotice(ApplicationSpecificNoticeKeys.callsTabTip())?.get(ApplicationSpecificCounterNotice.self) {
                return value.value
            } else {
                return 0
            }
        }
    }
    
    public static func incrementCallsTabTips(accountManager: AccountManager<TelegramAccountManagerTypes>, count: Int = 1) -> Signal<Int, NoError> {
        return accountManager.transaction { transaction -> Int in
            var currentValue: Int32 = 0
            if let value = transaction.getNotice(ApplicationSpecificNoticeKeys.callsTabTip())?.get(ApplicationSpecificCounterNotice.self) {
                currentValue = value.value
            }
            let previousValue = currentValue
            currentValue += min(3, Int32(count))

            if let entry = CodableEntry(ApplicationSpecificCounterNotice(value: currentValue)) {
                transaction.setNotice(ApplicationSpecificNoticeKeys.callsTabTip(), entry)
            }
            
            return Int(previousValue)
        }
    }
    
    public static func setCallsTabTip(accountManager: AccountManager<TelegramAccountManagerTypes>) -> Signal<Void, NoError> {
        return accountManager.transaction { transaction -> Void in
            if let entry = CodableEntry(ApplicationSpecificBoolNotice()) {
                transaction.setNotice(ApplicationSpecificNoticeKeys.callsTabTip(), entry)
            }
        }
    }
    
    
    public static func getChatMessageSearchResultsTip(accountManager: AccountManager<TelegramAccountManagerTypes>) -> Signal<Int32, NoError> {
        return accountManager.transaction { transaction -> Int32 in
            if let value = transaction.getNotice(ApplicationSpecificNoticeKeys.chatMessageSearchResultsTip())?.get(ApplicationSpecificCounterNotice.self) {
                return value.value
            } else {
                return 0
            }
        }
    }
    
    public static func incrementChatMessageSearchResultsTip(accountManager: AccountManager<TelegramAccountManagerTypes>, count: Int32 = 1) -> Signal<Void, NoError> {
        return accountManager.transaction { transaction -> Void in
            var currentValue: Int32 = 0
            if let value = transaction.getNotice(ApplicationSpecificNoticeKeys.chatMessageSearchResultsTip())?.get(ApplicationSpecificCounterNotice.self) {
                currentValue = value.value
            }
            currentValue += count

            if let entry = CodableEntry(ApplicationSpecificCounterNotice(value: currentValue)) {
                transaction.setNotice(ApplicationSpecificNoticeKeys.chatMessageSearchResultsTip(), entry)
            }
        }
    }
    
    public static func getChatMessageOptionsTip(accountManager: AccountManager<TelegramAccountManagerTypes>) -> Signal<Int32, NoError> {
        return accountManager.transaction { transaction -> Int32 in
            if let value = transaction.getNotice(ApplicationSpecificNoticeKeys.chatMessageOptionsTip())?.get(ApplicationSpecificCounterNotice.self) {
                return value.value
            } else {
                return 0
            }
        }
    }
    
    public static func incrementChatMessageOptionsTip(accountManager: AccountManager<TelegramAccountManagerTypes>, count: Int32 = 1) -> Signal<Void, NoError> {
        return accountManager.transaction { transaction -> Void in
            var currentValue: Int32 = 0
            if let value = transaction.getNotice(ApplicationSpecificNoticeKeys.chatMessageOptionsTip())?.get(ApplicationSpecificCounterNotice.self) {
                currentValue = value.value
            }
            currentValue += count

            if let entry = CodableEntry(ApplicationSpecificCounterNotice(value: currentValue)) {
                transaction.setNotice(ApplicationSpecificNoticeKeys.chatMessageOptionsTip(), entry)
            }
        }
    }
    
    public static func getChatTextSelectionTips(accountManager: AccountManager<TelegramAccountManagerTypes>) -> Signal<Int32, NoError> {
        return accountManager.transaction { transaction -> Int32 in
            if let value = transaction.getNotice(ApplicationSpecificNoticeKeys.chatTextSelectionTip())?.get(ApplicationSpecificCounterNotice.self) {
                return value.value
            } else {
                return 0
            }
        }
    }
    
    public static func incrementChatTextSelectionTips(accountManager: AccountManager<TelegramAccountManagerTypes>, count: Int32 = 1) -> Signal<Void, NoError> {
        return accountManager.transaction { transaction -> Void in
            var currentValue: Int32 = 0
            if let value = transaction.getNotice(ApplicationSpecificNoticeKeys.chatTextSelectionTip())?.get(ApplicationSpecificCounterNotice.self) {
                currentValue = value.value
            }
            currentValue += count

            if let entry = CodableEntry(ApplicationSpecificCounterNotice(value: currentValue)) {
                transaction.setNotice(ApplicationSpecificNoticeKeys.chatTextSelectionTip(), entry)
            }
        }
    }

    public static func getMessageViewsPrivacyTips(accountManager: AccountManager<TelegramAccountManagerTypes>) -> Signal<Int32, NoError> {
        return accountManager.transaction { transaction -> Int32 in
            if let value = transaction.getNotice(ApplicationSpecificNoticeKeys.messageViewsPrivacyTips())?.get(ApplicationSpecificCounterNotice.self) {
                return value.value
            } else {
                return 0
            }
        }
    }

    public static func incrementMessageViewsPrivacyTips(accountManager: AccountManager<TelegramAccountManagerTypes>, count: Int32 = 1) -> Signal<Void, NoError> {
        return accountManager.transaction { transaction -> Void in
            var currentValue: Int32 = 0
            if let value = transaction.getNotice(ApplicationSpecificNoticeKeys.messageViewsPrivacyTips())?.get(ApplicationSpecificCounterNotice.self) {
                currentValue = value.value
            }
            currentValue += count

            if let entry = CodableEntry(ApplicationSpecificCounterNotice(value: currentValue)) {
                transaction.setNotice(ApplicationSpecificNoticeKeys.messageViewsPrivacyTips(), entry)
            }
        }
    }
    
    public static func getThemeChangeTip(accountManager: AccountManager<TelegramAccountManagerTypes>) -> Signal<Bool, NoError> {
        return accountManager.transaction { transaction -> Bool in
            if let _ = transaction.getNotice(ApplicationSpecificNoticeKeys.themeChangeTip())?.get(ApplicationSpecificBoolNotice.self) {
                return true
            } else {
                return false
            }
        }
    }
    
    public static func markThemeChangeTipAsSeen(accountManager: AccountManager<TelegramAccountManagerTypes>) {
        let _ = accountManager.transaction { transaction -> Void in
            if let entry = CodableEntry(ApplicationSpecificBoolNotice()) {
                transaction.setNotice(ApplicationSpecificNoticeKeys.themeChangeTip(), entry)
            }
        }.start()
    }
    
    public static func getLocationProximityAlertTip(accountManager: AccountManager<TelegramAccountManagerTypes>) -> Signal<Int32, NoError> {
        return accountManager.transaction { transaction -> Int32 in
            if let value = transaction.getNotice(ApplicationSpecificNoticeKeys.chatMessageOptionsTip())?.get(ApplicationSpecificCounterNotice.self) {
                return value.value
            } else {
                return 0
            }
        }
    }
    
    public static func incrementLocationProximityAlertTip(accountManager: AccountManager<TelegramAccountManagerTypes>, count: Int32 = 1) -> Signal<Void, NoError> {
        return accountManager.transaction { transaction -> Void in
            var currentValue: Int32 = 0
            if let value = transaction.getNotice(ApplicationSpecificNoticeKeys.chatMessageOptionsTip())?.get(ApplicationSpecificCounterNotice.self) {
                currentValue = value.value
            }
            currentValue += count

            if let entry = CodableEntry(ApplicationSpecificCounterNotice(value: currentValue)) {
                transaction.setNotice(ApplicationSpecificNoticeKeys.chatMessageOptionsTip(), entry)
            }
        }
    }

    public static func getNextChatSuggestionTip(accountManager: AccountManager<TelegramAccountManagerTypes>) -> Signal<Int32, NoError> {
        return accountManager.transaction { transaction -> Int32 in
            if let value = transaction.getNotice(ApplicationSpecificNoticeKeys.nextChatSuggestionTip())?.get(ApplicationSpecificCounterNotice.self) {
                return value.value
            } else {
                return 0
            }
        }
    }

    public static func incrementNextChatSuggestionTip(accountManager: AccountManager<TelegramAccountManagerTypes>, count: Int32 = 1) -> Signal<Void, NoError> {
        return accountManager.transaction { transaction -> Void in
            var currentValue: Int32 = 0
            if let value = transaction.getNotice(ApplicationSpecificNoticeKeys.nextChatSuggestionTip())?.get(ApplicationSpecificCounterNotice.self) {
                currentValue = value.value
            }
            currentValue += count

            if let entry = CodableEntry(ApplicationSpecificCounterNotice(value: currentValue)) {
                transaction.setNotice(ApplicationSpecificNoticeKeys.nextChatSuggestionTip(), entry)
            }
        }
    }

    public static func getSharedMediaScrollingTooltip(accountManager: AccountManager<TelegramAccountManagerTypes>) -> Signal<Int32, NoError> {
        return accountManager.transaction { transaction -> Int32 in
            if let value = transaction.getNotice(ApplicationSpecificNoticeKeys.sharedMediaScrollingTooltip())?.get(ApplicationSpecificCounterNotice.self) {
                return value.value
            } else {
                return 0
            }
        }
    }

    public static func incrementSharedMediaScrollingTooltip(accountManager: AccountManager<TelegramAccountManagerTypes>, count: Int32 = 1) -> Signal<Void, NoError> {
        return accountManager.transaction { transaction -> Void in
            var currentValue: Int32 = 0
            if let value = transaction.getNotice(ApplicationSpecificNoticeKeys.sharedMediaScrollingTooltip())?.get(ApplicationSpecificCounterNotice.self) {
                currentValue = value.value
            }
            currentValue += count

            if let entry = CodableEntry(ApplicationSpecificCounterNotice(value: currentValue)) {
                transaction.setNotice(ApplicationSpecificNoticeKeys.sharedMediaScrollingTooltip(), entry)
            }
        }
    }

    public static func getSharedMediaFastScrollingTooltip(accountManager: AccountManager<TelegramAccountManagerTypes>) -> Signal<Int32, NoError> {
        return accountManager.transaction { transaction -> Int32 in
            if let value = transaction.getNotice(ApplicationSpecificNoticeKeys.sharedMediaFastScrollingTooltip())?.get(ApplicationSpecificCounterNotice.self) {
                return value.value
            } else {
                return 0
            }
        }
    }

    public static func incrementSharedMediaFastScrollingTooltip(accountManager: AccountManager<TelegramAccountManagerTypes>, count: Int32 = 1) -> Signal<Void, NoError> {
        return accountManager.transaction { transaction -> Void in
            var currentValue: Int32 = 0
            if let value = transaction.getNotice(ApplicationSpecificNoticeKeys.sharedMediaFastScrollingTooltip())?.get(ApplicationSpecificCounterNotice.self) {
                currentValue = value.value
            }
            currentValue += count

            if let entry = CodableEntry(ApplicationSpecificCounterNotice(value: currentValue)) {
                transaction.setNotice(ApplicationSpecificNoticeKeys.sharedMediaFastScrollingTooltip(), entry)
            }
        }
    }
    
    public static func getEmojiTooltip(accountManager: AccountManager<TelegramAccountManagerTypes>) -> Signal<Int32, NoError> {
        return accountManager.transaction { transaction -> Int32 in
            if let value = transaction.getNotice(ApplicationSpecificNoticeKeys.emojiTooltip())?.get(ApplicationSpecificCounterNotice.self) {
                return value.value
            } else {
                return 0
            }
        }
    }

    public static func incrementEmojiTooltip(accountManager: AccountManager<TelegramAccountManagerTypes>, count: Int32 = 1) -> Signal<Void, NoError> {
        return accountManager.transaction { transaction -> Void in
            var currentValue: Int32 = 0
            if let value = transaction.getNotice(ApplicationSpecificNoticeKeys.emojiTooltip())?.get(ApplicationSpecificCounterNotice.self) {
                currentValue = value.value
            }
            currentValue += count

            if let entry = CodableEntry(ApplicationSpecificCounterNotice(value: currentValue)) {
                transaction.setNotice(ApplicationSpecificNoticeKeys.emojiTooltip(), entry)
            }
        }
    }
    
    public static func dismissedTrendingStickerPacks(accountManager: AccountManager<TelegramAccountManagerTypes>) -> Signal<[Int64]?, NoError> {
        return accountManager.noticeEntry(key: ApplicationSpecificNoticeKeys.dismissedTrendingStickerPacks())
        |> map { view -> [Int64]? in
            if let value = view.value?.get(ApplicationSpecificInt64ArrayNotice.self) {
                return value.values
            } else {
                return nil
            }
        }
    }
    
    public static func setDismissedTrendingStickerPacks(accountManager: AccountManager<TelegramAccountManagerTypes>, values: [Int64]) -> Signal<Void, NoError> {
        return accountManager.transaction { transaction -> Void in
            if let entry = CodableEntry(ApplicationSpecificInt64ArrayNotice(values: values)) {
                transaction.setNotice(ApplicationSpecificNoticeKeys.dismissedTrendingStickerPacks(), entry)
            }
        }
    }
    
    public static func dismissedTrendingEmojiPacks(accountManager: AccountManager<TelegramAccountManagerTypes>) -> Signal<[Int64]?, NoError> {
        return accountManager.noticeEntry(key: ApplicationSpecificNoticeKeys.dismissedTrendingEmojiPacks())
        |> map { view -> [Int64]? in
            if let value = view.value?.get(ApplicationSpecificInt64ArrayNotice.self) {
                return value.values
            } else {
                return nil
            }
        }
    }
    
    public static func setDismissedTrendingEmojiPacks(accountManager: AccountManager<TelegramAccountManagerTypes>, values: [Int64]) -> Signal<Void, NoError> {
        return accountManager.transaction { transaction -> Void in
            if let entry = CodableEntry(ApplicationSpecificInt64ArrayNotice(values: values)) {
                transaction.setNotice(ApplicationSpecificNoticeKeys.dismissedTrendingEmojiPacks(), entry)
            }
        }
    }
    
    public static func getChatSpecificThemeLightPreviewTip(accountManager: AccountManager<TelegramAccountManagerTypes>) -> Signal<(Int32, Int32), NoError> {
        return accountManager.transaction { transaction -> (Int32, Int32) in
            if let value = transaction.getNotice(ApplicationSpecificNoticeKeys.chatSpecificThemeLightPreviewTip())?.get(ApplicationSpecificTimestampAndCounterNotice.self) {
                return (value.counter, value.timestamp)
            } else {
                return (0, 0)
            }
        }
    }
    
    public static func incrementChatSpecificThemeLightPreviewTip(accountManager: AccountManager<TelegramAccountManagerTypes>, count: Int = 1, timestamp: Int32) -> Signal<Int, NoError> {
        return accountManager.transaction { transaction -> Int in
            var currentValue: Int32 = 0
            if let value = transaction.getNotice(ApplicationSpecificNoticeKeys.chatSpecificThemeLightPreviewTip())?.get(ApplicationSpecificTimestampAndCounterNotice.self) {
                currentValue = value.counter
            }
            let previousValue = currentValue
            currentValue += Int32(count)

            if let entry = CodableEntry(ApplicationSpecificTimestampAndCounterNotice(counter: currentValue, timestamp: timestamp)) {
                transaction.setNotice(ApplicationSpecificNoticeKeys.chatSpecificThemeLightPreviewTip(), entry)
            }
            
            return Int(previousValue)
        }
    }
    
    public static func getChatSpecificThemeDarkPreviewTip(accountManager: AccountManager<TelegramAccountManagerTypes>) -> Signal<(Int32, Int32), NoError> {
        return accountManager.transaction { transaction -> (Int32, Int32) in
            if let value = transaction.getNotice(ApplicationSpecificNoticeKeys.chatSpecificThemeDarkPreviewTip())?.get(ApplicationSpecificTimestampAndCounterNotice.self) {
                return (value.counter, value.timestamp)
            } else {
                return (0, 0)
            }
        }
    }
    
    public static func incrementChatSpecificThemeDarkPreviewTip(accountManager: AccountManager<TelegramAccountManagerTypes>, count: Int = 1, timestamp: Int32) -> Signal<Int, NoError> {
        return accountManager.transaction { transaction -> Int in
            var currentValue: Int32 = 0
            if let value = transaction.getNotice(ApplicationSpecificNoticeKeys.chatSpecificThemeDarkPreviewTip())?.get(ApplicationSpecificTimestampAndCounterNotice.self) {
                currentValue = value.counter
            }
            let previousValue = currentValue
            currentValue += Int32(count)

            if let entry = CodableEntry(ApplicationSpecificTimestampAndCounterNotice(counter: currentValue, timestamp: timestamp)) {
                transaction.setNotice(ApplicationSpecificNoticeKeys.chatSpecificThemeDarkPreviewTip(), entry)
            }
            
            return Int(previousValue)
        }
    }
    
    public static func getChatWallpaperLightPreviewTip(accountManager: AccountManager<TelegramAccountManagerTypes>) -> Signal<(Int32, Int32), NoError> {
        return accountManager.transaction { transaction -> (Int32, Int32) in
            if let value = transaction.getNotice(ApplicationSpecificNoticeKeys.chatWallpaperLightPreviewTip())?.get(ApplicationSpecificTimestampAndCounterNotice.self) {
                return (value.counter, value.timestamp)
            } else {
                return (0, 0)
            }
        }
    }
    
    public static func incrementChatWallpaperLightPreviewTip(accountManager: AccountManager<TelegramAccountManagerTypes>, count: Int = 1, timestamp: Int32) -> Signal<Int, NoError> {
        return accountManager.transaction { transaction -> Int in
            var currentValue: Int32 = 0
            if let value = transaction.getNotice(ApplicationSpecificNoticeKeys.chatWallpaperLightPreviewTip())?.get(ApplicationSpecificTimestampAndCounterNotice.self) {
                currentValue = value.counter
            }
            let previousValue = currentValue
            currentValue += Int32(count)

            if let entry = CodableEntry(ApplicationSpecificTimestampAndCounterNotice(counter: currentValue, timestamp: timestamp)) {
                transaction.setNotice(ApplicationSpecificNoticeKeys.chatWallpaperLightPreviewTip(), entry)
            }
            
            return Int(previousValue)
        }
    }
    
    public static func getChatWallpaperDarkPreviewTip(accountManager: AccountManager<TelegramAccountManagerTypes>) -> Signal<(Int32, Int32), NoError> {
        return accountManager.transaction { transaction -> (Int32, Int32) in
            if let value = transaction.getNotice(ApplicationSpecificNoticeKeys.chatWallpaperDarkPreviewTip())?.get(ApplicationSpecificTimestampAndCounterNotice.self) {
                return (value.counter, value.timestamp)
            } else {
                return (0, 0)
            }
        }
    }
    
    public static func incrementChatWallpaperDarkPreviewTip(accountManager: AccountManager<TelegramAccountManagerTypes>, count: Int = 1, timestamp: Int32) -> Signal<Int, NoError> {
        return accountManager.transaction { transaction -> Int in
            var currentValue: Int32 = 0
            if let value = transaction.getNotice(ApplicationSpecificNoticeKeys.chatWallpaperDarkPreviewTip())?.get(ApplicationSpecificTimestampAndCounterNotice.self) {
                currentValue = value.counter
            }
            let previousValue = currentValue
            currentValue += Int32(count)

            if let entry = CodableEntry(ApplicationSpecificTimestampAndCounterNotice(counter: currentValue, timestamp: timestamp)) {
                transaction.setNotice(ApplicationSpecificNoticeKeys.chatWallpaperDarkPreviewTip(), entry)
            }
            
            return Int(previousValue)
        }
    }
    
    public static func getChatForwardOptionsTip(accountManager: AccountManager<TelegramAccountManagerTypes>) -> Signal<Int32, NoError> {
        return accountManager.transaction { transaction -> Int32 in
            if let value = transaction.getNotice(ApplicationSpecificNoticeKeys.chatForwardOptionsTip())?.get(ApplicationSpecificCounterNotice.self) {
                return value.value
            } else {
                return 0
            }
        }
    }
    
    public static func incrementChatForwardOptionsTip(accountManager: AccountManager<TelegramAccountManagerTypes>, count: Int = 1) -> Signal<Int, NoError> {
        return accountManager.transaction { transaction -> Int in
            var currentValue: Int32 = 0
            if let value = transaction.getNotice(ApplicationSpecificNoticeKeys.chatForwardOptionsTip())?.get(ApplicationSpecificCounterNotice.self) {
                currentValue = value.value
            }
            let previousValue = currentValue
            currentValue += Int32(count)

            if let entry = CodableEntry(ApplicationSpecificCounterNotice(value: currentValue)) {
                transaction.setNotice(ApplicationSpecificNoticeKeys.chatForwardOptionsTip(), entry)
            }
            
            return Int(previousValue)
        }
    }
    
    public static func getChatReplyOptionsTip(accountManager: AccountManager<TelegramAccountManagerTypes>) -> Signal<Int32, NoError> {
        return accountManager.transaction { transaction -> Int32 in
            if let value = transaction.getNotice(ApplicationSpecificNoticeKeys.chatReplyOptionsTip())?.get(ApplicationSpecificCounterNotice.self) {
                return value.value
            } else {
                return 0
            }
        }
    }
    
    public static func incrementChatReplyOptionsTip(accountManager: AccountManager<TelegramAccountManagerTypes>, count: Int = 1) -> Signal<Int, NoError> {
        return accountManager.transaction { transaction -> Int in
            var currentValue: Int32 = 0
            if let value = transaction.getNotice(ApplicationSpecificNoticeKeys.chatReplyOptionsTip())?.get(ApplicationSpecificCounterNotice.self) {
                currentValue = value.value
            }
            let previousValue = currentValue
            currentValue += Int32(count)

            if let entry = CodableEntry(ApplicationSpecificCounterNotice(value: currentValue)) {
                transaction.setNotice(ApplicationSpecificNoticeKeys.chatReplyOptionsTip(), entry)
            }
            
            return Int(previousValue)
        }
    }
    
    public static func getClearStorageDismissedTipSize(accountManager: AccountManager<TelegramAccountManagerTypes>) -> Signal<Int32, NoError> {
        return accountManager.transaction { transaction -> Int32 in
            if let value = transaction.getNotice(ApplicationSpecificNoticeKeys.clearStorageDismissedTipSize())?.get(ApplicationSpecificCounterNotice.self) {
                return value.value
            } else {
                return 0
            }
        }
    }
    
    public static func setClearStorageDismissedTipSize(accountManager: AccountManager<TelegramAccountManagerTypes>, value: Int32) -> Signal<Never, NoError> {
        return accountManager.transaction { transaction -> Void in
            if let entry = CodableEntry(ApplicationSpecificCounterNotice(value: value)) {
                transaction.setNotice(ApplicationSpecificNoticeKeys.clearStorageDismissedTipSize(), entry)
            }
        }
        |> ignoreValues
    }
    
    public static func getInteractiveEmojiSyncTip(accountManager: AccountManager<TelegramAccountManagerTypes>) -> Signal<(Int32, Int32), NoError> {
        return accountManager.transaction { transaction -> (Int32, Int32) in
            if let value = transaction.getNotice(ApplicationSpecificNoticeKeys.interactiveEmojiSyncTip())?.get(ApplicationSpecificTimestampAndCounterNotice.self) {
                return (value.counter, value.timestamp)
            } else {
                return (0, 0)
            }
        }
    }
    
    public static func incrementInteractiveEmojiSyncTip(accountManager: AccountManager<TelegramAccountManagerTypes>, count: Int = 1, timestamp: Int32) -> Signal<Int, NoError> {
        return accountManager.transaction { transaction -> Int in
            var currentValue: Int32 = 0
            if let value = transaction.getNotice(ApplicationSpecificNoticeKeys.interactiveEmojiSyncTip())?.get(ApplicationSpecificTimestampAndCounterNotice.self) {
                currentValue = value.counter
            }
            let previousValue = currentValue
            currentValue += Int32(count)

            if let entry = CodableEntry(ApplicationSpecificTimestampAndCounterNotice(counter: currentValue, timestamp: timestamp)) {
                transaction.setNotice(ApplicationSpecificNoticeKeys.interactiveEmojiSyncTip(), entry)
            }
            
            return Int(previousValue)
        }
    }
    
    public static func dismissedInvitationRequests(accountManager: AccountManager<TelegramAccountManagerTypes>, peerId: PeerId) -> Signal<[Int64]?, NoError> {
        return accountManager.noticeEntry(key: ApplicationSpecificNoticeKeys.dismissedInvitationRequestsNotice(peerId: peerId))
        |> map { view -> [Int64]? in
            if let value = view.value?.get(ApplicationSpecificInt64ArrayNotice.self) {
                return value.values
            } else {
                return nil
            }
        }
    }
    
    public static func setDismissedInvitationRequests(accountManager: AccountManager<TelegramAccountManagerTypes>, peerId: PeerId, values: [Int64]) -> Signal<Void, NoError> {
        return accountManager.transaction { transaction -> Void in
            if let entry = CodableEntry(ApplicationSpecificInt64ArrayNotice(values: values)) {
                transaction.setNotice(ApplicationSpecificNoticeKeys.dismissedInvitationRequestsNotice(peerId: peerId), entry)
            }
        }
    }
    
    public static func forcedPasswordSetupKey() -> NoticeEntryKey {
        return ApplicationSpecificNoticeKeys.forcedPasswordSetup()
    }
    
    public static func setForcedPasswordSetup(engine: TelegramEngine, reloginDaysTimeout: Int32?) -> Signal<Never, NoError> {
        var item: ApplicationSpecificCounterNotice?
        if let reloginDaysTimeout = reloginDaysTimeout {
            item = ApplicationSpecificCounterNotice(value: reloginDaysTimeout)
        }
        return engine.notices.set(id: ApplicationSpecificNoticeKeys.forcedPasswordSetup(), item: item)
    }
    
    public static func audioTranscriptionSuggestionKey() -> NoticeEntryKey {
        return ApplicationSpecificNoticeKeys.audioTranscriptionSuggestion()
    }
    
    public static func getAudioTranscriptionSuggestion(accountManager: AccountManager<TelegramAccountManagerTypes>) -> Signal<Int32, NoError> {
        return accountManager.transaction { transaction -> Int32 in
            if let value = transaction.getNotice(ApplicationSpecificNoticeKeys.audioTranscriptionSuggestion())?.get(ApplicationSpecificCounterNotice.self) {
                return value.value
            } else {
                return 0
            }
        }
    }
    
    public static func incrementAudioTranscriptionSuggestion(accountManager: AccountManager<TelegramAccountManagerTypes>, count: Int32 = 1) -> Signal<Int32, NoError> {
        return accountManager.transaction { transaction -> Int32 in
            var currentValue: Int32 = 0
            if let value = transaction.getNotice(ApplicationSpecificNoticeKeys.audioTranscriptionSuggestion())?.get(ApplicationSpecificCounterNotice.self) {
                currentValue = value.value
            }
            let previousValue = currentValue
            currentValue += count

            if let entry = CodableEntry(ApplicationSpecificCounterNotice(value: currentValue)) {
                transaction.setNotice(ApplicationSpecificNoticeKeys.audioTranscriptionSuggestion(), entry)
            }
            
            return previousValue
        }
    }
        
    public static func translationSuggestion(accountManager: AccountManager<TelegramAccountManagerTypes>) -> Signal<(Int32, Int32), NoError> {
        return accountManager.noticeEntry(key: ApplicationSpecificNoticeKeys.translationSuggestionNotice())
        |> map { view -> (Int32, Int32) in
            if let value = view.value?.get(ApplicationSpecificTimestampAndCounterNotice.self) {
                return (value.counter, value.timestamp)
            } else {
                return (0, 0)
            }
        }
    }
    
    public static func incrementTranslationSuggestion(accountManager: AccountManager<TelegramAccountManagerTypes>, count: Int32 = 1, timestamp: Int32) -> Signal<Int32, NoError> {
        return accountManager.transaction { transaction -> Int32 in
            var currentValue: Int32 = 0
            var currentTimestamp: Int32 = 0
            if let value = transaction.getNotice(ApplicationSpecificNoticeKeys.translationSuggestionNotice())?.get(ApplicationSpecificTimestampAndCounterNotice.self) {
                currentValue = value.counter
                currentTimestamp = value.timestamp
            }
            
            if currentTimestamp > timestamp {
                return Int32(currentValue)
            } else {
                let previousValue = currentValue
                currentValue = max(0, Int32(currentValue + count))
                
                if let entry = CodableEntry(ApplicationSpecificTimestampAndCounterNotice(counter: currentValue, timestamp: timestamp)) {
                    transaction.setNotice(ApplicationSpecificNoticeKeys.translationSuggestionNotice(), entry)
                }
                
                return Int32(previousValue)
            }
        }
    }
    
    public static func getAudioRateOptionsTip(accountManager: AccountManager<TelegramAccountManagerTypes>) -> Signal<Int32, NoError> {
        return accountManager.transaction { transaction -> Int32 in
            if let value = transaction.getNotice(ApplicationSpecificNoticeKeys.audioRateOptionsTip())?.get(ApplicationSpecificCounterNotice.self) {
                return value.value
            } else {
                return 0
            }
        }
    }
    
    public static func incrementAudioRateOptionsTip(accountManager: AccountManager<TelegramAccountManagerTypes>, count: Int32 = 1) -> Signal<Int32, NoError> {
        return accountManager.transaction { transaction -> Int32 in
            var currentValue: Int32 = 0
            if let value = transaction.getNotice(ApplicationSpecificNoticeKeys.audioRateOptionsTip())?.get(ApplicationSpecificCounterNotice.self) {
                currentValue = value.value
            }
            let previousValue = currentValue
            currentValue += count

            if let entry = CodableEntry(ApplicationSpecificCounterNotice(value: currentValue)) {
                transaction.setNotice(ApplicationSpecificNoticeKeys.audioRateOptionsTip(), entry)
            }
            return previousValue
        }
    }
    
    public static func dismissedPremiumGiftSuggestion(accountManager: AccountManager<TelegramAccountManagerTypes>, peerId: PeerId) -> Signal<Int32, NoError> {
        return accountManager.noticeEntry(key: ApplicationSpecificNoticeKeys.dismissedPremiumGiftNotice(peerId: peerId))
        |> map { view -> Int32 in
            if let value = view.value?.get(ApplicationSpecificCounterNotice.self) {
                return value.value
            } else {
                return 0
            }
        }
    }
    
    public static func incrementDismissedPremiumGiftSuggestion(accountManager: AccountManager<TelegramAccountManagerTypes>, peerId: PeerId, count: Int32 = 1) -> Signal<Int32, NoError> {
        return accountManager.transaction { transaction -> Int32 in
            var currentValue: Int32 = 0
            if let value = transaction.getNotice(ApplicationSpecificNoticeKeys.dismissedPremiumGiftNotice(peerId: peerId))?.get(ApplicationSpecificCounterNotice.self) {
                currentValue = value.value
            }
            let previousValue = currentValue
            currentValue += count
            
            if let entry = CodableEntry(ApplicationSpecificCounterNotice(value: currentValue)) {
                transaction.setNotice(ApplicationSpecificNoticeKeys.dismissedPremiumGiftNotice(peerId: peerId), entry)
            }
            return previousValue
        }
    }
    
    public static func getSendWhenOnlineTip(accountManager: AccountManager<TelegramAccountManagerTypes>) -> Signal<Int32, NoError> {
        return accountManager.transaction { transaction -> Int32 in
            if let value = transaction.getNotice(ApplicationSpecificNoticeKeys.sendWhenOnlineTip())?.get(ApplicationSpecificCounterNotice.self) {
                return value.value
            } else {
                return 0
            }
        }
    }
    
    public static func incrementSendWhenOnlineTip(accountManager: AccountManager<TelegramAccountManagerTypes>, count: Int32 = 1) -> Signal<Void, NoError> {
        return accountManager.transaction { transaction -> Void in
            var currentValue: Int32 = 0
            if let value = transaction.getNotice(ApplicationSpecificNoticeKeys.sendWhenOnlineTip())?.get(ApplicationSpecificCounterNotice.self) {
                currentValue = value.value
            }
            currentValue += count

            if let entry = CodableEntry(ApplicationSpecificCounterNotice(value: currentValue)) {
                transaction.setNotice(ApplicationSpecificNoticeKeys.sendWhenOnlineTip(), entry)
            }
        }
    }
    
    public static func displayChatListContacts(accountManager: AccountManager<TelegramAccountManagerTypes>) -> Signal<Bool, NoError> {
        return accountManager.noticeEntry(key: ApplicationSpecificNoticeKeys.displayChatListContacts())
        |> map { view -> Bool in
            if let _ = view.value?.get(ApplicationSpecificBoolNotice.self) {
                return true
            } else {
                return false
            }
        }
    }
    
    public static func setDisplayChatListContacts(accountManager: AccountManager<TelegramAccountManagerTypes>) -> Signal<Never, NoError> {
        return accountManager.transaction { transaction -> Void in
            if let entry = CodableEntry(ApplicationSpecificBoolNotice()) {
                transaction.setNotice(ApplicationSpecificNoticeKeys.displayChatListContacts(), entry)
            }
        }
        |> ignoreValues
    }
    
    public static func displayChatListStoriesTooltip(accountManager: AccountManager<TelegramAccountManagerTypes>) -> Signal<Bool, NoError> {
        return accountManager.noticeEntry(key: ApplicationSpecificNoticeKeys.displayChatListStoriesTooltip())
        |> map { view -> Bool in
            if let _ = view.value?.get(ApplicationSpecificBoolNotice.self) {
                return true
            } else {
                return false
            }
        }
    }
    
    public static func setDisplayChatListStoriesTooltip(accountManager: AccountManager<TelegramAccountManagerTypes>) -> Signal<Never, NoError> {
        return accountManager.transaction { transaction -> Void in
            if let entry = CodableEntry(ApplicationSpecificBoolNotice()) {
                transaction.setNotice(ApplicationSpecificNoticeKeys.displayChatListStoriesTooltip(), entry)
            }
        }
        |> ignoreValues
    }
    
    public static func incrementStoriesCameraTip(accountManager: AccountManager<TelegramAccountManagerTypes>, count: Int = 1) -> Signal<Int, NoError> {
        return accountManager.transaction { transaction -> Int in
            var currentValue: Int32 = 0
            if let value = transaction.getNotice(ApplicationSpecificNoticeKeys.storiesCameraTooltip())?.get(ApplicationSpecificCounterNotice.self) {
                currentValue = value.value
            }
            let previousValue = currentValue
            currentValue += Int32(count)

            if let entry = CodableEntry(ApplicationSpecificCounterNotice(value: currentValue)) {
                transaction.setNotice(ApplicationSpecificNoticeKeys.storiesCameraTooltip(), entry)
            }
            
            return Int(previousValue)
        }
    }
    
    public static func getStoriesDualCameraTip(accountManager: AccountManager<TelegramAccountManagerTypes>) -> Signal<Int32, NoError> {
        return accountManager.transaction { transaction -> Int32 in
            if let value = transaction.getNotice(ApplicationSpecificNoticeKeys.storiesDualCameraTooltip())?.get(ApplicationSpecificCounterNotice.self) {
                return value.value
            } else {
                return 0
            }
        }
    }
    
    public static func incrementStoriesDualCameraTip(accountManager: AccountManager<TelegramAccountManagerTypes>, count: Int = 1) -> Signal<Int, NoError> {
        return accountManager.transaction { transaction -> Int in
            var currentValue: Int32 = 0
            if let value = transaction.getNotice(ApplicationSpecificNoticeKeys.storiesDualCameraTooltip())?.get(ApplicationSpecificCounterNotice.self) {
                currentValue = value.value
            }
            let previousValue = currentValue
            currentValue += Int32(count)

            if let entry = CodableEntry(ApplicationSpecificCounterNotice(value: currentValue)) {
                transaction.setNotice(ApplicationSpecificNoticeKeys.storiesDualCameraTooltip(), entry)
            }
            
            return Int(previousValue)
        }
    }
    
    public static func reset(accountManager: AccountManager<TelegramAccountManagerTypes>) -> Signal<Void, NoError> {
        return accountManager.transaction { transaction -> Void in
        }
    }
    
    public static func displayChatListArchiveTooltip(accountManager: AccountManager<TelegramAccountManagerTypes>) -> Signal<Bool, NoError> {
        return accountManager.noticeEntry(key: ApplicationSpecificNoticeKeys.displayChatListArchiveTooltip())
        |> map { view -> Bool in
            if let _ = view.value?.get(ApplicationSpecificBoolNotice.self) {
                return true
            } else {
                return false
            }
        }
        |> take(1)
    }
    
    public static func setDisplayStoryReactionTooltip(accountManager: AccountManager<TelegramAccountManagerTypes>) -> Signal<Never, NoError> {
        return accountManager.transaction { transaction -> Void in
            if let entry = CodableEntry(ApplicationSpecificBoolNotice()) {
                transaction.setNotice(ApplicationSpecificNoticeKeys.displayStoryReactionTooltip(), entry)
            }
        }
        |> ignoreValues
    }
    
    public static func displayStoryReactionTooltip(accountManager: AccountManager<TelegramAccountManagerTypes>) -> Signal<Bool, NoError> {
        return accountManager.noticeEntry(key: ApplicationSpecificNoticeKeys.displayStoryReactionTooltip())
        |> map { view -> Bool in
            if let _ = view.value?.get(ApplicationSpecificBoolNotice.self) {
                return true
            } else {
                return false
            }
        }
        |> take(1)
    }
    
    public static func setDisplayChatListArchiveTooltip(accountManager: AccountManager<TelegramAccountManagerTypes>) -> Signal<Never, NoError> {
        return accountManager.transaction { transaction -> Void in
            if let entry = CodableEntry(ApplicationSpecificBoolNotice()) {
                transaction.setNotice(ApplicationSpecificNoticeKeys.displayChatListArchiveTooltip(), entry)
            }
        }
        |> ignoreValues
    }
    
    public static func storyStealthModeReplyCount(accountManager: AccountManager<TelegramAccountManagerTypes>) -> Signal<Int, NoError> {
        return accountManager.noticeEntry(key: ApplicationSpecificNoticeKeys.storyStealthModeReplyCount())
        |> map { view -> Int in
            if let value = view.value?.get(ApplicationSpecificCounterNotice.self) {
                return Int(value.value)
            } else {
                return 0
            }
        }
        |> take(1)
    }
    
    public static func incrementStoryStealthModeReplyCount(accountManager: AccountManager<TelegramAccountManagerTypes>) -> Signal<Never, NoError> {
        return accountManager.transaction { transaction -> Void in
            var value: Int32 = 0
            if let item = transaction.getNotice(ApplicationSpecificNoticeKeys.storyStealthModeReplyCount())?.get(ApplicationSpecificCounterNotice.self) {
                value = item.value
            }
            
            if let entry = CodableEntry(ApplicationSpecificCounterNotice(value: value + 1)) {
                transaction.setNotice(ApplicationSpecificNoticeKeys.storyStealthModeReplyCount(), entry)
            }
        }
        |> ignoreValues
    }

    public static func incrementViewOnceTooltip(accountManager: AccountManager<TelegramAccountManagerTypes>, count: Int = 1) -> Signal<Int, NoError> {
        return accountManager.transaction { transaction -> Int in
            var currentValue: Int32 = 0
            if let value = transaction.getNotice(ApplicationSpecificNoticeKeys.viewOnceTooltip())?.get(ApplicationSpecificCounterNotice.self) {
                currentValue = value.value
            }
            let previousValue = currentValue
            currentValue += Int32(count)

            if let entry = CodableEntry(ApplicationSpecificCounterNotice(value: currentValue)) {
                transaction.setNotice(ApplicationSpecificNoticeKeys.viewOnceTooltip(), entry)
            }
            
            return Int(previousValue)
        }
    }
    
    public static func setDisplayStoryUnmuteTooltip(accountManager: AccountManager<TelegramAccountManagerTypes>) -> Signal<Never, NoError> {
        return accountManager.transaction { transaction -> Void in
            if let entry = CodableEntry(ApplicationSpecificBoolNotice()) {
                transaction.setNotice(ApplicationSpecificNoticeKeys.displayStoryUnmuteTooltip(), entry)
            }
        }
        |> ignoreValues
    }
    
    public static func displayStoryUnmuteTooltip(accountManager: AccountManager<TelegramAccountManagerTypes>) -> Signal<Bool, NoError> {
        return accountManager.noticeEntry(key: ApplicationSpecificNoticeKeys.displayStoryUnmuteTooltip())
        |> map { view -> Bool in
            if let _ = view.value?.get(ApplicationSpecificBoolNotice.self) {
                return true
            } else {
                return false
            }
        }
        |> take(1)
    }
    
    public static func setDisplayStoryInteractionGuide(accountManager: AccountManager<TelegramAccountManagerTypes>) -> Signal<Never, NoError> {
        return accountManager.transaction { transaction -> Void in
            if let entry = CodableEntry(ApplicationSpecificBoolNotice()) {
                transaction.setNotice(ApplicationSpecificNoticeKeys.displayStoryInteractionGuide(), entry)
            }
        }
        |> ignoreValues
    }
    
    public static func displayStoryInteractionGuide(accountManager: AccountManager<TelegramAccountManagerTypes>) -> Signal<Bool, NoError> {
        return accountManager.noticeEntry(key: ApplicationSpecificNoticeKeys.displayStoryInteractionGuide())
        |> map { view -> Bool in
            if let _ = view.value?.get(ApplicationSpecificBoolNotice.self) {
                return true
            } else {
                return false
            }
        }
        |> take(1)
    }
}<|MERGE_RESOLUTION|>--- conflicted
+++ resolved
@@ -181,11 +181,8 @@
     case storyStealthModeReplyCount = 47
     case viewOnceTooltip = 48
     case displayStoryUnmuteTooltip = 49
-<<<<<<< HEAD
     case chatReplyOptionsTip = 50
-=======
-    case displayStoryInteractionGuide = 50
->>>>>>> 56aff030
+    case displayStoryInteractionGuide = 51
     
     var key: ValueBoxKey {
         let v = ValueBoxKey(length: 4)
