import Foundation
import UIKit
import SwiftSignalKit
import Display
import TelegramCore
import TelegramPresentationData
import ComponentFlow
import ViewControllerComponent
import AccountContext
import ContextUI
import ShareController
import UndoUI
import BundleIconComponent
import TelegramUIPreferences
import OpenInExternalAppUI
import MultilineTextComponent
import MinimizedContainer
import InstantPageUI
import NavigationStackComponent
import LottieComponent
import WebKit

private let settingsTag = GenericComponentViewTag()

private final class BrowserScreenComponent: CombinedComponent {
    typealias EnvironmentType = ViewControllerComponentContainer.Environment
    
    let context: AccountContext
    let contentState: BrowserContentState?
    let presentationState: BrowserPresentationState
    let canShare: Bool
    let performAction: ActionSlot<BrowserScreen.Action>
    let performHoldAction: (UIView, ContextGesture?, BrowserScreen.Action) -> Void
    let panelCollapseFraction: CGFloat
    
    init(
        context: AccountContext,
        contentState: BrowserContentState?,
        presentationState: BrowserPresentationState,
        canShare: Bool,
        performAction: ActionSlot<BrowserScreen.Action>,
        performHoldAction: @escaping (UIView, ContextGesture?, BrowserScreen.Action) -> Void,
        panelCollapseFraction: CGFloat
    ) {
        self.context = context
        self.contentState = contentState
        self.presentationState = presentationState
        self.canShare = canShare
        self.performAction = performAction
        self.performHoldAction = performHoldAction
        self.panelCollapseFraction = panelCollapseFraction
    }
    
    static func ==(lhs: BrowserScreenComponent, rhs: BrowserScreenComponent) -> Bool {
        if lhs.context !== rhs.context {
            return false
        }
        if lhs.contentState != rhs.contentState {
            return false
        }
        if lhs.presentationState != rhs.presentationState {
            return false
        }
        if lhs.canShare != rhs.canShare {
            return false
        }
        if lhs.panelCollapseFraction != rhs.panelCollapseFraction {
            return false
        }
        return true
    }
    
    final class State: ComponentState {
    }
    
    func makeState() -> State {
        return State()
    }
    
    static var body: Body {
        let navigationBar = Child(BrowserNavigationBarComponent.self)
        let toolbar = Child(BrowserToolbarComponent.self)
        let addressList = Child(BrowserAddressListComponent.self)
        
        let navigationBarExternalState = BrowserNavigationBarComponent.ExternalState()
        
        return { context in
            let environment = context.environment[ViewControllerComponentContainer.Environment.self].value
            let performAction = context.component.performAction
            let performHoldAction = context.component.performHoldAction
            
            let isTablet = environment.metrics.isTablet
            let canOpenIn = !(context.component.contentState?.url.hasPrefix("tonsite") ?? false)
            
            let navigationContent: AnyComponentWithIdentity<BrowserNavigationBarEnvironment>?
            var navigationLeftItems: [AnyComponentWithIdentity<Empty>]
            var navigationRightItems: [AnyComponentWithIdentity<Empty>]
            if context.component.presentationState.isSearching {
                navigationContent = AnyComponentWithIdentity(
                    id: "search",
                    component: AnyComponent(
                        SearchBarContentComponent(
                            theme: environment.theme,
                            strings: environment.strings,
                            performAction: performAction
                        )
                    )
                )
                navigationLeftItems = []
                navigationRightItems = []
            } else {
                let contentType = context.component.contentState?.contentType ?? .instantPage
                switch contentType {
                case .webPage:
                    navigationContent = AnyComponentWithIdentity(
                        id: "addressBar",
                        component: AnyComponent(
                            AddressBarContentComponent(
                                theme: environment.theme,
                                strings: environment.strings,
                                metrics: environment.metrics,
                                url: context.component.contentState?.url ?? "",
                                isSecure: context.component.contentState?.isSecure ?? false,
                                isExpanded: context.component.presentationState.addressFocused,
                                performAction: performAction
                            )
                        )
                    )
                case .instantPage, .document:
                    let title = context.component.contentState?.title ?? ""
                    navigationContent = AnyComponentWithIdentity(
                        id: "titleBar_\(title)",
                        component: AnyComponent(
                            TitleBarContentComponent(
                                theme: environment.theme,
                                title: title
                            )
                        )
                    )
                }
               
                if context.component.presentationState.addressFocused && !isTablet {
                    navigationLeftItems = []
                    navigationRightItems = []
                } else {
                    navigationLeftItems = [
                        AnyComponentWithIdentity(
                            id: "close",
                            component: AnyComponent(
                                Button(
                                    content: AnyComponent(
                                        MultilineTextComponent(text: .plain(NSAttributedString(string: environment.strings.WebBrowser_Done, font: Font.semibold(17.0), textColor: environment.theme.rootController.navigationBar.accentTextColor, paragraphAlignment: .center)), horizontalAlignment: .left, maximumNumberOfLines: 1)
                                    ),
                                    action: {
                                        performAction.invoke(.close)
                                    }
                                )
                            )
                        )
                    ]
                                        
                    if isTablet {
                        #if DEBUG
                        navigationLeftItems.append(
                            AnyComponentWithIdentity(
                                id: "minimize",
                                component: AnyComponent(
                                    Button(
                                        content: AnyComponent(
                                            BundleIconComponent(
                                                name: "Media Gallery/PictureInPictureButton",
                                                tintColor: environment.theme.rootController.navigationBar.accentTextColor
                                            )
                                        ),
                                        action: {
                                            performAction.invoke(.close)
                                        }
                                    )
                                )
                            )
                        )
                        #endif
                        
                        let canGoBack = context.component.contentState?.canGoBack ?? false
                        let canGoForward = context.component.contentState?.canGoForward ?? false
                        
                        navigationLeftItems.append(
                            AnyComponentWithIdentity(
                                id: "back",
                                component: AnyComponent(
                                    Button(
                                        content: AnyComponent(
                                            BundleIconComponent(
                                                name: "Instant View/Back",
                                                tintColor: environment.theme.rootController.navigationBar.accentTextColor.withAlphaComponent(canGoBack ? 1.0 : 0.4)
                                            )
                                        ),
                                        action: {
                                            performAction.invoke(.navigateBack)
                                        }
                                    )
                                )
                            )
                        )
                        
                        navigationLeftItems.append(
                            AnyComponentWithIdentity(
                                id: "forward",
                                component: AnyComponent(
                                    Button(
                                        content: AnyComponent(
                                            BundleIconComponent(
                                                name: "Instant View/Forward",
                                                tintColor: environment.theme.rootController.navigationBar.accentTextColor.withAlphaComponent(canGoForward ? 1.0 : 0.4)
                                            )
                                        ),
                                        action: {
                                            performAction.invoke(.navigateForward)
                                        }
                                    )
                                )
                            )
                        )
                    }
                    
                    navigationRightItems = [
                        AnyComponentWithIdentity(
                            id: "settings",
                            component: AnyComponent(
                                ReferenceButtonComponent(
                                    content: AnyComponent(
                                        LottieComponent(
                                            content: LottieComponent.AppBundleContent(
                                                name: "anim_moredots"
                                            ),
                                            color: environment.theme.rootController.navigationBar.accentTextColor,
                                            size: CGSize(width: 30.0, height: 30.0)
                                        )
                                    ),
                                    tag: settingsTag,
                                    action: {
                                        performAction.invoke(.openSettings)
                                    }
                                )
                            )
                        )
                    ]
                    
                    if isTablet {
                        navigationRightItems.insert(
                            AnyComponentWithIdentity(
                                id: "bookmarks",
                                component: AnyComponent(
                                    Button(
                                        content: AnyComponent(
                                            BundleIconComponent(
                                                name: "Instant View/Bookmark",
                                                tintColor: environment.theme.rootController.navigationBar.accentTextColor
                                            )
                                        ),
                                        action: {
                                            performAction.invoke(.openBookmarks)
                                        }
                                    )
                                )
                            ),
                            at: 0
                        )
                        if context.component.canShare {
                            navigationRightItems.insert(
                                AnyComponentWithIdentity(
                                    id: "share",
                                    component: AnyComponent(
                                        Button(
                                            content: AnyComponent(
                                                BundleIconComponent(
                                                    name: "Chat List/NavigationShare",
                                                    tintColor: environment.theme.rootController.navigationBar.accentTextColor
                                                )
                                            ),
                                            action: {
                                                performAction.invoke(.share)
                                            }
                                        )
                                    )
                                ),
                                at: 0
                            )
                        }
                        if canOpenIn {
                            navigationRightItems.append(
                                AnyComponentWithIdentity(
                                    id: "openIn",
                                    component: AnyComponent(
                                        Button(
                                            content: AnyComponent(
                                                BundleIconComponent(
                                                    name: "Instant View/Browser",
                                                    tintColor: environment.theme.rootController.navigationBar.accentTextColor
                                                )
                                            ),
                                            action: {
                                                performAction.invoke(.openIn)
                                            }
                                        )
                                    )
                                )
                            )
                        }
                    }
                }
            }
            
            let collapseFraction = context.component.presentationState.isSearching ? 0.0 : context.component.panelCollapseFraction
            
            let navigationBar = navigationBar.update(
                component: BrowserNavigationBarComponent(
                    backgroundColor: environment.theme.rootController.navigationBar.blurredBackgroundColor,
                    separatorColor: environment.theme.rootController.navigationBar.separatorColor,
                    textColor: environment.theme.rootController.navigationBar.primaryTextColor,
                    progressColor: environment.theme.rootController.navigationBar.segmentedBackgroundColor,
                    accentColor: environment.theme.rootController.navigationBar.accentTextColor,
                    topInset: environment.statusBarHeight,
                    height: environment.navigationHeight - environment.statusBarHeight,
                    sideInset: environment.safeInsets.left,
                    metrics: environment.metrics,
                    externalState: navigationBarExternalState,
                    leftItems: navigationLeftItems,
                    rightItems: navigationRightItems,
                    centerItem: navigationContent,
                    readingProgress: context.component.contentState?.readingProgress ?? 0.0,
                    loadingProgress: context.component.contentState?.estimatedProgress,
                    collapseFraction: collapseFraction,
                    activate: {
                        performAction.invoke(.expand)
                    }
                ),
                availableSize: context.availableSize,
                transition: context.transition
            )
            context.add(navigationBar
                .position(CGPoint(x: context.availableSize.width / 2.0, y: navigationBar.size.height / 2.0))
            )
            
            let toolbarContent: AnyComponentWithIdentity<Empty>?
            if context.component.presentationState.isSearching {
                toolbarContent = AnyComponentWithIdentity(
                    id: "search",
                    component: AnyComponent(
                        SearchToolbarContentComponent(
                            strings: environment.strings,
                            textColor: environment.theme.rootController.navigationBar.primaryTextColor,
                            index: context.component.presentationState.searchResultIndex,
                            count: context.component.presentationState.searchResultCount,
                            isEmpty: context.component.presentationState.searchQueryIsEmpty,
                            performAction: performAction
                        )
                    )
                )
            } else {
                toolbarContent = AnyComponentWithIdentity(
                    id: "navigation",
                    component: AnyComponent(
                        NavigationToolbarContentComponent(
                            accentColor: environment.theme.rootController.navigationBar.accentTextColor,
                            textColor: environment.theme.rootController.navigationBar.primaryTextColor,
                            canGoBack: context.component.contentState?.canGoBack ?? false,
                            canGoForward: context.component.contentState?.canGoForward ?? false,
                            canOpenIn: canOpenIn,
                            canShare: context.component.canShare,
                            isDocument: context.component.contentState?.contentType == .document,
                            performAction: performAction,
                            performHoldAction: performHoldAction
                        )
                    )
                )
            }
            
            let toolbarBottomInset: CGFloat
            if context.component.presentationState.isSearching && environment.inputHeight > 0.0 {
                toolbarBottomInset = environment.inputHeight
            } else {
                toolbarBottomInset = environment.safeInsets.bottom
            }
            
            var toolbarSize: CGFloat = 0.0
            if isTablet && !context.component.presentationState.isSearching {
                
            } else {
                let toolbar = toolbar.update(
                    component: BrowserToolbarComponent(
                        backgroundColor: environment.theme.rootController.navigationBar.blurredBackgroundColor,
                        separatorColor: environment.theme.rootController.navigationBar.separatorColor,
                        textColor: environment.theme.rootController.navigationBar.primaryTextColor,
                        bottomInset: toolbarBottomInset,
                        sideInset: environment.safeInsets.left,
                        item: toolbarContent,
                        collapseFraction: 0.0
                    ),
                    availableSize: context.availableSize,
                    transition: context.transition
                )
                context.add(toolbar
                    .position(CGPoint(x: context.availableSize.width / 2.0, y: context.availableSize.height - toolbar.size.height / 2.0 + toolbar.size.height * collapseFraction))
                    .appear(ComponentTransition.Appear { _, view, transition in
                        transition.animatePosition(view: view, from: CGPoint(x: 0.0, y: view.frame.height), to: CGPoint(), additive: true)
                    })
                    .disappear(ComponentTransition.Disappear { view, transition, completion in
                        transition.animatePosition(view: view, from: CGPoint(), to: CGPoint(x: 0.0, y: view.frame.height), additive: true, completion: { _ in
                            completion()
                        })
                    })
                )
                toolbarSize = toolbar.size.height
            }
            
            if context.component.presentationState.addressFocused {
                let addressListSize: CGSize
                if isTablet {
                    addressListSize = context.availableSize
                } else {
                    addressListSize = CGSize(width: context.availableSize.width, height: context.availableSize.height - navigationBar.size.height - toolbarSize)
                }
                let controller = environment.controller
                let addressList = addressList.update(
                    component: BrowserAddressListComponent(
                        context: context.component.context,
                        theme: environment.theme,
                        strings: environment.strings,
                        insets: UIEdgeInsets(top: 0.0, left: environment.safeInsets.left, bottom: 0.0, right: environment.safeInsets.right),
                        metrics: environment.metrics,
                        addressBarFrame: navigationBarExternalState.centerItemFrame,
                        performAction: performAction,
                        presentInGlobalOverlay: { c in
                            controller()?.presentInGlobalOverlay(c)
                        }
                    ),
                    availableSize: addressListSize,
                    transition: context.transition
                )
                
                if isTablet {
                    context.add(addressList
                        .position(CGPoint(x: context.availableSize.width / 2.0, y: context.availableSize.height / 2.0))
                        .appear(.default(alpha: true))
                        .disappear(.default(alpha: true))
                    )
                } else {
                    context.add(addressList
                        .position(CGPoint(x: context.availableSize.width / 2.0, y: navigationBar.size.height + addressList.size.height / 2.0))
                        .clipsToBounds(true)
                        .appear(.default(alpha: true))
                        .disappear(.default(alpha: true))
                    )
                }
            }
            
            return context.availableSize
        }
    }
}

struct BrowserPresentationState: Equatable {
    struct FontState: Equatable {
        var size: Int32
        var isSerif: Bool
    }
    var fontState: FontState
    var isSearching: Bool
    var searchResultIndex: Int
    var searchResultCount: Int
    var searchQueryIsEmpty: Bool
    var addressFocused: Bool
}

public class BrowserScreen: ViewController, MinimizableController {
    enum Action {
        case close
        case reload
        case stop
        case navigateBack
        case navigateForward
        case share
        case minimize
        case openIn
        case openSettings
        case updateSearchActive(Bool)
        case updateSearchQuery(String)
        case scrollToPreviousSearchResult
        case scrollToNextSearchResult
        case decreaseFontSize
        case increaseFontSize
        case resetFontSize
        case updateFontIsSerif(Bool)
        case addBookmark
        case openBookmarks
        case openAddressBar
        case closeAddressBar
        case navigateTo(String, Bool)
        case expand
    }

    final class Node: ViewControllerTracingNode {
        private weak var controller: BrowserScreen?
        private let context: AccountContext
        
        private let contentContainerView = UIView()
        fileprivate let contentNavigationContainer = ComponentView<Empty>()
        private(set) var content: [BrowserContent] = []
        fileprivate var contentState: BrowserContentState?
        private var contentStateDisposable = MetaDisposable()
        
        private var presentationState: BrowserPresentationState
        
        private let performAction = ActionSlot<BrowserScreen.Action>()
        
        fileprivate let componentHost = ComponentView<ViewControllerComponentContainer.Environment>()
        
        private var presentationData: PresentationData
        private var presentationDataDisposable: Disposable?
        private var validLayout: (ContainerViewLayout, CGFloat)?
        
        init(controller: BrowserScreen) {
            self.context = controller.context
            self.controller = controller
            self.presentationData = self.context.sharedContext.currentPresentationData.with { $0 }
            
            self.presentationState = BrowserPresentationState(
                fontState: BrowserPresentationState.FontState(size: 100, isSerif: false),
                isSearching: false, 
                searchResultIndex: 0,
                searchResultCount: 0,
                searchQueryIsEmpty: true,
                addressFocused: false
            )
                                                
            super.init()
            
            self.pushContent(controller.subject, transition: .immediate)
            if let content = self.content.last {
                content.addToRecentlyVisited()
            }
            
            self.performAction.connect { [weak self] action in
                guard let self, let content = self.content.last, let url = self.contentState?.url else {
                    return
                }
                switch action {
                case .close:
                    self.controller?.dismiss()
                case .reload:
                    content.reload()
                case .stop:
                    content.stop()
                case .navigateBack:
                    if content.currentState.canGoBack {
                        content.navigateBack()
                    } else {
                        self.popContent(transition: .spring(duration: 0.4))
                    }
                case .navigateForward:
                    content.navigateForward()
                case .share:
                    let presentationData = self.presentationData
                    let shareController = ShareController(context: self.context, subject: .url(url))
                    shareController.completed = { [weak self] peerIds in
                        guard let strongSelf = self else {
                            return
                        }
                        let _ = (strongSelf.context.engine.data.get(
                            EngineDataList(
                                peerIds.map(TelegramEngine.EngineData.Item.Peer.Peer.init)
                            )
                        )
                        |> deliverOnMainQueue).startStandalone(next: { [weak self] peerList in
                            guard let strongSelf = self else {
                                return
                            }
                            
                            let peers = peerList.compactMap { $0 }
                            let presentationData = strongSelf.context.sharedContext.currentPresentationData.with { $0 }
                            
                            let text: String
                            var savedMessages = false
                            if peerIds.count == 1, let peerId = peerIds.first, peerId == strongSelf.context.account.peerId {
                                text = presentationData.strings.WebBrowser_LinkAddedToBookmarks
                                savedMessages = true
                            } else {
                                if peers.count == 1, let peer = peers.first {
                                    let peerName = peer.id == strongSelf.context.account.peerId ? presentationData.strings.DialogList_SavedMessages : peer.displayTitle(strings: presentationData.strings, displayOrder: presentationData.nameDisplayOrder)
                                    text = presentationData.strings.WebBrowser_LinkForwardTooltip_Chat_One(peerName).string
                                } else if peers.count == 2, let firstPeer = peers.first, let secondPeer = peers.last {
                                    let firstPeerName = firstPeer.id == strongSelf.context.account.peerId ? presentationData.strings.DialogList_SavedMessages : firstPeer.displayTitle(strings: presentationData.strings, displayOrder: presentationData.nameDisplayOrder)
                                    let secondPeerName = secondPeer.id == strongSelf.context.account.peerId ? presentationData.strings.DialogList_SavedMessages : secondPeer.displayTitle(strings: presentationData.strings, displayOrder: presentationData.nameDisplayOrder)
                                    text = presentationData.strings.WebBrowser_LinkForwardTooltip_TwoChats_One(firstPeerName, secondPeerName).string
                                } else if let peer = peers.first {
                                    let peerName = peer.displayTitle(strings: presentationData.strings, displayOrder: presentationData.nameDisplayOrder)
                                    text = presentationData.strings.WebBrowser_LinkForwardTooltip_ManyChats_One(peerName, "\(peers.count - 1)").string
                                } else {
                                    text = ""
                                }
                            }
                            
                            strongSelf.controller?.present(UndoOverlayController(presentationData: presentationData, content: .forward(savedMessages: savedMessages, text: text), elevatedLayout: false, animateInAsReplacement: true, action: { [weak self] action in
                                if savedMessages, let self, action == .info {
                                    let _ = (self.context.engine.data.get(TelegramEngine.EngineData.Item.Peer.Peer(id: self.context.account.peerId))
                                             |> deliverOnMainQueue).start(next: { [weak self] peer in
                                        guard let self, let peer else {
                                            return
                                        }
                                        guard let navigationController = self.controller?.navigationController as? NavigationController else {
                                            return
                                        }
                                        self.minimize()
                                        self.context.sharedContext.navigateToChatController(NavigateToChatControllerParams(navigationController: navigationController, context: self.context, chatLocation: .peer(peer), forceOpenChat: true))
                                    })
                                }
                                return false
                            }), in: .current)
                        })
                    }
                    shareController.actionCompleted = { [weak self] in
                        self?.controller?.present(UndoOverlayController(presentationData: presentationData, content: .linkCopied(text: presentationData.strings.Conversation_LinkCopied), elevatedLayout: false, animateInAsReplacement: false, action: { _ in return false }), in: .window(.root))
                    }
                    self.controller?.present(shareController, in: .window(.root))
                case .minimize:
                    self.minimize()
                case .openIn:
                    var processed = false
                    if let controller = self.controller {
                        switch controller.subject {
                        case let .document(file, canShare), let .pdfDocument(file, canShare):
                            processed = true
                            controller.openDocument(file, canShare)
                        default:
                            break
                        }
                    }
                    if !processed {
                        self.context.sharedContext.applicationBindings.openUrl(url)
                    }
                case .openSettings:
                    self.openSettings()
                case let .updateSearchActive(active):
                    self.updatePresentationState(transition: .easeInOut(duration: 0.2), { state in
                        var updatedState = state
                        updatedState.isSearching = active
                        updatedState.searchQueryIsEmpty = true
                        return updatedState
                    })
                    if !active {
                        content.setSearch(nil, completion: nil)
                    }
                case let .updateSearchQuery(query):
                    content.setSearch(query, completion: { [weak self] count in
                        self?.updatePresentationState({ state in
                            var updatedState = state
                            updatedState.searchResultIndex = 0
                            updatedState.searchResultCount = count
                            updatedState.searchQueryIsEmpty = query.isEmpty
                            return updatedState
                        })
                    })
                case .scrollToPreviousSearchResult:
                    self.view.window?.endEditing(true)
                    content.scrollToPreviousSearchResult(completion: { [weak self] index, count in
                        self?.updatePresentationState({ state in
                            var updatedState = state
                            updatedState.searchResultIndex = index
                            updatedState.searchResultCount = count
                            return updatedState
                        })
                    })
                case .scrollToNextSearchResult:
                    self.view.window?.endEditing(true)
                    content.scrollToNextSearchResult(completion: { [weak self] index, count in
                        self?.updatePresentationState({ state in
                            var updatedState = state
                            updatedState.searchResultIndex = index
                            updatedState.searchResultCount = count
                            return updatedState
                        })
                    })
                case .decreaseFontSize:
                    self.updatePresentationState({ state in
                        var updatedState = state
                        switch state.fontState.size {
                        case 150:
                            updatedState.fontState.size = 125
                        case 125:
                            updatedState.fontState.size = 115
                        case 115:
                            updatedState.fontState.size = 100
                        case 100:
                            updatedState.fontState.size = 85
                        case 85:
                            updatedState.fontState.size = 75
                        case 75:
                            updatedState.fontState.size = 50
                        default:
                            updatedState.fontState.size = 50
                        }
                        return updatedState
                    })
                    content.updateFontState(self.presentationState.fontState)
                case .increaseFontSize:
                    self.updatePresentationState({ state in
                        var updatedState = state
                        switch state.fontState.size {
                        case 125:
                            updatedState.fontState.size = 150
                        case 115:
                            updatedState.fontState.size = 125
                        case 100:
                            updatedState.fontState.size = 115
                        case 85:
                            updatedState.fontState.size = 100
                        case 75:
                            updatedState.fontState.size = 85
                        case 50:
                            updatedState.fontState.size = 75
                        default:
                            updatedState.fontState.size = 150
                        }
                        return updatedState
                    })
                    content.updateFontState(self.presentationState.fontState)
                case .resetFontSize:
                    self.updatePresentationState({ state in
                        var updatedState = state
                        updatedState.fontState.size = 100
                        return updatedState
                    })
                    content.updateFontState(self.presentationState.fontState)
                case let .updateFontIsSerif(value):
                    self.updatePresentationState({ state in
                        var updatedState = state
                        updatedState.fontState.isSerif = value
                        return updatedState
                    })
                    content.updateFontState(self.presentationState.fontState)
                case .addBookmark:
                    if let content = self.content.last {
                        self.addBookmark(content.currentState.url, showArrow: true)
                    }
                case .openBookmarks:
                    self.openBookmarks()
                case .openAddressBar:
                    self.updatePresentationState(transition: .spring(duration: 0.4), { state in
                        var updatedState = state
                        updatedState.addressFocused = true
                        return updatedState
                    })
                case .closeAddressBar:
                    self.updatePresentationState(transition: .spring(duration: 0.4), { state in
                        var updatedState = state
                        updatedState.addressFocused = false
                        return updatedState
                    })
                case let .navigateTo(address, addToRecent):
                    if let content = self.content.last as? BrowserWebContent {
                        content.navigateTo(address: address)
                        if addToRecent {
                            content.addToRecentlyVisited()
                        }
                    }
                    self.updatePresentationState(transition: .spring(duration: 0.4), { state in
                        var updatedState = state
                        updatedState.addressFocused = false
                        return updatedState
                    })
                case .expand:
                    if let content = self.content.last {
                        content.resetScrolling()
                    }
                }
            }
            
            self.presentationDataDisposable = (controller.context.sharedContext.presentationData
            |> deliverOnMainQueue).start(next: { [weak self] presentationData in
                guard let self else {
                    return
                }
                self.presentationData = presentationData
                for content in self.content {
                    content.updatePresentationData(presentationData)
                }
                self.requestLayout(transition: .immediate)
            })
        }
        
        deinit {
            self.presentationDataDisposable?.dispose()
            self.contentStateDisposable.dispose()
        }
        
        override func didLoad() {
            super.didLoad()
            
            self.contentContainerView.clipsToBounds = true
            self.view.addSubview(self.contentContainerView)
        }
        
        func updatePresentationState(transition: ComponentTransition = .immediate, _ f: (BrowserPresentationState) -> BrowserPresentationState) {
            self.presentationState = f(self.presentationState)
            self.requestLayout(transition: transition)
        }
        
        func pushContent(_ content: BrowserScreen.Subject, transition: ComponentTransition) {
            let browserContent: BrowserContent
            switch content {
            case let .webPage(url):
                let webContent = BrowserWebContent(context: self.context, presentationData: self.presentationData, url: url, preferredConfiguration: self.controller?.preferredConfiguration)
                webContent.cancelInteractiveTransitionGestures = { [weak self] in
                    if let self, let view = self.controller?.view {
                        cancelInteractiveTransitionGestures(view: view)
                    }
                }
                browserContent = webContent
                self.controller?.preferredConfiguration = nil
            case let .instantPage(webPage, anchor, sourceLocation):
                let instantPageContent = BrowserInstantPageContent(context: self.context, presentationData: self.presentationData, webPage: webPage, anchor: anchor, url: webPage.content.url ?? "", sourceLocation: sourceLocation)
                instantPageContent.openPeer = { [weak self] peer in
                    guard let self else {
                        return
                    }
                    self.openPeer(peer)
                }
                browserContent = instantPageContent
            case let .document(file, _):
                browserContent = BrowserDocumentContent(context: self.context, presentationData: self.presentationData, file: file)
            case let .pdfDocument(file, _):
                browserContent = BrowserPdfContent(context: self.context, presentationData: self.presentationData, file: file)
            }
            browserContent.pushContent = { [weak self] content in
                guard let self else {
                    return
                }
                self.pushContent(content, transition: .spring(duration: 0.4))
            }
            browserContent.openAppUrl = { [weak self] url in
                guard let self else {
                    return
                }
                self.context.sharedContext.openExternalUrl(context: self.context, urlContext: .generic, url: url, forceExternal: false, presentationData: self.presentationData, navigationController: self.controller?.navigationController as? NavigationController, dismissInput: { [weak self] in
                    self?.view.window?.endEditing(true)
                })
            }
            browserContent.present = { [weak self] c, a in
                guard let self, let controller = self.controller else {
                    return
                }
                controller.present(c, in: .window(.root), with: a)
            }
            browserContent.presentInGlobalOverlay = { [weak self] c in
                guard let self, let controller = self.controller else {
                    return
                }
                controller.presentInGlobalOverlay(c)
            }
            browserContent.getNavigationController = { [weak self] in
                return self?.controller?.navigationController as? NavigationController
            }
            browserContent.minimize = { [weak self] in
                guard let self else {
                    return
                }
                self.minimize()
            }
            browserContent.close = { [weak self] in
                guard let self, let controller = self.controller else {
                    return
                }
                if controller.isMinimized {
                    if let navigationController = controller.navigationController as? NavigationController, let minimizedContainer = navigationController.minimizedContainer {
                        minimizedContainer.removeController(controller)
                    }
                } else {
                    controller.dismiss()
                }
            }
            
            self.content.append(browserContent)
            self.requestLayout(transition: transition)
            
            self.setupContentStateUpdates()
        }
        
        func popContent(transition: ComponentTransition) {
            self.content.removeLast()
            self.requestLayout(transition: transition)
            
            self.setupContentStateUpdates()
        }
        
        func openPeer(_ peer: EnginePeer) {
            guard let controller = self.controller, let navigationController = controller.navigationController as? NavigationController else {
                return
            }
            self.minimize()
            self.context.sharedContext.navigateToChatController(NavigateToChatControllerParams(navigationController: navigationController, context: self.context, chatLocation: .peer(peer), animated: true))
        }
        
        func addBookmark(_ url: String, showArrow: Bool) {
            let _ = enqueueMessages(
                account: self.context.account,
                peerId: self.context.account.peerId,
                messages: [.message(
                    text: url,
                    attributes: [],
                    inlineStickers: [:],
                    mediaReference: nil,
                    threadId: nil,
                    replyToMessageId: nil,
                    replyToStoryId: nil,
                    localGroupingKey: nil,
                    correlationId: nil,
                    bubbleUpEmojiOrStickersets: []
                )]
            ).start()
            
            let presentationData = self.context.sharedContext.currentPresentationData.with { $0 }
            
            let lastController = self.controller?.navigationController?.viewControllers.last as? ViewController
            lastController?.present(UndoOverlayController(presentationData: presentationData, content: .forward(savedMessages: true, text: presentationData.strings.WebBrowser_LinkAddedToBookmarks), elevatedLayout: false, animateInAsReplacement: true, action: { [weak self] action in
                if let self, action == .info {
                    let _ = (self.context.engine.data.get(TelegramEngine.EngineData.Item.Peer.Peer(id: self.context.account.peerId))
                        |> deliverOnMainQueue).start(next: { [weak self] peer in
                        guard let self, let peer else {
                            return
                        }
                        guard let navigationController = self.controller?.navigationController as? NavigationController else {
                            return
                        }
                        self.minimize()
                        self.context.sharedContext.navigateToChatController(NavigateToChatControllerParams(navigationController: navigationController, context: self.context, chatLocation: .peer(peer), forceOpenChat: true))
                    })
                }
                return false
            }), in: .current)
        }
        
        private func setupContentStateUpdates() {
            for content in self.content {
                content.onScrollingUpdate = { _ in }
            }
            
            guard let content = self.content.last else {
                self.controller?.title = ""
                self.contentState = nil
                self.contentStateDisposable.set(nil)
                self.requestLayout(transition: .easeInOut(duration: 0.25))
                return
            }
            
            var previousState = BrowserContentState(title: "", url: "", estimatedProgress: 1.0, readingProgress: 0.0, contentType: .webPage, canGoBack: false, canGoForward: false, backList: [], forwardList: [])
            if self.content.count > 1 {
                for content in self.content.prefix(upTo: self.content.count - 1) {
                    var backList = previousState.backList
                    backList.append(BrowserContentState.HistoryItem(url: content.currentState.url, title: content.currentState.title, uuid: content.uuid))
                    previousState = previousState.withUpdatedBackList(backList)
                }
            }
            
            self.contentStateDisposable.set((content.state
            |> deliverOnMainQueue).startStrict(next: { [weak self] state in
                guard let self else {
                    return
                }
                var backList = state.backList
                backList.insert(contentsOf: previousState.backList, at: 0)
                
                var canGoBack = state.canGoBack
                if !backList.isEmpty {
                    canGoBack = true
                }
                
                let previousState = self.contentState
                let state = state.withUpdatedCanGoBack(canGoBack).withUpdatedBackList(backList)
                self.controller?.title = state.title
                self.contentState = state
                
                if !self.isUpdating {
                    let transition: ComponentTransition
                    if let previousState, previousState.withUpdatedReadingProgress(state.readingProgress) == state {
                        transition = .immediate
                    } else {
                        transition = .easeInOut(duration: 0.25)
                    }
                    self.requestLayout(transition: transition)
                }
            }))
                        
            content.onScrollingUpdate = { [weak self] update in
                self?.onContentScrollingUpdate(update)
            }
        }
        
        func minimize(topEdgeOffset: CGFloat? = nil, damping: CGFloat? = nil, initialVelocity: CGFloat? = nil) {
            guard let controller = self.controller, let navigationController = controller.navigationController as? NavigationController else {
                return
            }
            navigationController.minimizeViewController(controller, topEdgeOffset: topEdgeOffset, damping: damping, velocity: initialVelocity, beforeMaximize: { _, completion in
                completion()
            }, setupContainer: { [weak self] current in
                let minimizedContainer: MinimizedContainerImpl?
                if let current = current as? MinimizedContainerImpl {
                    minimizedContainer = current
                } else if let context = self?.controller?.context {
                    minimizedContainer = MinimizedContainerImpl(sharedContext: context.sharedContext)
                } else {
                    minimizedContainer = nil
                }
                return minimizedContainer
            }, animated: true)
        }
        
        func openBookmarks() {
            guard let url = self.contentState?.url else {
                return
            }
            let controller = BrowserBookmarksScreen(context: self.context, url: url, openUrl: { [weak self] url in
                if let self {
                    self.performAction.invoke(.navigateTo(url, true))
                }
            }, addBookmark: { [weak self] in
                self?.addBookmark(url, showArrow: false)
            })
            self.controller?.push(controller)
        }
        
        func openSettings() {
            guard let referenceView = self.componentHost.findTaggedView(tag: settingsTag) as? ReferenceButtonComponent.View else {
                return
            }
            
            if let animationComponentView = referenceView.componentView.view as? LottieComponent.View {
                animationComponentView.playOnce()
            }

            self.view.endEditing(true)
            
            let checkIcon: (PresentationTheme) -> UIImage? = { theme in return generateTintedImage(image: UIImage(bundleImageName: "Instant View/Settings/Check"), color: theme.contextMenu.primaryColor) }
            let emptyIcon: (PresentationTheme) -> UIImage? = { _ in
                return nil
            }
            
            let settings = context.sharedContext.accountManager.sharedData(keys: [ApplicationSpecificSharedDataKeys.webBrowserSettings])
            |> take(1)
            |> map { sharedData -> WebBrowserSettings in
                if let current = sharedData.entries[ApplicationSpecificSharedDataKeys.webBrowserSettings]?.get(WebBrowserSettings.self) {
                    return current
                } else {
                    return WebBrowserSettings.defaultSettings
                }
            }
            
            let _ = (settings
            |> deliverOnMainQueue).start(next: { [weak self] settings in
                guard let self, let controller = self.controller, let contentState = self.contentState, let layout = self.validLayout?.0 else {
                    return
                }
                
                let source: ContextContentSource = .reference(BrowserReferenceContentSource(controller: controller, sourceView: referenceView.referenceNode.view))
                
                let performAction = self.performAction
                
                let forceIsSerif = self.presentationState.fontState.isSerif
                let fontItem = BrowserFontSizeContextMenuItem(
                    value: self.presentationState.fontState.size,
                    decrease: { [weak self] in
                        performAction.invoke(.decreaseFontSize)
                        if let self {
                            return self.presentationState.fontState.size
                        } else {
                            return 100
                        }
                    }, increase: { [weak self] in
                        performAction.invoke(.increaseFontSize)
                        if let self {
                            return self.presentationState.fontState.size
                        } else {
                            return 100
                        }
                    }, reset: {
                        performAction.invoke(.resetFontSize)
                    }
                )
                
                var defaultWebBrowser: String? = settings.defaultWebBrowser
                if defaultWebBrowser == nil || defaultWebBrowser == "inAppSafari" {
                    defaultWebBrowser = "safari"
                }
                
                let url = contentState.url
                let openInOptions = availableOpenInOptions(context: self.context, item: .url(url: url))
                let openInTitle: String
                let openInUrl: String
                if let option = openInOptions.first(where: { $0.identifier == defaultWebBrowser }) {
                    openInTitle = option.title
                    if case let .openUrl(url) = option.action() {
                        openInUrl = url
                    } else {
                        openInUrl = url
                    }
                } else {
                    openInTitle = "Safari"
                    openInUrl = url
                }
                
                let canOpenIn = !(self.contentState?.url.hasPrefix("tonsite") ?? false)
                var canShare = true
                if let controller = self.controller {
                    switch controller.subject {
                    case let .document(_, canShareValue), let .pdfDocument(_, canShareValue):
                        canShare = canShareValue
                    default:
                        break
                    }
                }
                
                var items: [ContextMenuItem] = []
                if contentState.contentType == .document, contentState.title.lowercased().hasSuffix(".pdf") {
                    
                } else {
                    items.append(.custom(fontItem, false))
                    
                    items.append(.action(ContextMenuActionItem(text: self.presentationData.strings.InstantPage_FontSanFrancisco, icon: forceIsSerif ? emptyIcon : checkIcon, action: { (controller, action) in
                        performAction.invoke(.updateFontIsSerif(false))
                        action(.default)
                    })))
                    
                    items.append(.action(ContextMenuActionItem(text: self.presentationData.strings.InstantPage_FontNewYork, textFont: .custom(font: Font.with(size: 17.0, design: .serif, traits: []), height: nil, verticalOffset: nil), icon: forceIsSerif ? checkIcon : emptyIcon, action: { (controller, action) in
                        performAction.invoke(.updateFontIsSerif(true))
                        action(.default)
                    })))
                }
                
                if !items.isEmpty {
                    items.append(.separator)
                }
                
                if case .webPage = contentState.contentType {
                    items.append(.action(ContextMenuActionItem(text: self.presentationData.strings.WebBrowser_Reload, icon: { theme in return generateTintedImage(image: UIImage(bundleImageName: "Instant View/Settings/Reload"), color: theme.contextMenu.primaryColor) }, action: { (controller, action) in
                        performAction.invoke(.reload)
                        action(.default)
                    })))
                }
                if [.webPage, .document].contains(contentState.contentType) {
                    items.append(.action(ContextMenuActionItem(text: self.presentationData.strings.InstantPage_Search, icon: { theme in return generateTintedImage(image: UIImage(bundleImageName: "Instant View/Settings/Search"), color: theme.contextMenu.primaryColor) }, action: { (controller, action) in
                        performAction.invoke(.updateSearchActive(true))
                        action(.default)
                    })))
                }
                
                if canShare && !layout.metrics.isTablet {
                    items.append(.action(ContextMenuActionItem(text: self.presentationData.strings.WebBrowser_Share, icon: { theme in return generateTintedImage(image: UIImage(bundleImageName: "Chat/Context Menu/Share"), color: theme.contextMenu.primaryColor) }, action: { (controller, action) in
                        performAction.invoke(.share)
                        action(.default)
                    })))
                }
                
                if [.webPage, .instantPage].contains(contentState.contentType) {
                    items.append(.action(ContextMenuActionItem(text: self.presentationData.strings.WebBrowser_AddBookmark, icon: { theme in return generateTintedImage(image: UIImage(bundleImageName: "Chat/Context Menu/Fave"), color: theme.contextMenu.primaryColor) }, action: { (controller, action) in
                        performAction.invoke(.addBookmark)
                        action(.default)
                    })))
                    if !layout.metrics.isTablet && canOpenIn {
                        items.append(.action(ContextMenuActionItem(text: self.presentationData.strings.InstantPage_OpenInBrowser(openInTitle).string, icon: { theme in return generateTintedImage(image: UIImage(bundleImageName: "Chat/Context Menu/Browser"), color: theme.contextMenu.primaryColor) }, action: { [weak self] (controller, action) in
                            if let self {
                                self.context.sharedContext.applicationBindings.openUrl(openInUrl)
                            }
                            action(.default)
                        })))
                    }
                }
                
                let contextController = ContextController(presentationData: self.presentationData, source: source, items: .single(ContextController.Items(content: .list(items))))
                self.controller?.present(contextController, in: .window(.root))
            })
        }
        
        override func hitTest(_ point: CGPoint, with event: UIEvent?) -> UIView? {
            let result = super.hitTest(point, with: event)
            if result == self.componentHost.view, let content = self.content.last {
                return content.hitTest(self.view.convert(point, to: content), with: event)
            }
            return result
        }
        
        private var scrollingPanelOffsetFraction: CGFloat = 0.0
        private var scrollingPanelOffsetToTopEdge: CGFloat = 0.0
        private var scrollingPanelOffsetToBottomEdge: CGFloat = .greatestFiniteMagnitude

        private var navigationBarHeight: CGFloat?
        private var toolbarHeight: CGFloat?
        func onContentScrollingUpdate(_ update: ContentScrollingUpdate) {
            var offsetDelta: CGFloat?
            offsetDelta = (update.absoluteOffsetToTopEdge ?? 0.0) - self.scrollingPanelOffsetToTopEdge
            if update.isReset {
                offsetDelta = 0.0
            }
            
            self.scrollingPanelOffsetToTopEdge = update.absoluteOffsetToTopEdge ?? 0.0
            self.scrollingPanelOffsetToBottomEdge = update.absoluteOffsetToBottomEdge ?? .greatestFiniteMagnitude
            
            if let topPanelHeight = self.navigationBarHeight, let bottomPanelHeight = self.toolbarHeight {
                var scrollingPanelOffsetFraction = self.scrollingPanelOffsetFraction
                
                if topPanelHeight > 0.0, let offsetDelta = offsetDelta {
                    let fractionDelta = -offsetDelta / topPanelHeight
                    scrollingPanelOffsetFraction = max(0.0, min(1.0, self.scrollingPanelOffsetFraction - fractionDelta))
                }
                
                if bottomPanelHeight > 0.0 && self.scrollingPanelOffsetToBottomEdge < bottomPanelHeight {
                    scrollingPanelOffsetFraction = min(scrollingPanelOffsetFraction, self.scrollingPanelOffsetToBottomEdge / bottomPanelHeight)
                } else if topPanelHeight > 0.0 && self.scrollingPanelOffsetToTopEdge < topPanelHeight {
                    scrollingPanelOffsetFraction = min(scrollingPanelOffsetFraction, self.scrollingPanelOffsetToTopEdge / topPanelHeight)
                }
                
                var transition = update.transition
                if !update.isInteracting {
                    if scrollingPanelOffsetFraction < 0.5 {
                        scrollingPanelOffsetFraction = 0.0
                    } else {
                        scrollingPanelOffsetFraction = 1.0
                    }
                    if case .none = transition.animation {
                    } else {
                        transition = transition.withAnimation(.curve(duration: 0.25, curve: .easeInOut))
                    }
                }
                
                if update.isReset {
                    scrollingPanelOffsetFraction = 0.0
                }
                
                if scrollingPanelOffsetFraction != self.scrollingPanelOffsetFraction {
                    self.scrollingPanelOffsetFraction = scrollingPanelOffsetFraction
                    self.requestLayout(transition: transition)
                }
            }
        }
        
        func navigateTo(_ item: BrowserContentState.HistoryItem) {
            if let _ = item.webItem {
                if let last = self.content.last {
                    last.navigateTo(historyItem: item)
                }
            } else if let uuid = item.uuid {
                var newContent = self.content
                while newContent.last?.uuid != uuid {
                    newContent.removeLast()
                }
                self.content = newContent
                self.requestLayout(transition: .spring(duration: 0.4))
            }
        }
        
        func performHoldAction(view: UIView, gesture: ContextGesture?, action: BrowserScreen.Action) {
            guard let controller = self.controller, let contentState = self.contentState else {
                return
            }
            
            let source: ContextContentSource = .reference(BrowserReferenceContentSource(controller: controller, sourceView: view))
            var items: [ContextMenuItem] = []
            switch action {
            case .navigateBack:
                for item in contentState.backList {
                    items.append(.action(ContextMenuActionItem(text: item.title, textLayout: .secondLineWithValue(item.url), icon: { _ in return nil }, action: { [weak self] (_, action) in
                        self?.navigateTo(item)
                        action(.default)
                    })))
                }
            case .navigateForward:
                for item in contentState.forwardList {
                    items.append(.action(ContextMenuActionItem(text: item.title, textLayout: .secondLineWithValue(item.url), icon: { _ in return nil }, action: { [weak self] (_, action) in
                        self?.navigateTo(item)
                        action(.default)
                    })))
                }
            default:
                return
            }
            
            let contextController = ContextController(presentationData: self.presentationData, source: source, items: .single(ContextController.Items(content: .list(items))))
            self.controller?.present(contextController, in: .window(.root))
        }
        
        private var isUpdating = false
        func requestLayout(transition: ComponentTransition) {
            if !self.isUpdating, let (layout, navigationBarHeight) = self.validLayout {
                self.containerLayoutUpdated(layout: layout, navigationBarHeight: navigationBarHeight, transition: transition)
            }
        }
        
        func containerLayoutUpdated(layout: ContainerViewLayout, navigationBarHeight: CGFloat, transition: ComponentTransition) {
            self.isUpdating = true
            defer {
                self.isUpdating = false
            }
            
            self.validLayout = (layout, navigationBarHeight)
            
            let environment = ViewControllerComponentContainer.Environment(
                statusBarHeight: layout.statusBarHeight ?? 0.0,
                navigationHeight: navigationBarHeight,
                safeInsets: UIEdgeInsets(
                    top: layout.intrinsicInsets.top + layout.safeInsets.top,
                    left: layout.safeInsets.left,
                    bottom: layout.intrinsicInsets.bottom + layout.safeInsets.bottom,
                    right: layout.safeInsets.right
                ),
                additionalInsets: layout.additionalInsets,
                inputHeight: layout.inputHeight ?? 0.0,
                metrics: layout.metrics,
                deviceMetrics: layout.deviceMetrics,
                orientation: nil,
                isVisible: true,
                theme: self.presentationData.theme,
                strings: self.presentationData.strings,
                dateTimeFormat: self.presentationData.dateTimeFormat,
                controller: { [weak self] in
                    return self?.controller
                }
            )
            
            var canShare = true
            if let controller = self.controller {
                switch controller.subject {
                case let .document(_, canShareValue), let .pdfDocument(_, canShareValue):
                    canShare = canShareValue
                default:
                    break
                }
            }

            let componentSize = self.componentHost.update(
                transition: transition,
                component: AnyComponent(
                    BrowserScreenComponent(
                        context: self.context,
                        contentState: self.contentState,
                        presentationState: self.presentationState,
                        canShare: canShare,
                        performAction: self.performAction,
                        performHoldAction: { [weak self] view, gesture, action in
                            if let self {
                                self.performHoldAction(view: view, gesture: gesture, action: action)
                            }
                        },
                        panelCollapseFraction: self.scrollingPanelOffsetFraction
                    )
                ),
                environment: {
                    environment
                },
                forceUpdate: false,
                containerSize: layout.size
            )
            if let componentView = self.componentHost.view {
                if componentView.superview == nil {
                    self.view.addSubview(componentView)
                    componentView.clipsToBounds = true
                }
                transition.setFrame(view: componentView, frame: CGRect(origin: .zero, size: componentSize))
            }
            transition.setFrame(view: self.contentContainerView, frame: CGRect(origin: .zero, size: layout.size))
                
            var items: [AnyComponentWithIdentity<Empty>] = []
            for content in self.content {
                items.append(
                    AnyComponentWithIdentity(id: content.uuid, component: AnyComponent(
                        BrowserContentComponent(
                            content: content,
                            insets: UIEdgeInsets(
                                top: layout.statusBarHeight ?? 0.0,
                                left: layout.safeInsets.left,
                                bottom: layout.intrinsicInsets.bottom,
                                right: layout.safeInsets.right
                            ),
                            navigationBarHeight: navigationBarHeight,
                            scrollingPanelOffsetFraction: self.scrollingPanelOffsetFraction,
                            hasBottomPanel: !layout.metrics.isTablet || self.presentationState.isSearching
                        )
                    ))
                )
            }
            
            let _ = self.contentNavigationContainer.update(
                transition: transition,
                component: AnyComponent(
                    NavigationStackComponent(
                        items: items,
                        requestPop: { [weak self] in
                            guard let self else {
                                return
                            }
                            self.popContent(transition: .spring(duration: 0.4))
                        }
                    )
                ),
                environment: {},
                containerSize: layout.size
            )
            let navigationFrame = CGRect(origin: .zero, size: layout.size)
            if let view = self.contentNavigationContainer.view {
                if view.superview == nil {
                    self.contentContainerView.addSubview(view)
                }
                transition.setFrame(view: view, frame: navigationFrame)
            }
            
            self.navigationBarHeight = environment.navigationHeight
            self.toolbarHeight = 49.0
        }
    }
    
    public enum Subject {
        case webPage(url: String)
        case instantPage(webPage: TelegramMediaWebpage, anchor: String?, sourceLocation: InstantPageSourceLocation)
        case document(file: TelegramMediaFile, canShare: Bool)
        case pdfDocument(file: TelegramMediaFile, canShare: Bool)
    }
    
    private let context: AccountContext
<<<<<<< HEAD
    private let subject: Subject
=======
    fileprivate let subject: Subject
>>>>>>> fa492bd4
    private var preferredConfiguration: WKWebViewConfiguration?
    private var openPreviousOnClose = false
    
    public var openDocument: (TelegramMediaFile, Bool) -> Void = { _, _ in }
    
    private var validLayout: ContainerViewLayout?
    
    public static let supportedDocumentMimeTypes: [String] = [
        "text/plain",
        "text/rtf",
        "application/pdf",
        "application/msword",
        "application/vnd.openxmlformats-officedocument.wordprocessingml.document",
        "application/vnd.ms-excel",
        "application/vnd.openxmlformats-officedocument.spreadsheetml.sheet",
        "application/vnd.openxmlformats-officedocument.spreadsheetml.template",
        "application/vnd.openxmlformats-officedocument.presentationml.presentation"
    ]
    
    public init(context: AccountContext, subject: Subject, preferredConfiguration: WKWebViewConfiguration? = nil, openPreviousOnClose: Bool = false) {
        var subject = subject
        if case let .webPage(url) = subject, let parsedUrl = URL(string: url) {
            if parsedUrl.host?.hasSuffix(".ton") == true {
                var urlComponents = URLComponents(string: url)
                urlComponents?.scheme = "tonsite"
                if let updatedUrl = urlComponents?.url?.absoluteString {
                    subject = .webPage(url: updatedUrl)
                }
            }
        }
        self.context = context
        self.subject = subject
        self.preferredConfiguration = preferredConfiguration
        self.openPreviousOnClose = openPreviousOnClose
        
        super.init(navigationBarPresentationData: nil)
        
        self.navigationPresentation = .modalInCompactLayout
        
        self.supportedOrientations = ViewControllerSupportedOrientations(regularSize: .all, compactSize: .allButUpsideDown)
        
        self.scrollToTop = { [weak self] in
            self?.node.content.last?.scrollToTop()
        }
    }
    
    required public init(coder: NSCoder) {
        preconditionFailure()
    }
    
    var node: Node {
        return self.displayNode as! Node
    }
    
    override public func loadDisplayNode() {
        self.displayNode = Node(controller: self)

        super.displayNodeDidLoad()
    }
    
    override public func containerLayoutUpdated(_ layout: ContainerViewLayout, transition: ContainedViewLayoutTransition) {
        self.validLayout = layout
        
        super.containerLayoutUpdated(layout, transition: transition)
        
        var navigationHeight = self.navigationLayout(layout: layout).navigationFrame.height
        if layout.metrics.isTablet, layout.size.width > layout.size.height {
            navigationHeight += 6.0
        }
        self.node.containerLayoutUpdated(layout: layout, navigationBarHeight: navigationHeight, transition: ComponentTransition(transition))
    }
    
    public func requestMinimize(topEdgeOffset: CGFloat?, initialVelocity: CGFloat?) {
        self.openPreviousOnClose = false
        self.node.minimize(topEdgeOffset: topEdgeOffset, damping: 180.0, initialVelocity: initialVelocity)
    }
    
    private var didPlayAppearanceAnimation = false
    public override func viewWillAppear(_ animated: Bool) {
        super.viewWillAppear(animated)
        
        if !self.didPlayAppearanceAnimation, let layout = self.validLayout, layout.metrics.isTablet {
            self.node.layer.animatePosition(from: CGPoint(x: 0.0, y: layout.size.height), to: .zero, duration: 0.4, timingFunction: kCAMediaTimingFunctionSpring, additive: true)
        }
    }
    
    public override func dismiss(completion: (() -> Void)? = nil) {
        if let layout = self.validLayout, layout.metrics.isTablet {
            self.node.layer.animatePosition(from: .zero, to: CGPoint(x: 0.0, y: layout.size.height), duration: 0.4, timingFunction: kCAMediaTimingFunctionSpring, removeOnCompletion: false, additive: true, completion: { _ in
                super.dismiss(completion: completion)
            })
        } else {
            super.dismiss(completion: completion)
        }
    }
    
    public override func viewWillDisappear(_ animated: Bool) {
        super.viewWillDisappear(animated)
        
        if self.openPreviousOnClose, let navigationController = self.navigationController as? NavigationController, let minimizedContainer = navigationController.minimizedContainer, let controller = minimizedContainer.controllers.last {
            navigationController.maximizeViewController(controller, animated: true)
        }
    }
    
    public var isMinimized = false {
        didSet {
            if let webContent = self.node.content.last as? BrowserWebContent {
                if !self.isMinimized {
                    webContent.webView.setNeedsLayout()
                }
            }
        }
    }
    public var isMinimizable = true
    
    public var minimizedIcon: UIImage? {
        if let contentState = self.node.contentState {
            switch contentState.contentType {
            case .webPage:
                return contentState.favicon
            case .instantPage:
                return UIImage(bundleImageName: "Chat/Message/AttachedContentInstantIcon")?.withRenderingMode(.alwaysTemplate)
            case .document:
                return nil
            }
        }
        return nil
    }
        
    public var minimizedProgress: Float? {
        if let contentState = self.node.contentState {
            return Float(contentState.readingProgress)
        }
        return nil
    }
    
    public func makeContentSnapshotView() -> UIView? {
        if let contentSnapshot = self.node.content.last?.makeContentSnapshotView(), let layout = self.validLayout {
            if let wrapperView = self.view.snapshotView(afterScreenUpdates: false) {
                contentSnapshot.frame = contentSnapshot.frame.offsetBy(dx: 0.0, dy: self.navigationLayout(layout: layout).navigationFrame.height)
                wrapperView.addSubview(contentSnapshot)
                return wrapperView
            } else {
                return contentSnapshot
            }
        } else {
            return self.view.snapshotView(afterScreenUpdates: false)
        }
    }
}

private final class BrowserReferenceContentSource: ContextReferenceContentSource {
    private let controller: ViewController
    private let sourceView: UIView

    init(controller: ViewController, sourceView: UIView) {
        self.controller = controller
        self.sourceView = sourceView
    }

    func transitionInfo() -> ContextControllerReferenceViewInfo? {
        return ContextControllerReferenceViewInfo(referenceView: self.sourceView, contentAreaInScreenSpace: UIScreen.main.bounds)
    }
}

private final class BrowserContentComponent: Component {
    let content: BrowserContent
    let insets: UIEdgeInsets
    let navigationBarHeight: CGFloat
    let scrollingPanelOffsetFraction: CGFloat
    let hasBottomPanel: Bool
    
    init(
        content: BrowserContent,
        insets: UIEdgeInsets,
        navigationBarHeight: CGFloat,
        scrollingPanelOffsetFraction: CGFloat,
        hasBottomPanel: Bool
    ) {
        self.content = content
        self.insets = insets
        self.navigationBarHeight = navigationBarHeight
        self.scrollingPanelOffsetFraction = scrollingPanelOffsetFraction
        self.hasBottomPanel = hasBottomPanel
    }
    
    static func ==(lhs: BrowserContentComponent, rhs: BrowserContentComponent) -> Bool {
        if lhs.content.uuid != rhs.content.uuid {
            return false
        }
        if lhs.insets != rhs.insets {
            return false
        }
        if lhs.navigationBarHeight != rhs.navigationBarHeight {
            return false
        }
        if lhs.scrollingPanelOffsetFraction != rhs.scrollingPanelOffsetFraction {
            return false
        }
        if lhs.hasBottomPanel != rhs.hasBottomPanel {
            return false
        }
        return true
    }

    final class View: UIView {
        init() {
            super.init(frame: CGRect())
        }

        required init?(coder aDecoder: NSCoder) {
            preconditionFailure()
        }

        func update(component: BrowserContentComponent, availableSize: CGSize, transition: ComponentTransition) -> CGSize {
            if component.content.superview !== self {
                self.addSubview(component.content)
            }
            
            let collapsedHeight: CGFloat = 24.0
            let topInset: CGFloat = component.navigationBarHeight * (1.0 - component.scrollingPanelOffsetFraction) + (component.insets.top + collapsedHeight) * component.scrollingPanelOffsetFraction
            let bottomInset = component.hasBottomPanel ? (49.0 + component.insets.bottom) * (1.0 - component.scrollingPanelOffsetFraction) : 0.0
            let insets = UIEdgeInsets(top: topInset, left: component.insets.left, bottom: bottomInset, right: component.insets.right)
            let fullInsets = UIEdgeInsets(top: component.insets.top + component.navigationBarHeight, left: component.insets.left, bottom: component.hasBottomPanel ? 49.0 + component.insets.bottom : 0.0, right: component.insets.right)
                        
            component.content.updateLayout(size: availableSize, insets: insets, fullInsets: fullInsets, safeInsets: component.insets, transition: transition)
            transition.setFrame(view: component.content, frame: CGRect(origin: .zero, size: availableSize))
            
            return availableSize
        }
    }

    func makeView() -> View {
        return View()
    }

    func update(view: View, availableSize: CGSize, state: EmptyComponentState, environment: Environment<Empty>, transition: ComponentTransition) -> CGSize {
        return view.update(component: self, availableSize: availableSize, transition: transition)
    }
}

private func cancelInteractiveTransitionGestures(view: UIView) {
    if let gestureRecognizers = view.gestureRecognizers {
        for gesture in gestureRecognizers {
            if let gesture = gesture as? InteractiveTransitionGestureRecognizer {
                gesture.cancel()
            } else if let scrollView = gesture.view as? UIScrollView, gesture.isEnabled, scrollView.tag == 0x5C4011 {
                gesture.isEnabled = false
                gesture.isEnabled = true
            }
        }
    }
    if let superview = view.superview {
        cancelInteractiveTransitionGestures(view: superview)
    }
}<|MERGE_RESOLUTION|>--- conflicted
+++ resolved
@@ -1424,11 +1424,7 @@
     }
     
     private let context: AccountContext
-<<<<<<< HEAD
-    private let subject: Subject
-=======
     fileprivate let subject: Subject
->>>>>>> fa492bd4
     private var preferredConfiguration: WKWebViewConfiguration?
     private var openPreviousOnClose = false
     
