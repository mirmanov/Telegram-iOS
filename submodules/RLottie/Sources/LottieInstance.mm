#import "LottieInstance.h"

#include <rlottie.h>

@interface LottieInstance () {
    std::unique_ptr<rlottie::Animation> _animation;
}

@end

@implementation LottieInstance

- (instancetype _Nullable)initWithData:(NSData * _Nonnull)data cacheKey:(NSString * _Nonnull)cacheKey {
    self = [super init];
    if (self != nil) {
        _animation = rlottie::Animation::loadFromData(std::string(reinterpret_cast<const char *>(data.bytes), data.length), std::string([cacheKey UTF8String]));
        if (_animation == nullptr) {
            return nil;
        }
        
        _frameCount = (int32_t)_animation->totalFrame();
        _frameRate = (int32_t)_animation->frameRate();
        
        size_t width = 0;
        size_t height = 0;
        _animation->size(width, height);
        
<<<<<<< HEAD
        if (width != height || (width != 100 && width != 512)) {
            return nil;
        }
        if ((_frameRate > 30 && _frameRate != 60) || _animation->duration() > 4.5) {
=======
        if (width > 1024 || height > 1024) {
            return nil;
        }
        
        _dimensions = CGSizeMake(width, height);
        
        if ((_frameRate > 60) || _animation->duration() > 4.5) {
>>>>>>> 79b9091e
            return nil;
        }
    }
    return self;
}

- (void)renderFrameWithIndex:(int32_t)index into:(uint8_t * _Nonnull)buffer width:(int32_t)width height:(int32_t)height {
    rlottie::Surface surface((uint32_t *)buffer, width, height, width * 4);
    _animation->renderSync(index, surface);
}

@end<|MERGE_RESOLUTION|>--- conflicted
+++ resolved
@@ -25,12 +25,6 @@
         size_t height = 0;
         _animation->size(width, height);
         
-<<<<<<< HEAD
-        if (width != height || (width != 100 && width != 512)) {
-            return nil;
-        }
-        if ((_frameRate > 30 && _frameRate != 60) || _animation->duration() > 4.5) {
-=======
         if (width > 1024 || height > 1024) {
             return nil;
         }
@@ -38,7 +32,6 @@
         _dimensions = CGSizeMake(width, height);
         
         if ((_frameRate > 60) || _animation->duration() > 4.5) {
->>>>>>> 79b9091e
             return nil;
         }
     }
