import Foundation
import UIKit
import AsyncDisplayKit
import Display
import Postbox
import TelegramCore
import SwiftSignalKit
import TelegramPresentationData
import ItemListUI
import PresentationDataUtils
import AccountContext
import TelegramStringFormatting
import AccountContext
import RadialStatusNode
import SemanticStatusNode
import PhotoResources
import MusicAlbumArtResources
import UniversalMediaPlayer
import ContextUI
import FileMediaResourceStatus
import ManagedAnimationNode
import ShimmerEffect

private let extensionImageCache = Atomic<[UInt32: UIImage]>(value: [:])

private let redColors: (UInt32, UInt32) = (0xed6b7b, 0xe63f45)
private let greenColors: (UInt32, UInt32) = (0x99de6f, 0x5fb84f)
private let blueColors: (UInt32, UInt32) = (0x72d5fd, 0x2a9ef1)
private let yellowColors: (UInt32, UInt32) = (0xffa24b, 0xed705c)

private let extensionColorsMap: [String: (UInt32, UInt32)] = [
    "ppt": redColors,
    "pptx": redColors,
    "pdf": redColors,
    "key": redColors,
    
    "xls": greenColors,
    "xlsx": greenColors,
    "csv": greenColors,
    
    "zip": yellowColors,
    "rar": yellowColors,
    "gzip": yellowColors,
    "ai": yellowColors
]

private func generateExtensionImage(colors: (UInt32, UInt32)) -> UIImage? {
    return generateImage(CGSize(width: 40.0, height: 40.0), rotatedContext: { size, context in
        context.clear(CGRect(origin: CGPoint(), size: size))
        
        context.saveGState()
        context.beginPath()
        let _ = try? drawSvgPath(context, path: "M6,0 L26.7573593,0 C27.5530088,-8.52837125e-16 28.3160705,0.316070521 28.8786797,0.878679656 L39.1213203,11.1213203 C39.6839295,11.6839295 40,12.4469912 40,13.2426407 L40,34 C40,37.3137085 37.3137085,40 34,40 L6,40 C2.6862915,40 4.05812251e-16,37.3137085 0,34 L0,6 C-4.05812251e-16,2.6862915 2.6862915,6.08718376e-16 6,0 ")
        context.clip()
        
        let gradientColors = [UIColor(rgb: colors.0).cgColor, UIColor(rgb: colors.1).cgColor] as CFArray
        var locations: [CGFloat] = [0.0, 1.0]
        let colorSpace = CGColorSpaceCreateDeviceRGB()
        let gradient = CGGradient(colorsSpace: colorSpace, colors: gradientColors, locations: &locations)!
        context.drawLinearGradient(gradient, start: CGPoint(x: 0.0, y: 0.0), end: CGPoint(x: 0.0, y: size.height), options: CGGradientDrawingOptions())
        
        context.restoreGState()
        
        context.setFillColor(UIColor(rgb: 0xffffff, alpha: 0.2).cgColor)
        context.translateBy(x: 40.0 - 14.0, y: 0.0)
        let _ = try? drawSvgPath(context, path: "M-1,0 L14,0 L14,15 L14,14 C14,12.8954305 13.1045695,12 12,12 L4,12 C2.8954305,12 2,11.1045695 2,10 L2,2 C2,0.8954305 1.1045695,-2.02906125e-16 0,0 L-1,0 L-1,0 Z ")
    })
}

private func extensionImage(fileExtension: String?) -> UIImage? {
    let colors: (UInt32, UInt32)
    if let fileExtension = fileExtension {
        if let extensionColors = extensionColorsMap[fileExtension] {
            colors = extensionColors
        } else {
            colors = blueColors
        }
    } else {
        colors = blueColors
    }
    
    if let cachedImage = (extensionImageCache.with { dict in
        return dict[colors.0]
    }) {
        return cachedImage
    } else if let image = generateExtensionImage(colors: colors) {
        let _ = extensionImageCache.modify { dict in
            var dict = dict
            dict[colors.0] = image
            return dict
        }
        return image
    } else {
        return nil
    }
}
private let extensionFont = Font.with(size: 15.0, design: .round, weight: .bold)
private let mediumExtensionFont = Font.with(size: 14.0, design: .round, weight: .bold)
private let smallExtensionFont = Font.with(size: 12.0, design: .round, weight: .bold)

private struct FetchControls {
    let fetch: () -> Void
    let cancel: () -> Void
}

private enum FileIconImage: Equatable {
    case imageRepresentation(Media, TelegramMediaImageRepresentation)
    case albumArt(TelegramMediaFile, SharedMediaPlaybackAlbumArt)
    case roundVideo(TelegramMediaFile)
    
    static func ==(lhs: FileIconImage, rhs: FileIconImage) -> Bool {
        switch lhs {
        case let .imageRepresentation(lhsMedia, lhsValue):
            if case let .imageRepresentation(rhsMedia, rhsValue) = rhs, lhsMedia.isEqual(to: rhsMedia), lhsValue == rhsValue {
                return true
            } else {
                return false
            }
        case let .albumArt(file, value):
            if case .albumArt(file, value) = rhs {
                return true
            } else {
                return false
            }
        case let .roundVideo(file):
            if case .roundVideo(file) = rhs {
                return true
            } else {
                return false
            }
        }
    }
}

final class CachedChatListSearchResult {
    let text: String
    let searchQuery: String
    let resultRanges: [Range<String.Index>]
    
    init(text: String, searchQuery: String, resultRanges: [Range<String.Index>]) {
        self.text = text
        self.searchQuery = searchQuery
        self.resultRanges = resultRanges
    }
    
    func matches(text: String, searchQuery: String) -> Bool {
        if self.text != text {
            return false
        }
        if self.searchQuery != searchQuery {
            return false
        }
        return true
    }
}

public final class ListMessageFileItemNode: ListMessageNode {
    private let contextSourceNode: ContextExtractedContentContainingNode
    private let containerNode: ContextControllerSourceNode
    private let extractedBackgroundImageNode: ASImageNode
    
    private var extractedRect: CGRect?
    private var nonExtractedRect: CGRect?
    
    private let offsetContainerNode: ASDisplayNode
    
    private var backgroundNode: ASDisplayNode?
    private let highlightedBackgroundNode: ASDisplayNode
    public let separatorNode: ASDisplayNode
    private let maskNode: ASImageNode
    
    private var selectionNode: ItemListSelectableControlNode?
    
    public let titleNode: TextNode
    public let textNode: TextNode
    public let descriptionNode: TextNode
    private let descriptionProgressNode: ImmediateTextNode
    public let dateNode: TextNode
    
    public let extensionIconNode: ASImageNode
    private let extensionIconText: TextNode
    public let iconImageNode: TransformImageNode
    private let iconStatusNode: SemanticStatusNode
    
    private let restrictionNode: ASDisplayNode
    
    private var currentIconImage: FileIconImage?
    public var currentMedia: Media?
    
    private let statusDisposable = MetaDisposable()
    private let fetchControls = Atomic<FetchControls?>(value: nil)
    private var fetchStatus: MediaResourceStatus?
    private var resourceStatus: FileMediaResourceMediaStatus?
    private let fetchDisposable = MetaDisposable()
    private let playbackStatusDisposable = MetaDisposable()
    private let playbackStatus = Promise<MediaPlayerStatus>()
    
    private var downloadStatusIconNode: DownloadIconNode?
    private var linearProgressNode: LinearProgressNode?
    
    private var placeholderNode: ShimmerEffectNode?
    private var absoluteLocation: (CGRect, CGSize)?
    
    private var context: AccountContext?
    private (set) var message: Message?
    
    private var appliedItem: ListMessageItem?
    private var layoutParams: ListViewItemLayoutParams?
    private var contentSizeValue: CGSize?
    private var currentLeftOffset: CGFloat = 0.0
    
    private var currentIsRestricted = false
    private var cachedSearchResult: CachedChatListSearchResult?
    
    public required init() {
        self.contextSourceNode = ContextExtractedContentContainingNode()
        self.containerNode = ContextControllerSourceNode()
        
        self.separatorNode = ASDisplayNode()
        self.separatorNode.displaysAsynchronously = false
        self.separatorNode.isLayerBacked = true
        
        self.maskNode = ASImageNode()
        self.maskNode.isUserInteractionEnabled = false
        
        self.extractedBackgroundImageNode = ASImageNode()
        self.extractedBackgroundImageNode.displaysAsynchronously = false
        self.extractedBackgroundImageNode.alpha = 0.0
        
        self.offsetContainerNode = ASDisplayNode()
        
        self.highlightedBackgroundNode = ASDisplayNode()
        self.highlightedBackgroundNode.isLayerBacked = true
        
        self.titleNode = TextNode()
        self.titleNode.displaysAsynchronously = false
        self.titleNode.isUserInteractionEnabled = false

        self.textNode = TextNode()
        self.textNode.displaysAsynchronously = false
        self.textNode.isUserInteractionEnabled = false
        
        self.descriptionNode = TextNode()
        self.descriptionNode.displaysAsynchronously = false
        self.descriptionNode.isUserInteractionEnabled = false
        
        self.descriptionProgressNode = ImmediateTextNode()
        self.descriptionProgressNode.displaysAsynchronously = false
        self.descriptionProgressNode.isUserInteractionEnabled = false
        self.descriptionProgressNode.maximumNumberOfLines = 1
        
        self.dateNode = TextNode()
        self.dateNode.isUserInteractionEnabled = false
        
        self.extensionIconNode = ASImageNode()
        self.extensionIconNode.isLayerBacked = true
        self.extensionIconNode.displaysAsynchronously = false
        self.extensionIconNode.displayWithoutProcessing = true
        
        self.extensionIconText = TextNode()
        self.extensionIconText.displaysAsynchronously = false
        self.extensionIconText.isUserInteractionEnabled = false
        
        self.iconImageNode = TransformImageNode()
        self.iconImageNode.displaysAsynchronously = false
        self.iconImageNode.contentAnimations = .subsequentUpdates
        
        self.iconStatusNode = SemanticStatusNode(backgroundNodeColor: .clear, foregroundNodeColor: .white)
        self.iconStatusNode.isUserInteractionEnabled = false
        
        self.restrictionNode = ASDisplayNode()
        self.restrictionNode.isHidden = true
        
        super.init()
        
        self.containerNode.addSubnode(self.contextSourceNode)
        self.containerNode.targetNodeForActivationProgress = self.contextSourceNode.contentNode
        self.addSubnode(self.containerNode)
        
        self.contextSourceNode.contentNode.addSubnode(self.extractedBackgroundImageNode)
        self.contextSourceNode.contentNode.addSubnode(self.offsetContainerNode)
        self.offsetContainerNode.addSubnode(self.titleNode)
        self.offsetContainerNode.addSubnode(self.textNode)
        self.offsetContainerNode.addSubnode(self.descriptionNode)
        self.offsetContainerNode.addSubnode(self.descriptionProgressNode)
        self.offsetContainerNode.addSubnode(self.dateNode)
        self.offsetContainerNode.addSubnode(self.extensionIconNode)
        self.offsetContainerNode.addSubnode(self.extensionIconText)
        self.offsetContainerNode.addSubnode(self.iconStatusNode)
        
        self.addSubnode(self.restrictionNode)
        self.addSubnode(self.separatorNode)
        
        self.containerNode.activated = { [weak self] gesture, _ in
            guard let strongSelf = self, let item = strongSelf.item, let message = item.message else {
                return
            }

            cancelParentGestures(view: strongSelf.view)
            
            item.interaction.openMessageContextMenu(message, false, strongSelf.contextSourceNode, strongSelf.contextSourceNode.bounds, gesture)
        }
        
        self.contextSourceNode.willUpdateIsExtractedToContextPreview = { [weak self] isExtracted, transition in
            guard let strongSelf = self, let item = strongSelf.item else {
                return
            }
            
            if isExtracted {
                strongSelf.extractedBackgroundImageNode.image = generateStretchableFilledCircleImage(diameter: 28.0, color: item.presentationData.theme.theme.list.plainBackgroundColor)
            }
            
            if let extractedRect = strongSelf.extractedRect, let nonExtractedRect = strongSelf.nonExtractedRect {
                let rect = isExtracted ? extractedRect : nonExtractedRect
                transition.updateFrame(node: strongSelf.extractedBackgroundImageNode, frame: rect)
            }
            
            transition.updateSublayerTransformOffset(layer: strongSelf.offsetContainerNode.layer, offset: CGPoint(x: isExtracted ? 12.0 : 0.0, y: 0.0))
            transition.updateAlpha(node: strongSelf.extractedBackgroundImageNode, alpha: isExtracted ? 1.0 : 0.0, completion: { _ in
                if !isExtracted {
                    self?.extractedBackgroundImageNode.image = nil
                }
            })
            transition.updateAlpha(node: strongSelf.dateNode, alpha: isExtracted ? 0.0 : 1.0)
        }
    }
    
    deinit {
        self.statusDisposable.dispose()
        self.fetchDisposable.dispose()
    }
    
    required public init?(coder aDecoder: NSCoder) {
        fatalError("init(coder:) has not been implemented")
    }
    
    override func setupItem(_ item: ListMessageItem) {
        self.item = item
    }
    
    override public func layoutForParams(_ params: ListViewItemLayoutParams, item: ListViewItem, previousItem: ListViewItem?, nextItem: ListViewItem?) {
        if let item = item as? ListMessageItem {
            let doLayout = self.asyncLayout()
            let merged = (top: false, bottom: false, dateAtBottom: item.getDateAtBottom(top: previousItem, bottom: nextItem))
            let (layout, apply) = doLayout(item, params, merged.top, merged.bottom, merged.dateAtBottom)
            self.contentSize = layout.contentSize
            self.insets = layout.insets
            apply(.None)
        }
    }
    
    override public func animateInsertion(_ currentTimestamp: Double, duration: Double, short: Bool) {
        super.animateInsertion(currentTimestamp, duration: duration, short: short)
        
        self.transitionOffset = self.bounds.size.height * 1.6
        self.addTransitionOffsetAnimation(0.0, duration: duration, beginAt: currentTimestamp)
    }
    
    override public func animateRemoved(_ currentTimestamp: Double, duration: Double) {
        self.layer.animateAlpha(from: 1.0, to: 0.0, duration: 0.15, removeOnCompletion: false)
    }
    
    
    override public func updateAbsoluteRect(_ rect: CGRect, within containerSize: CGSize) {
        var rect = rect
        rect.origin.y += self.insets.top
        self.absoluteLocation = (rect, containerSize)
        if let shimmerNode = self.placeholderNode {
            shimmerNode.updateAbsoluteRect(rect, within: containerSize)
        }
    }
    
    override public func asyncLayout() -> (_ item: ListMessageItem, _ params: ListViewItemLayoutParams, _ mergedTop: Bool, _ mergedBottom: Bool, _ dateHeaderAtBottom: Bool) -> (ListViewItemNodeLayout, (ListViewItemUpdateAnimation) -> Void) {
        let titleNodeMakeLayout = TextNode.asyncLayout(self.titleNode)
        let textNodeMakeLayout = TextNode.asyncLayout(self.textNode)
        let descriptionNodeMakeLayout = TextNode.asyncLayout(self.descriptionNode)
        let extensionIconTextMakeLayout = TextNode.asyncLayout(self.extensionIconText)
        let dateNodeMakeLayout = TextNode.asyncLayout(self.dateNode)
        let iconImageLayout = self.iconImageNode.asyncLayout()
        
        let currentMedia = self.currentMedia
        let currentMessage = self.message
        let currentIconImage = self.currentIconImage
        let currentSearchResult = self.cachedSearchResult
        
        let currentItem = self.appliedItem
        
        let selectionNodeLayout = ItemListSelectableControlNode.asyncLayout(self.selectionNode)
        
        return { [weak self] item, params, mergedTop, mergedBottom, dateHeaderAtBottom in
            var updatedTheme: PresentationTheme?
            
            if currentItem?.presentationData.theme.theme !== item.presentationData.theme.theme {
                updatedTheme = item.presentationData.theme.theme
            }
            
            let titleFont = Font.semibold(floor(item.presentationData.fontSize.baseDisplaySize * 16.0 / 17.0))
            let audioTitleFont = Font.semibold(floor(item.presentationData.fontSize.baseDisplaySize * 16.0 / 17.0))
            let descriptionFont = Font.regular(floor(item.presentationData.fontSize.baseDisplaySize * 14.0 / 17.0))
            let dateFont = Font.regular(floor(item.presentationData.fontSize.itemListBaseFontSize * 14.0 / 17.0))
            
            let leftInset: CGFloat = 65.0 + params.leftInset
            let rightInset: CGFloat = 8.0 + params.rightInset
            
            var leftOffset: CGFloat = 0.0
            var selectionNodeWidthAndApply: (CGFloat, (CGSize, Bool) -> ItemListSelectableControlNode)?
            if case let .selectable(selected) = item.selection {
                let (selectionWidth, selectionApply) = selectionNodeLayout(item.presentationData.theme.theme.list.itemCheckColors.strokeColor, item.presentationData.theme.theme.list.itemCheckColors.fillColor, item.presentationData.theme.theme.list.itemCheckColors.foregroundColor, selected, false)
                selectionNodeWidthAndApply = (selectionWidth, selectionApply)
                leftOffset += selectionWidth
            }
            
            var extensionIconImage: UIImage?
            var titleText: NSAttributedString?
            var descriptionText: NSAttributedString?
            var extensionText: NSAttributedString?
            
            var iconImage: FileIconImage?
            var updateIconImageSignal: Signal<(TransformImageArguments) -> DrawingContext?, NoError>?
            var updatedStatusSignal: Signal<FileMediaResourceStatus, NoError>?
            var updatedPlaybackStatusSignal: Signal<MediaPlayerStatus, NoError>?
            var updatedFetchControls: FetchControls?
            
            var isAudio = false
            var isVoice = false
            var isInstantVideo = false
            
            var isRestricted = false
            
            let message = item.message
            
            var selectedMedia: Media?
<<<<<<< HEAD
            if let message = message {
                for media in message.media {
                    if let file = media as? TelegramMediaFile {
                        selectedMedia = file
                        
                        isInstantVideo = file.isInstantVideo
                        
                        for attribute in file.attributes {
                            if case let .Audio(voice, duration, title, performer, _) = attribute {
                                isAudio = true
                                isVoice = voice
                                
                                titleText = NSAttributedString(string: title ?? (file.fileName ?? "Unknown Track"), font: audioTitleFont, textColor: item.presentationData.theme.theme.list.itemPrimaryTextColor)
                                
                                var descriptionString: String
                                if let performer = performer {
                                    if item.isGlobalSearchResult {
                                        descriptionString = performer
                                    } else {
                                        descriptionString = "\(stringForDuration(Int32(duration))) • \(performer)"
                                    }
                                } else if let size = file.size {
                                    descriptionString = dataSizeString(size, formatting: DataSizeStringFormatting(chatPresentationData: item.presentationData))
                                } else {
                                    descriptionString = ""
                                }
                                
                                if item.isGlobalSearchResult {
                                    let authorString = stringForFullAuthorName(message: EngineMessage(message), strings: item.presentationData.strings, nameDisplayOrder: item.presentationData.nameDisplayOrder, accountPeerId: item.context.account.peerId)
                                    if descriptionString.isEmpty {
                                        descriptionString = authorString
                                    } else {
                                        descriptionString = "\(descriptionString) • \(authorString)"
                                    }
                                }
                                
                                descriptionText = NSAttributedString(string: descriptionString, font: descriptionFont, textColor: item.presentationData.theme.theme.list.itemSecondaryTextColor)
                                
                                if !voice {
                                    if file.fileName?.lowercased().hasSuffix(".ogg") == true {
                                        iconImage = .albumArt(file, SharedMediaPlaybackAlbumArt(thumbnailResource: ExternalMusicAlbumArtResource(title: "", performer: "", isThumbnail: true), fullSizeResource: ExternalMusicAlbumArtResource(title: "", performer: "", isThumbnail: false)))
                                    } else {
                                        iconImage = .albumArt(file, SharedMediaPlaybackAlbumArt(thumbnailResource: ExternalMusicAlbumArtResource(title: title ?? "", performer: performer ?? "", isThumbnail: true), fullSizeResource: ExternalMusicAlbumArtResource(title: title ?? "", performer: performer ?? "", isThumbnail: false)))
                                    }
=======
            for media in message.media {
                if let file = media as? TelegramMediaFile {
                    selectedMedia = file
                    
                    isInstantVideo = file.isInstantVideo
                    
                    for attribute in file.attributes {
                        if case let .Audio(voice, duration, title, performer, _) = attribute {
                            isAudio = true
                            isVoice = voice
                            
                            titleText = NSAttributedString(string: title ?? (file.fileName ?? "Unknown Track"), font: audioTitleFont, textColor: item.presentationData.theme.theme.list.itemPrimaryTextColor)
                            
                            var descriptionString: String
                            if let performer = performer {
                                if item.isGlobalSearchResult || item.isDownloadList {
                                    descriptionString = performer
>>>>>>> dea605dd
                                } else {
                                    titleText = NSAttributedString(string: " ", font: audioTitleFont, textColor: item.presentationData.theme.theme.list.itemPrimaryTextColor)
                                    descriptionText = NSAttributedString(string: message.author.flatMap(EnginePeer.init)?.displayTitle(strings: item.presentationData.strings, displayOrder: .firstLast) ?? " ", font: descriptionFont, textColor: item.presentationData.theme.theme.list.itemSecondaryTextColor)
                                }
                            }
                        }
                        
                        if isInstantVideo || isVoice {
                            var authorName: String
                            if let author = message.forwardInfo?.author {
                                if author.id == item.context.account.peerId {
                                    authorName = item.presentationData.strings.DialogList_You
                                } else {
                                    authorName = EnginePeer(author).displayTitle(strings: item.presentationData.strings, displayOrder: item.presentationData.nameDisplayOrder)
                                }
                            } else if let signature = message.forwardInfo?.authorSignature {
                                authorName = signature
                            } else if let author = message.author {
                                if author.id == item.context.account.peerId {
                                    authorName = item.presentationData.strings.DialogList_You
                                } else {
                                    authorName = EnginePeer(author).displayTitle(strings: item.presentationData.strings, displayOrder: item.presentationData.nameDisplayOrder)
                                }
                            } else {
                                authorName = " "
                            }
                            
<<<<<<< HEAD
                            if item.isGlobalSearchResult {
                                authorName = stringForFullAuthorName(message: EngineMessage(message), strings: item.presentationData.strings, nameDisplayOrder: item.presentationData.nameDisplayOrder, accountPeerId: item.context.account.peerId)
                            }
                            
                            titleText = NSAttributedString(string: authorName, font: audioTitleFont, textColor: item.presentationData.theme.theme.list.itemPrimaryTextColor)
                            let dateString = stringForFullDate(timestamp: message.timestamp, strings: item.presentationData.strings, dateTimeFormat: item.presentationData.dateTimeFormat)
                            var descriptionString: String = ""
                            if let duration = file.duration {
                                if item.isGlobalSearchResult || !item.displayFileInfo {
                                    descriptionString = stringForDuration(Int32(duration))
=======
                            if item.isGlobalSearchResult || item.isDownloadList {
                                let authorString = stringForFullAuthorName(message: EngineMessage(item.message), strings: item.presentationData.strings, nameDisplayOrder: item.presentationData.nameDisplayOrder, accountPeerId: item.context.account.peerId)
                                if descriptionString.isEmpty {
                                    descriptionString = authorString
>>>>>>> dea605dd
                                } else {
                                    descriptionString = "\(stringForDuration(Int32(duration))) • \(dateString)"
                                }
                            } else {
                                if !item.isGlobalSearchResult {
                                    descriptionString = dateString
                                }
                            }
                            
                            descriptionText = NSAttributedString(string: descriptionString, font: descriptionFont, textColor: item.presentationData.theme.theme.list.itemSecondaryTextColor)
                            iconImage = .roundVideo(file)
                        } else if !isAudio {
                            let fileName: String = file.fileName ?? ""
                            titleText = NSAttributedString(string: fileName, font: titleFont, textColor: item.presentationData.theme.theme.list.itemPrimaryTextColor)
                            
                            var fileExtension: String?
                            if let range = fileName.range(of: ".", options: [.backwards]) {
                                fileExtension = fileName[range.upperBound...].lowercased()
                            }
                            extensionIconImage = extensionImage(fileExtension: fileExtension)
                            if let fileExtension = fileExtension {
                                extensionText = NSAttributedString(string: fileExtension, font: fileExtension.count > 3 ? mediumExtensionFont : extensionFont, textColor: UIColor.white)
                            }
                            
                            if let representation = smallestImageRepresentation(file.previewRepresentations) {
                                iconImage = .imageRepresentation(file, representation)
                            }
                            
                            let dateString = stringForFullDate(timestamp: message.timestamp, strings: item.presentationData.strings, dateTimeFormat: item.presentationData.dateTimeFormat)
                            
                            var descriptionString: String = ""
                            if let size = file.size {
                                if item.isGlobalSearchResult || !item.displayFileInfo {
                                    descriptionString = dataSizeString(size, formatting: DataSizeStringFormatting(chatPresentationData: item.presentationData))
                                } else {
                                    descriptionString = "\(dataSizeString(size, formatting: DataSizeStringFormatting(chatPresentationData: item.presentationData))) • \(dateString)"
                                }
                            } else {
                                if !item.isGlobalSearchResult {
                                    descriptionString = "\(dateString)"
                                }
                            }
                            
                            if item.isGlobalSearchResult {
                                let authorString = stringForFullAuthorName(message: EngineMessage(message), strings: item.presentationData.strings, nameDisplayOrder: item.presentationData.nameDisplayOrder, accountPeerId: item.context.account.peerId)
                                if descriptionString.isEmpty {
                                    descriptionString = authorString
                                } else {
                                    descriptionString = "\(descriptionString) • \(authorString)"
                                }
                            }
                        
<<<<<<< HEAD
                            descriptionText = NSAttributedString(string: descriptionString, font: descriptionFont, textColor: item.presentationData.theme.theme.list.itemSecondaryTextColor)
                        }
                        
                        break
                    } else if let image = media as? TelegramMediaImage {
                        selectedMedia = image
                        
                        //TODO:localize
                        let fileName: String = "Photo"
=======
                        if item.isGlobalSearchResult || item.isDownloadList {
                            authorName = stringForFullAuthorName(message: EngineMessage(item.message), strings: item.presentationData.strings, nameDisplayOrder: item.presentationData.nameDisplayOrder, accountPeerId: item.context.account.peerId)
                        }
                        
                        titleText = NSAttributedString(string: authorName, font: audioTitleFont, textColor: item.presentationData.theme.theme.list.itemPrimaryTextColor)
                        let dateString = stringForFullDate(timestamp: item.message.timestamp, strings: item.presentationData.strings, dateTimeFormat: item.presentationData.dateTimeFormat)
                        var descriptionString: String = ""
                        if let duration = file.duration {
                            if item.isGlobalSearchResult || item.isDownloadList {
                                descriptionString = stringForDuration(Int32(duration))
                            } else {
                                descriptionString = "\(stringForDuration(Int32(duration))) • \(dateString)"
                            }
                        } else {
                            if !(item.isGlobalSearchResult || item.isDownloadList) {
                                descriptionString = dateString
                            }
                        }
                        
                        descriptionText = NSAttributedString(string: descriptionString, font: descriptionFont, textColor: item.presentationData.theme.theme.list.itemSecondaryTextColor)
                        iconImage = .roundVideo(file)
                    } else if !isAudio {
                        let fileName: String = file.fileName ?? "File"
>>>>>>> dea605dd
                        titleText = NSAttributedString(string: fileName, font: titleFont, textColor: item.presentationData.theme.theme.list.itemPrimaryTextColor)
                        
                        if let representation = smallestImageRepresentation(image.representations) {
                            iconImage = .imageRepresentation(image, representation)
                        }
                        
                        let dateString = stringForFullDate(timestamp: message.timestamp, strings: item.presentationData.strings, dateTimeFormat: item.presentationData.dateTimeFormat)
                        
                        var descriptionString: String = ""
<<<<<<< HEAD
                        if !item.isGlobalSearchResult {
                            descriptionString = "\(dateString)"
                        }
                        
                        if item.isGlobalSearchResult {
                            let authorString = stringForFullAuthorName(message: EngineMessage(message), strings: item.presentationData.strings, nameDisplayOrder: item.presentationData.nameDisplayOrder, accountPeerId: item.context.account.peerId)
=======
                        if let size = file.size {
                            if item.isGlobalSearchResult || item.isDownloadList {
                                descriptionString = dataSizeString(size, formatting: DataSizeStringFormatting(chatPresentationData: item.presentationData))
                            } else {
                                descriptionString = "\(dataSizeString(size, formatting: DataSizeStringFormatting(chatPresentationData: item.presentationData))) • \(dateString)"
                            }
                        } else {
                            if !(item.isGlobalSearchResult || item.isDownloadList) {
                                descriptionString = "\(dateString)"
                            }
                        }
                        
                        if item.isGlobalSearchResult || item.isDownloadList {
                            let authorString = stringForFullAuthorName(message: EngineMessage(item.message), strings: item.presentationData.strings, nameDisplayOrder: item.presentationData.nameDisplayOrder, accountPeerId: item.context.account.peerId)
>>>>>>> dea605dd
                            if descriptionString.isEmpty {
                                descriptionString = authorString
                            } else {
                                descriptionString = "\(descriptionString) • \(authorString)"
                            }
                        }
                    
                        descriptionText = NSAttributedString(string: descriptionString, font: descriptionFont, textColor: item.presentationData.theme.theme.list.itemSecondaryTextColor)
                    }
<<<<<<< HEAD
=======
                    
                    break
                } else if let image = media as? TelegramMediaImage {
                    selectedMedia = image
                    
                    //TODO:localize
                    let fileName: String = "Photo"
                    titleText = NSAttributedString(string: fileName, font: titleFont, textColor: item.presentationData.theme.theme.list.itemPrimaryTextColor)
                    
                    if let representation = smallestImageRepresentation(image.representations) {
                        iconImage = .imageRepresentation(image, representation)
                    }
                    
                    let dateString = stringForFullDate(timestamp: item.message.timestamp, strings: item.presentationData.strings, dateTimeFormat: item.presentationData.dateTimeFormat)
                    
                    var descriptionString: String = ""
                    if !(item.isGlobalSearchResult || item.isDownloadList) {
                        descriptionString = "\(dateString)"
                    }
                    
                    if item.isGlobalSearchResult || item.isDownloadList {
                        let authorString = stringForFullAuthorName(message: EngineMessage(item.message), strings: item.presentationData.strings, nameDisplayOrder: item.presentationData.nameDisplayOrder, accountPeerId: item.context.account.peerId)
                        if descriptionString.isEmpty {
                            descriptionString = authorString
                        } else {
                            descriptionString = "\(descriptionString) • \(authorString)"
                        }
                    }
                
                    descriptionText = NSAttributedString(string: descriptionString, font: descriptionFont, textColor: item.presentationData.theme.theme.list.itemSecondaryTextColor)
>>>>>>> dea605dd
                }
                
                for attribute in message.attributes {
                    if let attribute = attribute as? RestrictedContentMessageAttribute, attribute.platformText(platform: "ios", contentSettings: item.context.currentContentSettings.with { $0 }) != nil {
                        isRestricted = true
                        break
                    }
                }
            } else {
                titleText = NSAttributedString(string: " ", font: titleFont, textColor: item.presentationData.theme.theme.list.itemPrimaryTextColor)
                descriptionText = NSAttributedString(string: " ", font: descriptionFont, textColor: item.presentationData.theme.theme.list.itemSecondaryTextColor)
            }
            
            var mediaUpdated = false
            if let currentMedia = currentMedia {
                if let selectedMedia = selectedMedia {
                    mediaUpdated = !selectedMedia.isEqual(to: currentMedia)
                } else {
                    mediaUpdated = true
                }
            } else {
                mediaUpdated = selectedMedia != nil
            }
            
            var statusUpdated = mediaUpdated
            if currentMessage?.id != message?.id || currentMessage?.flags != message?.flags {
                statusUpdated = true
            }
            
            if let message = message, let selectedMedia = selectedMedia {
                if mediaUpdated {
                    let context = item.context
                    updatedFetchControls = FetchControls(fetch: { [weak self] in
                        if let strongSelf = self {
                            if let file = selectedMedia as? TelegramMediaFile {
                                strongSelf.fetchDisposable.set(messageMediaFileInteractiveFetched(context: context, message: message, file: file, userInitiated: true).start())
                            } else if let image = selectedMedia as? TelegramMediaImage, let representation = image.representations.last {
                                strongSelf.fetchDisposable.set(messageMediaImageInteractiveFetched(context: context, message: message, image: image, resource: representation.resource, userInitiated: true, storeToDownloadsPeerType: nil).start())
                            }
                        }
                    }, cancel: {
                        if let file = selectedMedia as? TelegramMediaFile {
                            if item.isDownloadList {
                                context.fetchManager.toggleInteractiveFetchPaused(resourceId: file.resource.id.stringRepresentation, isPaused: true)
                            } else {
                                messageMediaFileCancelInteractiveFetch(context: context, messageId: message.id, file: file)
                            }
                        } else if let image = selectedMedia as? TelegramMediaImage, let representation = image.representations.last {
                            if item.isDownloadList {
                                context.fetchManager.toggleInteractiveFetchPaused(resourceId: representation.resource.id.stringRepresentation, isPaused: true)
                            } else {
                                messageMediaImageCancelInteractiveFetch(context: context, messageId: message.id, image: image, resource: representation.resource)
                            }
                        }
                    })
                }
                
                if statusUpdated && item.displayFileInfo {
                    if let file = selectedMedia as? TelegramMediaFile {
                        updatedStatusSignal = messageFileMediaResourceStatus(context: item.context, file: file, message: message, isRecentActions: false, isSharedMedia: true, isGlobalSearch: item.isGlobalSearchResult || item.isDownloadList)
                        |> mapToSignal { value -> Signal<FileMediaResourceStatus, NoError> in
                            if case .Fetching = value.fetchStatus {
                                return .single(value) |> delay(0.1, queue: Queue.concurrentDefaultQueue())
                            } else {
                                return .single(value)
                            }
                        }
                        
                        if isAudio || isInstantVideo {
                            if let currentUpdatedStatusSignal = updatedStatusSignal {
                                updatedStatusSignal = currentUpdatedStatusSignal
                                |> map { status in
                                    switch status.mediaStatus {
                                        case .fetchStatus:
                                            return FileMediaResourceStatus(mediaStatus: .fetchStatus(.Local), fetchStatus: status.fetchStatus)
                                        case .playbackStatus:
                                            return status
                                    }
                                }
                            }
                        }
                        if isVoice {
                            updatedPlaybackStatusSignal = messageFileMediaPlaybackStatus(context: item.context, file: file, message: message, isRecentActions: false, isGlobalSearch: item.isGlobalSearchResult || item.isDownloadList)
                        }
                    } else if let image = selectedMedia as? TelegramMediaImage {
                        updatedStatusSignal = messageImageMediaResourceStatus(context: item.context, image: image, message: message, isRecentActions: false, isSharedMedia: true, isGlobalSearch: item.isGlobalSearchResult || item.isDownloadList)
                        |> mapToSignal { value -> Signal<FileMediaResourceStatus, NoError> in
                            if case .Fetching = value.fetchStatus {
                                return .single(value) |> delay(0.1, queue: Queue.concurrentDefaultQueue())
                            } else {
                                return .single(value)
                            }
                        }
                    }
                }
            }
            
            var chatListSearchResult: CachedChatListSearchResult?
            let messageText = foldLineBreaks(item.message?.text ?? "")
            
            if let searchQuery = item.interaction.searchTextHighightState {
                if let cached = currentSearchResult, cached.matches(text: messageText, searchQuery: searchQuery) {
                    chatListSearchResult = cached
                } else {
                    let (ranges, text) = findSubstringRanges(in: messageText, query: searchQuery)
                    chatListSearchResult = CachedChatListSearchResult(text: text, searchQuery: searchQuery, resultRanges: ranges)
                }
            } else {
                chatListSearchResult = nil
            }
            
            var captionText: NSMutableAttributedString?
            if let chatListSearchResult = chatListSearchResult, let firstRange = chatListSearchResult.resultRanges.first {
                var text = NSMutableAttributedString(string: messageText, font: descriptionFont, textColor: item.presentationData.theme.theme.list.itemSecondaryTextColor)
                for range in chatListSearchResult.resultRanges {
                    let stringRange = NSRange(range, in: chatListSearchResult.text)
                    if stringRange.location >= 0 && stringRange.location + stringRange.length <= text.length {
                        text.addAttribute(.foregroundColor, value: item.presentationData.theme.theme.chatList.messageHighlightedTextColor, range: stringRange)
                    }
                }
                
                let firstRangeOrigin = chatListSearchResult.text.distance(from: chatListSearchResult.text.startIndex, to: firstRange.lowerBound)
                if firstRangeOrigin > 24 {
                    var leftOrigin: Int = 0
                    (text.string as NSString).enumerateSubstrings(in: NSMakeRange(0, firstRangeOrigin), options: [.byWords, .reverse]) { (str, range1, _, _) in
                        let distanceFromEnd = firstRangeOrigin - range1.location
                        if (distanceFromEnd > 12 || range1.location == 0) && leftOrigin == 0 {
                            leftOrigin = range1.location
                        }
                    }
                    text = text.attributedSubstring(from: NSMakeRange(leftOrigin, text.length - leftOrigin)).mutableCopy() as! NSMutableAttributedString
                    text.insert(NSAttributedString(string: "\u{2026}", attributes: [NSAttributedString.Key.font: descriptionFont, NSAttributedString.Key.foregroundColor: item.presentationData.theme.theme.list.itemSecondaryTextColor]), at: 0)
                }
                
                captionText = text
            }
            
            let timestamp = Int32(CFAbsoluteTimeGetCurrent() + NSTimeIntervalSince1970)
            let dateText = stringForRelativeTimestamp(strings: item.presentationData.strings, relativeTimestamp: item.message?.timestamp ?? 0, relativeTo: timestamp, dateTimeFormat: item.presentationData.dateTimeFormat)
            let dateAttributedString = NSAttributedString(string: dateText, font: dateFont, textColor: item.presentationData.theme.theme.list.itemSecondaryTextColor)
            
            let (dateNodeLayout, dateNodeApply) = dateNodeMakeLayout(TextNodeLayoutArguments(attributedString: dateAttributedString, backgroundColor: nil, maximumNumberOfLines: 1, truncationType: .end, constrainedSize: CGSize(width: params.width - leftInset - rightInset - 12.0, height: CGFloat.greatestFiniteMagnitude), alignment: .natural, cutout: nil, insets: UIEdgeInsets()))
            
            let (titleNodeLayout, titleNodeApply) = titleNodeMakeLayout(TextNodeLayoutArguments(attributedString: titleText, backgroundColor: nil, maximumNumberOfLines: 1, truncationType: .middle, constrainedSize: CGSize(width: params.width - leftInset - leftOffset - rightInset - dateNodeLayout.size.width - 4.0, height: CGFloat.infinity), alignment: .natural, cutout: nil, insets: UIEdgeInsets()))
            
            let (textNodeLayout, textNodeApply) = textNodeMakeLayout(TextNodeLayoutArguments(attributedString: captionText, backgroundColor: nil, maximumNumberOfLines: 1, truncationType: .end, constrainedSize: CGSize(width: params.width - leftInset - rightInset - 30.0, height: CGFloat.infinity), alignment: .natural, cutout: nil, insets: UIEdgeInsets()))
            
            let (descriptionNodeLayout, descriptionNodeApply) = descriptionNodeMakeLayout(TextNodeLayoutArguments(attributedString: descriptionText, backgroundColor: nil, maximumNumberOfLines: 1, truncationType: .end, constrainedSize: CGSize(width: params.width - leftInset - rightInset - 30.0, height: CGFloat.infinity), alignment: .natural, cutout: nil, insets: UIEdgeInsets()))
            
            var (extensionTextLayout, extensionTextApply) = extensionIconTextMakeLayout(TextNodeLayoutArguments(attributedString: extensionText, backgroundColor: nil, maximumNumberOfLines: 1, truncationType: .end, constrainedSize: CGSize(width: 38.0, height: CGFloat.infinity), alignment: .natural, cutout: nil, insets: UIEdgeInsets()))
            if extensionTextLayout.truncated, let text = extensionText?.string  {
                extensionText = NSAttributedString(string: text, font: smallExtensionFont, textColor: .white, paragraphAlignment: .center)
                (extensionTextLayout, extensionTextApply) = extensionIconTextMakeLayout(TextNodeLayoutArguments(attributedString: extensionText, backgroundColor: nil, maximumNumberOfLines: 1, truncationType: .end, constrainedSize: CGSize(width: 38.0, height: CGFloat.infinity), alignment: .natural, cutout: nil, insets: UIEdgeInsets()))
            }
            
            var iconImageApply: (() -> Void)?
            if let iconImage = iconImage {
                switch iconImage {
                    case let .imageRepresentation(_, representation):
                        let iconSize = CGSize(width: 40.0, height: 40.0)
                        let imageCorners = ImageCorners(radius: 6.0)
                        let arguments = TransformImageArguments(corners: imageCorners, imageSize: representation.dimensions.cgSize.aspectFilled(iconSize), boundingSize: iconSize, intrinsicInsets: UIEdgeInsets(), emptyColor: item.presentationData.theme.theme.list.mediaPlaceholderColor)
                        iconImageApply = iconImageLayout(arguments)
                    case .albumArt:
                        let iconSize = CGSize(width: 40.0, height: 40.0)
                        let imageCorners = ImageCorners(radius: iconSize.width / 2.0)
                        let arguments = TransformImageArguments(corners: imageCorners, imageSize: iconSize, boundingSize: iconSize, intrinsicInsets: UIEdgeInsets(), emptyColor: item.presentationData.theme.theme.list.mediaPlaceholderColor)
                        iconImageApply = iconImageLayout(arguments)
                    case let .roundVideo(file):
                        let iconSize = CGSize(width: 40.0, height: 40.0)
                        let imageCorners = ImageCorners(radius: iconSize.width / 2.0)
                        let arguments = TransformImageArguments(corners: imageCorners, imageSize: (file.dimensions ?? PixelDimensions(width: 320, height: 320)).cgSize.aspectFilled(iconSize), boundingSize: iconSize, intrinsicInsets: UIEdgeInsets(), emptyColor: item.presentationData.theme.theme.list.mediaPlaceholderColor)
                        iconImageApply = iconImageLayout(arguments)
                }
            }
            
            if let message = message {
                if currentIconImage != iconImage {
                    if let iconImage = iconImage {
                        switch iconImage {
                            case let .imageRepresentation(media, representation):
                                if let file = media as? TelegramMediaFile {
                                    updateIconImageSignal = chatWebpageSnippetFile(account: item.context.account, mediaReference: FileMediaReference.message(message: MessageReference(message), media: file).abstract, representation: representation)
                                } else if let image = media as? TelegramMediaImage {
                                    updateIconImageSignal = mediaGridMessagePhoto(account: item.context.account, photoReference: ImageMediaReference.message(message: MessageReference(message), media: image))
                                } else {
                                    updateIconImageSignal = .complete()
                                }
                            case let .albumArt(file, albumArt):
                                updateIconImageSignal = playerAlbumArt(postbox: item.context.account.postbox, engine: item.context.engine, fileReference: .message(message: MessageReference(message), media: file), albumArt: albumArt, thumbnail: true, overlayColor: UIColor(white: 0.0, alpha: 0.3), emptyColor: item.presentationData.theme.theme.list.itemAccentColor)
                            case let .roundVideo(file):
                                updateIconImageSignal = mediaGridMessageVideo(postbox: item.context.account.postbox, videoReference: FileMediaReference.message(message: MessageReference(message), media: file), autoFetchFullSizeThumbnail: true, overlayColor: UIColor(white: 0.0, alpha: 0.3))
                        }
                    } else {
                        updateIconImageSignal = .complete()
                    }
                }
            }
            
            var insets = UIEdgeInsets(top: 0.0, left: 0.0, bottom: 0.0, right: 0.0)
            if dateHeaderAtBottom, let header = item.header {
                insets.top += header.height
            }
            if !mergedBottom, case .blocks = item.style {
                insets.bottom += 35.0
            }
            
            let nodeLayout = ListViewItemNodeLayout(contentSize: CGSize(width: params.width, height: 8.0 * 2.0 + titleNodeLayout.size.height + 3.0 + descriptionNodeLayout.size.height + (textNodeLayout.size.height > 0.0 ? textNodeLayout.size.height + 3.0 : 0.0)), insets: insets)
            
            return (nodeLayout, { animation in
                if let strongSelf = self {
                    if strongSelf.downloadStatusIconNode == nil {
                        strongSelf.downloadStatusIconNode = DownloadIconNode(theme: item.presentationData.theme.theme)
                    }

                    let transition: ContainedViewLayoutTransition
                    if animation.isAnimated && currentItem?.message != nil {
                        transition = ContainedViewLayoutTransition.animated(duration: 0.4, curve: .spring)
                    } else {
                        transition = .immediate
                    }
                    
                    strongSelf.restrictionNode.isHidden = !isRestricted
                    
                    strongSelf.containerNode.frame = CGRect(origin: CGPoint(), size: nodeLayout.contentSize)
                    strongSelf.contextSourceNode.frame = CGRect(origin: CGPoint(), size: nodeLayout.contentSize)
                    strongSelf.offsetContainerNode.frame = CGRect(origin: CGPoint(), size: nodeLayout.contentSize)
                    strongSelf.contextSourceNode.contentNode.frame = CGRect(origin: CGPoint(), size: nodeLayout.contentSize)
                    strongSelf.restrictionNode.frame = CGRect(origin: CGPoint(), size: nodeLayout.contentSize)
                    
                    let nonExtractedRect = CGRect(origin: CGPoint(), size: CGSize(width: nodeLayout.contentSize.width - 16.0, height: nodeLayout.contentSize.height))
                    let extractedRect = CGRect(origin: CGPoint(), size: nodeLayout.contentSize).insetBy(dx: 16.0 + params.leftInset, dy: 0.0)
                    strongSelf.extractedRect = extractedRect
                    strongSelf.nonExtractedRect = nonExtractedRect
                    
                    if strongSelf.contextSourceNode.isExtractedToContextPreview {
                        strongSelf.extractedBackgroundImageNode.frame = extractedRect
                    } else {
                        strongSelf.extractedBackgroundImageNode.frame = nonExtractedRect
                    }
                    strongSelf.contextSourceNode.contentRect = extractedRect
                    strongSelf.containerNode.isGestureEnabled = item.displayFileInfo
                    
                    strongSelf.currentIsRestricted = isRestricted || item.message == nil
                    strongSelf.currentMedia = selectedMedia
                    strongSelf.message = message
                    strongSelf.context = item.context
                    strongSelf.appliedItem = item
                    strongSelf.layoutParams = params
                    strongSelf.contentSizeValue = nodeLayout.contentSize
                    strongSelf.currentLeftOffset = leftOffset
                    
                    if let _ = updatedTheme {
                        if item.displayBackground {
                            let backgroundNode: ASDisplayNode
                            if let current = strongSelf.backgroundNode {
                                backgroundNode = current
                            } else {
                                backgroundNode = ASDisplayNode()
                                strongSelf.backgroundNode = backgroundNode
                                strongSelf.insertSubnode(backgroundNode, at: 0)
                            }
                            backgroundNode.backgroundColor = item.presentationData.theme.theme.list.itemBlocksBackgroundColor
                        }
                        
                        strongSelf.separatorNode.backgroundColor = item.presentationData.theme.theme.list.itemPlainSeparatorColor
                        strongSelf.highlightedBackgroundNode.backgroundColor = item.presentationData.theme.theme.list.itemHighlightedBackgroundColor
                        strongSelf.linearProgressNode?.updateTheme(theme: item.presentationData.theme.theme)
                        
                        strongSelf.restrictionNode.backgroundColor = item.presentationData.theme.theme.list.itemBlocksBackgroundColor.withAlphaComponent(0.6)

                        strongSelf.downloadStatusIconNode?.updateTheme(theme: item.presentationData.theme.theme)
                    }
                    
                    if let (selectionWidth, selectionApply) = selectionNodeWidthAndApply {
                        let selectionFrame = CGRect(origin: CGPoint(x: params.leftInset, y: 0.0), size: CGSize(width: selectionWidth, height: nodeLayout.contentSize.height))
                        let selectionNode = selectionApply(selectionFrame.size, transition.isAnimated)
                        if selectionNode !== strongSelf.selectionNode {
                            strongSelf.selectionNode?.removeFromSupernode()
                            strongSelf.selectionNode = selectionNode
                            strongSelf.contextSourceNode.contentNode.addSubnode(selectionNode)
                            selectionNode.frame = selectionFrame
                            transition.animatePosition(node: selectionNode, from: CGPoint(x: -selectionFrame.size.width / 2.0, y: selectionFrame.midY))
                        } else {
                            transition.updateFrame(node: selectionNode, frame: selectionFrame)
                        }
                    } else if let selectionNode = strongSelf.selectionNode {
                        strongSelf.selectionNode = nil
                        let selectionFrame = selectionNode.frame
                        transition.updatePosition(node: selectionNode, position: CGPoint(x: -selectionFrame.size.width / 2.0, y: selectionFrame.midY), completion: { [weak selectionNode] _ in
                            selectionNode?.removeFromSupernode()
                        })
                    }
                    
<<<<<<< HEAD
                    transition.updateFrame(node: strongSelf.separatorNode, frame: CGRect(origin: CGPoint(x: leftInset + leftOffset, y: nodeLayout.contentSize.height - UIScreenPixel), size: CGSize(width: params.width - leftInset - leftOffset, height: UIScreenPixel)))
                    strongSelf.highlightedBackgroundNode.frame = CGRect(origin: CGPoint(x: 0.0, y: -UIScreenPixel - nodeLayout.insets.top), size: CGSize(width: params.width, height: nodeLayout.contentSize.height + UIScreenPixel))
=======
                    transition.updateFrame(node: strongSelf.separatorNode, frame: CGRect(origin: CGPoint(x: leftInset + leftOffset, y: nodeLayout.contentSize.height), size: CGSize(width: params.width - leftInset - leftOffset, height: UIScreenPixel)))
                    strongSelf.highlightedBackgroundNode.frame = CGRect(origin: CGPoint(x: 0.0, y: -UIScreenPixel - nodeLayout.insets.top), size: CGSize(width: params.width, height: nodeLayout.size.height + UIScreenPixel))
>>>>>>> dea605dd
                    
                    if let backgroundNode = strongSelf.backgroundNode {
                        backgroundNode.frame = CGRect(origin: CGPoint(x: 0.0, y: -nodeLayout.insets.top), size: CGSize(width: params.width, height: nodeLayout.contentSize.height))
                    }
                    
                    switch item.style {
                    case .plain:
                        if strongSelf.maskNode.supernode != nil {
                            strongSelf.maskNode.removeFromSupernode()
                        }
                    case .blocks:
                        if strongSelf.maskNode.supernode == nil {
                            strongSelf.addSubnode(strongSelf.maskNode)
                        }
                        
                        let hasCorners = itemListHasRoundedBlockLayout(params)
                        var hasTopCorners = false
                        var hasBottomCorners = false
                        
                        if !mergedTop {
                            hasTopCorners = true
                        }
                        if !mergedBottom {
                            hasBottomCorners = true
                            strongSelf.separatorNode.isHidden = hasCorners
                        } else {
                            strongSelf.separatorNode.isHidden = false
                        }

                        strongSelf.maskNode.image = hasCorners ? PresentationResourcesItemList.cornersImage(item.presentationData.theme.theme, top: hasTopCorners, bottom: hasBottomCorners) : nil
                        if let backgroundNode = strongSelf.backgroundNode {
                            strongSelf.maskNode.frame = backgroundNode.frame.insetBy(dx: params.leftInset, dy: 0.0)
                        }
                    }
                    
                    transition.updateFrame(node: strongSelf.titleNode, frame: CGRect(origin: CGPoint(x: leftOffset + leftInset, y: 9.0), size: titleNodeLayout.size))
                    let _ = titleNodeApply()
                    
                    var descriptionOffset: CGFloat = 0.0
                    if let resourceStatus = strongSelf.resourceStatus {
                        switch resourceStatus {
                            case .playbackStatus:
                                break
                            case let .fetchStatus(fetchStatus):
                                switch fetchStatus {
                                    case .Remote, .Fetching, .Paused:
                                        descriptionOffset = 14.0
                                    case .Local:
                                        break
                                }
                        }
                    }
                    
                    transition.updateFrame(node: strongSelf.textNode, frame: CGRect(origin: CGPoint(x: leftOffset + leftInset + descriptionOffset, y: strongSelf.titleNode.frame.maxY + 1.0), size: textNodeLayout.size))
                    let _ = textNodeApply()
                    
                    transition.updateFrame(node: strongSelf.descriptionNode, frame: CGRect(origin: CGPoint(x: leftOffset + leftInset + descriptionOffset, y: strongSelf.titleNode.frame.maxY + 1.0 + (textNodeLayout.size.height > 0.0 ? textNodeLayout.size.height + 3.0 : 0.0)), size: descriptionNodeLayout.size))
                    let _ = descriptionNodeApply()
                    
                    let _ = dateNodeApply()
                    transition.updateFrame(node: strongSelf.dateNode, frame: CGRect(origin: CGPoint(x: params.width - rightInset - dateNodeLayout.size.width, y: 11.0), size: dateNodeLayout.size))
                    strongSelf.dateNode.isHidden = !item.isGlobalSearchResult
                    
                    let iconSize = CGSize(width: 40.0, height: 40.0)
                    let iconFrame = CGRect(origin: CGPoint(x: params.leftInset + leftOffset + 12.0, y: 8.0), size: iconSize)
                    transition.updateFrame(node: strongSelf.extensionIconNode, frame: iconFrame)
                    strongSelf.extensionIconNode.image = extensionIconImage
                    transition.updateFrame(node: strongSelf.extensionIconText, frame: CGRect(origin: CGPoint(x: iconFrame.minX + floor((iconFrame.width - extensionTextLayout.size.width) / 2.0), y: iconFrame.minY + 7.0 + floor((iconFrame.height - extensionTextLayout.size.height) / 2.0)), size: extensionTextLayout.size))
                    
                    transition.updateFrame(node: strongSelf.iconStatusNode, frame: iconFrame)
                    
                    let _ = extensionTextApply()
                    
                    strongSelf.currentIconImage = iconImage
                    
                    if let iconImageApply = iconImageApply {
                        if let updateImageSignal = updateIconImageSignal {
                            strongSelf.iconImageNode.setSignal(updateImageSignal)
                        }
                        
                        transition.updateFrame(node: strongSelf.iconImageNode, frame: iconFrame)
                        if strongSelf.iconImageNode.supernode == nil {
                            strongSelf.offsetContainerNode.insertSubnode(strongSelf.iconImageNode, belowSubnode: strongSelf.iconStatusNode)
                        }
                        
                        iconImageApply()
                        
                        if strongSelf.extensionIconNode.supernode != nil {
                            strongSelf.extensionIconNode.removeFromSupernode()
                        }
                        if strongSelf.extensionIconText.supernode != nil {
                            strongSelf.extensionIconText.removeFromSupernode()
                        }
                    } else if strongSelf.iconImageNode.supernode != nil {
                        strongSelf.iconImageNode.removeFromSupernode()
                        
                        if strongSelf.extensionIconNode.supernode == nil {
                            strongSelf.offsetContainerNode.insertSubnode(strongSelf.extensionIconNode, belowSubnode: strongSelf.iconStatusNode)
                        }
                        if strongSelf.extensionIconText.supernode == nil {
                            strongSelf.offsetContainerNode.insertSubnode(strongSelf.extensionIconText, belowSubnode: strongSelf.iconStatusNode)
                        }
                    }
                    
                    if let updatedStatusSignal = updatedStatusSignal {
                        strongSelf.statusDisposable.set((updatedStatusSignal
                        |> deliverOnMainQueue).start(next: { [weak strongSelf] fileStatus in
                            if let strongSelf = strongSelf {
                                strongSelf.fetchStatus = fileStatus.fetchStatus
                                strongSelf.resourceStatus = fileStatus.mediaStatus
                                strongSelf.updateStatus(transition: .immediate)
                            }
                        }))
                    }

                    if let downloadStatusIconNode = strongSelf.downloadStatusIconNode {
                        transition.updateFrame(node: downloadStatusIconNode, frame: CGRect(origin: CGPoint(x: leftOffset + leftInset - 3.0, y: strongSelf.descriptionNode.frame.minY + floor((strongSelf.descriptionNode.frame.height - 18.0) / 2.0)), size: CGSize(width: 18.0, height: 18.0)))
                    }
                    
                    if let updatedFetchControls = updatedFetchControls {
                        let _ = strongSelf.fetchControls.swap(updatedFetchControls)
                    }
                    
                    if let updatedPlaybackStatusSignal = updatedPlaybackStatusSignal {
                        strongSelf.playbackStatus.set(updatedPlaybackStatusSignal)
                        /*strongSelf.playbackStatusDisposable.set((updatedPlaybackStatusSignal |> deliverOnMainQueue).start(next: { [weak strongSelf] status in
                            displayLinkDispatcher.dispatch {
                                if let strongSelf = strongSelf {
                                    strongSelf.playerStatus = status
                                }
                            }
                        }))*/
                    }
                    
                    strongSelf.updateStatus(transition: transition)
                    
                    if item.message == nil {
                        let shimmerNode: ShimmerEffectNode
                        if let current = strongSelf.placeholderNode {
                            shimmerNode = current
                        } else {
                            shimmerNode = ShimmerEffectNode()
                            strongSelf.placeholderNode = shimmerNode
                            if strongSelf.separatorNode.supernode != nil {
                                strongSelf.insertSubnode(shimmerNode, belowSubnode: strongSelf.separatorNode)
                            } else {
                                strongSelf.addSubnode(shimmerNode)
                            }
                        }
                        shimmerNode.frame = CGRect(origin: CGPoint(), size: nodeLayout.contentSize)
                        if let (rect, size) = strongSelf.absoluteLocation {
                            shimmerNode.updateAbsoluteRect(rect, within: size)
                        }

                        var shapes: [ShimmerEffectNode.Shape] = []

                        let titleLineWidth: CGFloat = 120.0
                        let descriptionLineWidth: CGFloat = 60.0
                        let lineDiameter: CGFloat = 8.0

                        let titleFrame = strongSelf.titleNode.frame
                        shapes.append(.roundedRectLine(startPoint: CGPoint(x: titleFrame.minX, y: titleFrame.minY + floor((titleFrame.height - lineDiameter) / 2.0)), width: titleLineWidth, diameter: lineDiameter))
                        
                        let descriptionFrame = strongSelf.descriptionNode.frame
                        shapes.append(.roundedRectLine(startPoint: CGPoint(x: descriptionFrame.minX, y: descriptionFrame.minY + floor((descriptionFrame.height - lineDiameter) / 2.0)), width: descriptionLineWidth, diameter: lineDiameter))
                        
                        shapes.append(.roundedRect(rect: iconFrame, cornerRadius: 6.0))

                        shimmerNode.update(backgroundColor: item.presentationData.theme.theme.list.itemBlocksBackgroundColor, foregroundColor: item.presentationData.theme.theme.list.mediaPlaceholderColor, shimmeringColor: item.presentationData.theme.theme.list.itemBlocksBackgroundColor.withAlphaComponent(0.4), shapes: shapes, size: nodeLayout.contentSize)
                    } else if let shimmerNode = strongSelf.placeholderNode {
                        strongSelf.placeholderNode = nil
                        shimmerNode.removeFromSupernode()
                    }
                }
            })
        }
    }
    
    private func updateStatus(transition: ContainedViewLayoutTransition) {
        guard let item = self.item, let media = self.currentMedia, let _ = self.fetchStatus, let status = self.resourceStatus, let layoutParams = self.layoutParams, let contentSize = self.contentSizeValue else {
            return
        }
        
        var isAudio = false
        var isVoice = false
        var isInstantVideo = false
        if let file = media as? TelegramMediaFile {
            isAudio = file.isMusic || file.isVoice
            isVoice = file.isVoice
            isInstantVideo = file.isInstantVideo
        }
        
        var iconStatusState: SemanticStatusNodeState = .none
        var iconStatusBackgroundColor: UIColor = .clear
        var iconStatusForegroundColor: UIColor = .white
        
        if isVoice {
            iconStatusBackgroundColor = item.presentationData.theme.theme.list.itemAccentColor
            iconStatusForegroundColor = item.presentationData.theme.theme.list.itemCheckColors.foregroundColor
        } else if isAudio {
            iconStatusBackgroundColor = item.presentationData.theme.theme.list.itemAccentColor
            iconStatusForegroundColor = item.presentationData.theme.theme.list.itemCheckColors.foregroundColor
        }
        
        if !isAudio && !isInstantVideo {
            self.updateProgressFrame(size: contentSize, leftInset: layoutParams.leftInset, rightInset: layoutParams.rightInset, transition: .immediate)
        } else {
            switch status {
                case let .fetchStatus(fetchStatus):
                    switch fetchStatus {
                        case .Fetching:
                            break
                        case .Local:
                            if isAudio || isInstantVideo {
                                iconStatusState = .play
                            }
                        case .Remote, .Paused:
                            if isAudio || isInstantVideo {
                                iconStatusState = .play
                            }
                    }
                case let .playbackStatus(playbackStatus):
                    switch playbackStatus {
                    case .playing:
                        iconStatusState = .pause
                    case .paused:
                        iconStatusState = .play
                    }
            }
        }
        self.iconStatusNode.backgroundNodeColor = iconStatusBackgroundColor
        self.iconStatusNode.foregroundNodeColor = iconStatusForegroundColor
        self.iconStatusNode.overlayForegroundNodeColor = .white
        self.iconStatusNode.transitionToState(iconStatusState)
    }
    
    override public func setHighlighted(_ highlighted: Bool, at point: CGPoint, animated: Bool) {
        super.setHighlighted(highlighted, at: point, animated: animated)
        
        if highlighted, let item = self.item, case .none = item.selection {
            self.highlightedBackgroundNode.alpha = 1.0
            if self.highlightedBackgroundNode.supernode == nil {
                if let backgroundNode = self.backgroundNode {
                    self.insertSubnode(self.highlightedBackgroundNode, aboveSubnode: backgroundNode)
                } else {
                    self.insertSubnode(self.highlightedBackgroundNode, at: 0)
                }
            }
        } else {
            if self.highlightedBackgroundNode.supernode != nil {
                if animated {
                    self.highlightedBackgroundNode.layer.animateAlpha(from: self.highlightedBackgroundNode.alpha, to: 0.0, duration: 0.4, completion: { [weak self] completed in
                        if let strongSelf = self {
                            if completed {
                                strongSelf.highlightedBackgroundNode.removeFromSupernode()
                            }
                        }
                    })
                    self.highlightedBackgroundNode.alpha = 0.0
                } else {
                    self.highlightedBackgroundNode.removeFromSupernode()
                }
            }
        }
    }
    
    override public func transitionNode(id: MessageId, media: Media) -> (ASDisplayNode, CGRect, () -> (UIView?, UIView?))? {
        if let item = self.item, item.message?.id == id, self.iconImageNode.supernode != nil {
            let iconImageNode = self.iconImageNode
            return (self.iconImageNode, self.iconImageNode.bounds, { [weak iconImageNode] in
                return (iconImageNode?.view.snapshotContentTree(unhide: true), nil)
            })
        }
        return nil
    }
    
    override public func updateHiddenMedia() {
        if let interaction = self.interaction, let item = self.item, let message = item.message, interaction.getHiddenMedia()[message.id] != nil {
            self.iconImageNode.isHidden = true
        } else {
            self.iconImageNode.isHidden = false
        }
    }
    
    override public func updateSelectionState(animated: Bool) {
    }

    public func cancelPreviewGesture() {
        self.containerNode.cancelGesture()
    }
    
    private func updateProgressFrame(size: CGSize, leftInset: CGFloat, rightInset: CGFloat, transition: ContainedViewLayoutTransition) {
        guard let item = self.appliedItem else {
            return
        }
        var descriptionOffset: CGFloat = 0.0
        
        var downloadingString: String?
        if let resourceStatus = self.resourceStatus {
            var maybeFetchStatus: MediaResourceStatus = .Local
            switch resourceStatus {
                case .playbackStatus:
                    break
                case let .fetchStatus(fetchStatus):
                    maybeFetchStatus = fetchStatus
                    switch fetchStatus {
                        case .Fetching(_, let progress), .Paused(let progress):
                            if let file = self.currentMedia as? TelegramMediaFile, let size = file.size {
                                downloadingString = "\(dataSizeString(Int(Float(size) * progress), forceDecimal: true, formatting: DataSizeStringFormatting(chatPresentationData: item.presentationData))) / \(dataSizeString(size, forceDecimal: true, formatting: DataSizeStringFormatting(chatPresentationData: item.presentationData)))"
                            }
                            descriptionOffset = 14.0
                        case .Remote:
                            descriptionOffset = 14.0
                        case .Local:
                            break
                    }
            }
            
            switch maybeFetchStatus {
                case .Fetching(_, let progress), .Paused(let progress):
                    let progressFrame = CGRect(x: self.currentLeftOffset + leftInset + 65.0, y: size.height - 3.0, width: floor((size.width - 65.0 - leftInset - rightInset)), height: 3.0)
                    let linearProgressNode: LinearProgressNode
                    if let current = self.linearProgressNode {
                        linearProgressNode = current
                    } else {
                        linearProgressNode = LinearProgressNode()
                        linearProgressNode.updateTheme(theme: item.presentationData.theme.theme)
                        self.linearProgressNode = linearProgressNode
                        self.addSubnode(linearProgressNode)
                    }
                    transition.updateFrame(node: linearProgressNode, frame: progressFrame)
                    linearProgressNode.updateProgress(value: CGFloat(progress), completion: {})
                    
                    var animated = true
                    if let downloadStatusIconNode = self.downloadStatusIconNode {
                        if downloadStatusIconNode.supernode == nil {
                            animated = false
                            self.offsetContainerNode.addSubnode(downloadStatusIconNode)
                        }
                        if case .Paused = maybeFetchStatus {
                            downloadStatusIconNode.enqueueState(.download, animated: animated)
                        } else {
                            downloadStatusIconNode.enqueueState(.pause, animated: animated)
                        }
                    }
                case .Local:
                    if let linearProgressNode = self.linearProgressNode {
                        self.linearProgressNode = nil
                        linearProgressNode.updateProgress(value: 1.0, completion: { [weak linearProgressNode] in
                            linearProgressNode?.layer.animateAlpha(from: 1.0, to: 0.0, duration: 0.15, removeOnCompletion: false, completion: { _ in
                                linearProgressNode?.removeFromSupernode()
                            })
                        })
                    }
                    if let downloadStatusIconNode = self.downloadStatusIconNode {
                        if downloadStatusIconNode.supernode != nil {
                            downloadStatusIconNode.removeFromSupernode()
                        }
                    }
                case .Remote:
                    if let linearProgressNode = self.linearProgressNode {
                        self.linearProgressNode = nil
                        linearProgressNode.layer.animateAlpha(from: 1.0, to: 0.0, duration: 0.15, removeOnCompletion: false, completion: { [weak linearProgressNode] _ in
                            linearProgressNode?.removeFromSupernode()
                        })
                    }
                    if let downloadStatusIconNode = self.downloadStatusIconNode {
                        var animated = true
                        if downloadStatusIconNode.supernode == nil {
                            animated = false
                            self.offsetContainerNode.addSubnode(downloadStatusIconNode)
                        }
                        downloadStatusIconNode.enqueueState(.download, animated: animated)
                    }
                }
        } else {
            if let linearProgressNode = self.linearProgressNode {
                self.linearProgressNode = nil
                linearProgressNode.layer.animateAlpha(from: 1.0, to: 1.0, duration: 0.2, removeOnCompletion: false, completion: { [weak linearProgressNode] _ in
                    linearProgressNode?.removeFromSupernode()
                })
            }
            if let downloadStatusIconNode = self.downloadStatusIconNode {
                if downloadStatusIconNode.supernode != nil {
                    downloadStatusIconNode.removeFromSupernode()
                }
            }
        }
        
        var descriptionFrame = self.descriptionNode.frame
        let originX = self.titleNode.frame.minX + descriptionOffset
        if !descriptionFrame.origin.x.isEqual(to: originX) {
            descriptionFrame.origin.x = originX
            transition.updateFrame(node: self.descriptionNode, frame: descriptionFrame)
        }
        
        let alphaTransition = ContainedViewLayoutTransition.animated(duration: 0.3, curve: .easeInOut)
        if downloadingString != nil {
            alphaTransition.updateAlpha(node: self.descriptionProgressNode, alpha: 1.0)
            alphaTransition.updateAlpha(node: self.descriptionNode, alpha: 0.0)
        } else {
            alphaTransition.updateAlpha(node: self.descriptionProgressNode, alpha: 0.0)
            alphaTransition.updateAlpha(node: self.descriptionNode, alpha: 1.0)
        }
        
        let descriptionFont = Font.with(size: floor(item.presentationData.fontSize.baseDisplaySize * 13.0 / 17.0), design: .regular, weight: .regular, traits: [.monospacedNumbers])
        self.descriptionProgressNode.attributedText = NSAttributedString(string: downloadingString ?? "", font: descriptionFont, textColor: item.presentationData.theme.theme.list.itemSecondaryTextColor)
        let descriptionSize = self.descriptionProgressNode.updateLayout(CGSize(width: size.width - 14.0, height: size.height))
        transition.updateFrame(node: self.descriptionProgressNode, frame: CGRect(origin: self.descriptionNode.frame.origin, size: descriptionSize))
    }
    
    public func activateMedia() {
        self.progressPressed()
    }
    
    func progressPressed() {
        if let resourceStatus = self.resourceStatus {
            switch resourceStatus {
                case let .fetchStatus(fetchStatus):
                    switch fetchStatus {
                        case .Fetching:
                            if let cancel = self.fetchControls.with({ return $0?.cancel }) {
                                cancel()
                            }
                        case .Remote, .Paused:
                            if let fetch = self.fetchControls.with({ return $0?.fetch }) {
                                fetch()
                            }
                        case .Local:
                            if let item = self.item, let interaction = self.interaction, let message = item.message {
                                let _ = interaction.openMessage(message, .default)
                            }
                        }
                case .playbackStatus:
                    if let context = self.context {
                        context.sharedContext.mediaManager.playlistControl(.playback(.togglePlayPause), type: nil)
                    }
            }
        }
    }
    
    override public func headers() -> [ListViewItemHeader]? {
        return self.item?.header.flatMap { [$0] }
    }
    
    override public func hitTest(_ point: CGPoint, with event: UIEvent?) -> UIView? {
        if let item = self.item, case .selectable = item.selection {
            if self.bounds.contains(point) {
                return self.view
            }
        }
        return super.hitTest(point, with: event)
    }
    
    @objc private func statusPressed() {
        guard let _ = self.item, let fetchStatus = self.fetchStatus else {
            return
        }
        
        switch fetchStatus {
            case .Fetching:
                if let cancel = self.fetchControls.with({ return $0?.cancel }) {
                    cancel()
                }
            case .Remote, .Paused:
                if let fetch = self.fetchControls.with({ return $0?.fetch }) {
                    fetch()
                }
            case .Local:
                break
        }
    }
    
    public override var canBeSelected: Bool {
        return !self.currentIsRestricted
    }
}

private final class LinearProgressNode: ASDisplayNode {
    private let trackingNode: HierarchyTrackingNode
    private let barNode: ASImageNode
    private let shimmerNode: ASImageNode
    private let shimmerClippingNode: ASDisplayNode
    
    private var currentProgress: CGFloat = 0.0
    private var currentProgressAnimation: (from: CGFloat, to: CGFloat, startTime: Double, completion: () -> Void)?
    
    private var shimmerPhase: CGFloat = 0.0
    
    private var inHierarchyValue: Bool = false
    private var shouldAnimate: Bool = false
    
    private let animator: ConstantDisplayLinkAnimator
    
    override init() {
        var updateInHierarchy: ((Bool) -> Void)?
        self.trackingNode = HierarchyTrackingNode { value in
            updateInHierarchy?(value)
        }
        
        var animationStep: (() -> Void)?
        self.animator = ConstantDisplayLinkAnimator {
            animationStep?()
        }
        
        
        self.barNode = ASImageNode()
        self.barNode.isLayerBacked = true
        
        self.shimmerNode = ASImageNode()
        self.shimmerNode.contentMode = .scaleToFill
        self.shimmerClippingNode = ASDisplayNode()
        self.shimmerClippingNode.clipsToBounds = true
        
        super.init()
        
        self.addSubnode(trackingNode)
        self.addSubnode(self.barNode)
        
        self.shimmerClippingNode.addSubnode(self.shimmerNode)
        self.addSubnode(self.shimmerClippingNode)
        
        updateInHierarchy = { [weak self] value in
            guard let strongSelf = self else {
                return
            }
            if strongSelf.inHierarchyValue != value {
                strongSelf.inHierarchyValue = value
                strongSelf.updateAnimations()
            }
        }
        
        animationStep = { [weak self] in
            self?.update()
        }
    }
    
    func updateTheme(theme: PresentationTheme) {
        self.barNode.image = generateStretchableFilledCircleImage(diameter: 3.0, color: theme.list.itemAccentColor)
        self.shimmerNode.image = generateImage(CGSize(width: 100.0, height: 3.0), opaque: false, rotatedContext: { size, context in
            context.clear(CGRect(origin: CGPoint(), size: size))
            
            let foregroundColor = theme.list.plainBackgroundColor.withAlphaComponent(0.4)
            
            let transparentColor = foregroundColor.withAlphaComponent(0.0).cgColor
            let peakColor = foregroundColor.cgColor
            
            var locations: [CGFloat] = [0.0, 0.5, 1.0]
            let colors: [CGColor] = [transparentColor, peakColor, transparentColor]
            
            let colorSpace = CGColorSpaceCreateDeviceRGB()
            let gradient = CGGradient(colorsSpace: colorSpace, colors: colors as CFArray, locations: &locations)!
            
            context.drawLinearGradient(gradient, start: CGPoint(x: 0.0, y: 0.0), end: CGPoint(x: size.width, y: 0.0), options: CGGradientDrawingOptions())
        })
    }
    
    func updateProgress(value: CGFloat, completion: @escaping () -> Void = {}) {
        if self.currentProgress.isEqual(to: value) {
            self.currentProgressAnimation = nil
            completion()
        } else {
            self.currentProgressAnimation = (self.currentProgress, value, CACurrentMediaTime(), completion)
        }
    }
    
    private func updateAnimations() {
        let shouldAnimate = self.inHierarchyValue
        if shouldAnimate != self.shouldAnimate {
            self.shouldAnimate = shouldAnimate
            self.animator.isPaused = !shouldAnimate
        }
    }
    
    private func update() {
        if let (fromValue, toValue, startTime, completion) = self.currentProgressAnimation {
            let duration: Double = 0.15
            let timestamp = CACurrentMediaTime()
            let t = CGFloat((timestamp - startTime) / duration)
            if t >= 1.0 {
                self.currentProgress = toValue
                self.currentProgressAnimation = nil
                completion()
            } else {
                let clippedT = max(0.0, t)
                self.currentProgress = (1.0 - clippedT) * fromValue + clippedT * toValue
            }
            
            var progressWidth: CGFloat = self.bounds.width * self.currentProgress
            if progressWidth < 6.0 {
                progressWidth = 0.0
            }
            let progressFrame = CGRect(origin: CGPoint(x: 0.0, y: 0.0), size: CGSize(width: progressWidth, height: 3.0))
            self.barNode.frame = progressFrame
            self.shimmerClippingNode.frame = progressFrame
        }
        
        self.shimmerPhase += 3.5
        let shimmerWidth: CGFloat = 160.0
        let shimmerOffset = self.shimmerPhase.remainder(dividingBy: self.bounds.width + shimmerWidth / 2.0)
        self.shimmerNode.frame = CGRect(origin: CGPoint(x: shimmerOffset - shimmerWidth / 2.0, y: 0.0), size: CGSize(width: shimmerWidth, height: 3.0))
    }
}

private enum DownloadIconNodeState: Equatable {
    case download
    case pause
}

private func generateDownloadIcon(color: UIColor) -> UIImage? {
    let animation = ManagedAnimationNode(size: CGSize(width: 18.0, height: 18.0))
    animation.customColor = color
    animation.trackTo(item: ManagedAnimationItem(source: .local("anim_shareddownload"), frames: .range(startFrame: 0, endFrame: 0), duration: 0.01))
    return animation.image
}

private final class DownloadIconNode: ASImageNode {
    private var customColor: UIColor
    private let duration: Double = 0.3
    private var iconState: DownloadIconNodeState = .download
    private var animationNode: ManagedAnimationNode?
    
    init(theme: PresentationTheme) {
        self.customColor = theme.list.itemAccentColor

        super.init()

        self.image = PresentationResourcesChat.sharedMediaFileDownloadStartIcon(theme, generate: {
            return generateDownloadIcon(color: theme.list.itemAccentColor)
        })
        self.contentMode = .center
    }

    func updateTheme(theme: PresentationTheme) {
        self.image = PresentationResourcesChat.sharedMediaFileDownloadStartIcon(theme, generate: {
            return generateDownloadIcon(color: theme.list.itemAccentColor)
        })
        self.customColor = theme.list.itemAccentColor
        self.animationNode?.customColor = self.customColor
    }
    
    func enqueueState(_ state: DownloadIconNodeState, animated: Bool) {
        guard self.iconState != state else {
            return
        }

        if self.animationNode == nil {
            let animationNode = ManagedAnimationNode(size: CGSize(width: 18.0, height: 18.0))
            self.animationNode = animationNode
            animationNode.frame = CGRect(origin: CGPoint(), size: CGSize(width: 18.0, height: 18.0))
            animationNode.trackTo(item: ManagedAnimationItem(source: .local("anim_shareddownload"), frames: .range(startFrame: 0, endFrame: 0), duration: 0.01))
            self.addSubnode(animationNode)
            self.image = nil
        }

        guard let animationNode = self.animationNode else {
            return
        }
        
        let previousState = self.iconState
        self.iconState = state
        
        switch previousState {
            case .pause:
                switch state {
                    case .download:
                        if animated {
                            animationNode.trackTo(item: ManagedAnimationItem(source: .local("anim_shareddownload"), frames: .range(startFrame: 100, endFrame: 120), duration: self.duration))
                        } else {
                            animationNode.trackTo(item: ManagedAnimationItem(source: .local("anim_shareddownload"), frames: .range(startFrame: 0, endFrame: 0), duration: 0.01))
                        }
                    case .pause:
                        break
                }
            case .download:
                switch state {
                    case .pause:
                        if animated {
                            animationNode.trackTo(item: ManagedAnimationItem(source: .local("anim_shareddownload"), frames: .range(startFrame: 0, endFrame: 20), duration: self.duration))
                        } else {
                            animationNode.trackTo(item: ManagedAnimationItem(source: .local("anim_shareddownload"), frames: .range(startFrame: 60, endFrame: 60), duration: 0.01))
                        }
                    case .download:
                        break
                }
        }
    }
}<|MERGE_RESOLUTION|>--- conflicted
+++ resolved
@@ -360,7 +360,6 @@
         self.layer.animateAlpha(from: 1.0, to: 0.0, duration: 0.15, removeOnCompletion: false)
     }
     
-    
     override public func updateAbsoluteRect(_ rect: CGRect, within containerSize: CGSize) {
         var rect = rect
         rect.origin.y += self.insets.top
@@ -430,7 +429,6 @@
             let message = item.message
             
             var selectedMedia: Media?
-<<<<<<< HEAD
             if let message = message {
                 for media in message.media {
                     if let file = media as? TelegramMediaFile {
@@ -447,7 +445,7 @@
                                 
                                 var descriptionString: String
                                 if let performer = performer {
-                                    if item.isGlobalSearchResult {
+                                    if item.isGlobalSearchResult || item.isDownloadList {
                                         descriptionString = performer
                                     } else {
                                         descriptionString = "\(stringForDuration(Int32(duration))) • \(performer)"
@@ -458,7 +456,7 @@
                                     descriptionString = ""
                                 }
                                 
-                                if item.isGlobalSearchResult {
+                                if item.isGlobalSearchResult || item.isDownloadList {
                                     let authorString = stringForFullAuthorName(message: EngineMessage(message), strings: item.presentationData.strings, nameDisplayOrder: item.presentationData.nameDisplayOrder, accountPeerId: item.context.account.peerId)
                                     if descriptionString.isEmpty {
                                         descriptionString = authorString
@@ -475,25 +473,6 @@
                                     } else {
                                         iconImage = .albumArt(file, SharedMediaPlaybackAlbumArt(thumbnailResource: ExternalMusicAlbumArtResource(title: title ?? "", performer: performer ?? "", isThumbnail: true), fullSizeResource: ExternalMusicAlbumArtResource(title: title ?? "", performer: performer ?? "", isThumbnail: false)))
                                     }
-=======
-            for media in message.media {
-                if let file = media as? TelegramMediaFile {
-                    selectedMedia = file
-                    
-                    isInstantVideo = file.isInstantVideo
-                    
-                    for attribute in file.attributes {
-                        if case let .Audio(voice, duration, title, performer, _) = attribute {
-                            isAudio = true
-                            isVoice = voice
-                            
-                            titleText = NSAttributedString(string: title ?? (file.fileName ?? "Unknown Track"), font: audioTitleFont, textColor: item.presentationData.theme.theme.list.itemPrimaryTextColor)
-                            
-                            var descriptionString: String
-                            if let performer = performer {
-                                if item.isGlobalSearchResult || item.isDownloadList {
-                                    descriptionString = performer
->>>>>>> dea605dd
                                 } else {
                                     titleText = NSAttributedString(string: " ", font: audioTitleFont, textColor: item.presentationData.theme.theme.list.itemPrimaryTextColor)
                                     descriptionText = NSAttributedString(string: message.author.flatMap(EnginePeer.init)?.displayTitle(strings: item.presentationData.strings, displayOrder: .firstLast) ?? " ", font: descriptionFont, textColor: item.presentationData.theme.theme.list.itemSecondaryTextColor)
@@ -521,8 +500,7 @@
                                 authorName = " "
                             }
                             
-<<<<<<< HEAD
-                            if item.isGlobalSearchResult {
+                            if item.isGlobalSearchResult || item.isDownloadList {
                                 authorName = stringForFullAuthorName(message: EngineMessage(message), strings: item.presentationData.strings, nameDisplayOrder: item.presentationData.nameDisplayOrder, accountPeerId: item.context.account.peerId)
                             }
                             
@@ -530,19 +508,13 @@
                             let dateString = stringForFullDate(timestamp: message.timestamp, strings: item.presentationData.strings, dateTimeFormat: item.presentationData.dateTimeFormat)
                             var descriptionString: String = ""
                             if let duration = file.duration {
-                                if item.isGlobalSearchResult || !item.displayFileInfo {
+                                if item.isGlobalSearchResult || item.isDownloadList || !item.displayFileInfo {
                                     descriptionString = stringForDuration(Int32(duration))
-=======
-                            if item.isGlobalSearchResult || item.isDownloadList {
-                                let authorString = stringForFullAuthorName(message: EngineMessage(item.message), strings: item.presentationData.strings, nameDisplayOrder: item.presentationData.nameDisplayOrder, accountPeerId: item.context.account.peerId)
-                                if descriptionString.isEmpty {
-                                    descriptionString = authorString
->>>>>>> dea605dd
                                 } else {
                                     descriptionString = "\(stringForDuration(Int32(duration))) • \(dateString)"
                                 }
                             } else {
-                                if !item.isGlobalSearchResult {
+                                if !(item.isGlobalSearchResult || item.isDownloadList) {
                                     descriptionString = dateString
                                 }
                             }
@@ -550,7 +522,7 @@
                             descriptionText = NSAttributedString(string: descriptionString, font: descriptionFont, textColor: item.presentationData.theme.theme.list.itemSecondaryTextColor)
                             iconImage = .roundVideo(file)
                         } else if !isAudio {
-                            let fileName: String = file.fileName ?? ""
+                            let fileName: String = file.fileName ?? "File"
                             titleText = NSAttributedString(string: fileName, font: titleFont, textColor: item.presentationData.theme.theme.list.itemPrimaryTextColor)
                             
                             var fileExtension: String?
@@ -570,18 +542,18 @@
                             
                             var descriptionString: String = ""
                             if let size = file.size {
-                                if item.isGlobalSearchResult || !item.displayFileInfo {
+                                if item.isGlobalSearchResult || item.isDownloadList || !item.displayFileInfo {
                                     descriptionString = dataSizeString(size, formatting: DataSizeStringFormatting(chatPresentationData: item.presentationData))
                                 } else {
                                     descriptionString = "\(dataSizeString(size, formatting: DataSizeStringFormatting(chatPresentationData: item.presentationData))) • \(dateString)"
                                 }
                             } else {
-                                if !item.isGlobalSearchResult {
+                                if !(item.isGlobalSearchResult || item.isDownloadList) {
                                     descriptionString = "\(dateString)"
                                 }
                             }
                             
-                            if item.isGlobalSearchResult {
+                            if item.isGlobalSearchResult || item.isDownloadList {
                                 let authorString = stringForFullAuthorName(message: EngineMessage(message), strings: item.presentationData.strings, nameDisplayOrder: item.presentationData.nameDisplayOrder, accountPeerId: item.context.account.peerId)
                                 if descriptionString.isEmpty {
                                     descriptionString = authorString
@@ -590,7 +562,6 @@
                                 }
                             }
                         
-<<<<<<< HEAD
                             descriptionText = NSAttributedString(string: descriptionString, font: descriptionFont, textColor: item.presentationData.theme.theme.list.itemSecondaryTextColor)
                         }
                         
@@ -600,31 +571,6 @@
                         
                         //TODO:localize
                         let fileName: String = "Photo"
-=======
-                        if item.isGlobalSearchResult || item.isDownloadList {
-                            authorName = stringForFullAuthorName(message: EngineMessage(item.message), strings: item.presentationData.strings, nameDisplayOrder: item.presentationData.nameDisplayOrder, accountPeerId: item.context.account.peerId)
-                        }
-                        
-                        titleText = NSAttributedString(string: authorName, font: audioTitleFont, textColor: item.presentationData.theme.theme.list.itemPrimaryTextColor)
-                        let dateString = stringForFullDate(timestamp: item.message.timestamp, strings: item.presentationData.strings, dateTimeFormat: item.presentationData.dateTimeFormat)
-                        var descriptionString: String = ""
-                        if let duration = file.duration {
-                            if item.isGlobalSearchResult || item.isDownloadList {
-                                descriptionString = stringForDuration(Int32(duration))
-                            } else {
-                                descriptionString = "\(stringForDuration(Int32(duration))) • \(dateString)"
-                            }
-                        } else {
-                            if !(item.isGlobalSearchResult || item.isDownloadList) {
-                                descriptionString = dateString
-                            }
-                        }
-                        
-                        descriptionText = NSAttributedString(string: descriptionString, font: descriptionFont, textColor: item.presentationData.theme.theme.list.itemSecondaryTextColor)
-                        iconImage = .roundVideo(file)
-                    } else if !isAudio {
-                        let fileName: String = file.fileName ?? "File"
->>>>>>> dea605dd
                         titleText = NSAttributedString(string: fileName, font: titleFont, textColor: item.presentationData.theme.theme.list.itemPrimaryTextColor)
                         
                         if let representation = smallestImageRepresentation(image.representations) {
@@ -634,29 +580,12 @@
                         let dateString = stringForFullDate(timestamp: message.timestamp, strings: item.presentationData.strings, dateTimeFormat: item.presentationData.dateTimeFormat)
                         
                         var descriptionString: String = ""
-<<<<<<< HEAD
-                        if !item.isGlobalSearchResult {
+                        if !(item.isGlobalSearchResult || item.isDownloadList) {
                             descriptionString = "\(dateString)"
                         }
                         
-                        if item.isGlobalSearchResult {
+                        if item.isGlobalSearchResult || item.isDownloadList {
                             let authorString = stringForFullAuthorName(message: EngineMessage(message), strings: item.presentationData.strings, nameDisplayOrder: item.presentationData.nameDisplayOrder, accountPeerId: item.context.account.peerId)
-=======
-                        if let size = file.size {
-                            if item.isGlobalSearchResult || item.isDownloadList {
-                                descriptionString = dataSizeString(size, formatting: DataSizeStringFormatting(chatPresentationData: item.presentationData))
-                            } else {
-                                descriptionString = "\(dataSizeString(size, formatting: DataSizeStringFormatting(chatPresentationData: item.presentationData))) • \(dateString)"
-                            }
-                        } else {
-                            if !(item.isGlobalSearchResult || item.isDownloadList) {
-                                descriptionString = "\(dateString)"
-                            }
-                        }
-                        
-                        if item.isGlobalSearchResult || item.isDownloadList {
-                            let authorString = stringForFullAuthorName(message: EngineMessage(item.message), strings: item.presentationData.strings, nameDisplayOrder: item.presentationData.nameDisplayOrder, accountPeerId: item.context.account.peerId)
->>>>>>> dea605dd
                             if descriptionString.isEmpty {
                                 descriptionString = authorString
                             } else {
@@ -666,41 +595,8 @@
                     
                         descriptionText = NSAttributedString(string: descriptionString, font: descriptionFont, textColor: item.presentationData.theme.theme.list.itemSecondaryTextColor)
                     }
-<<<<<<< HEAD
-=======
-                    
-                    break
-                } else if let image = media as? TelegramMediaImage {
-                    selectedMedia = image
-                    
-                    //TODO:localize
-                    let fileName: String = "Photo"
-                    titleText = NSAttributedString(string: fileName, font: titleFont, textColor: item.presentationData.theme.theme.list.itemPrimaryTextColor)
-                    
-                    if let representation = smallestImageRepresentation(image.representations) {
-                        iconImage = .imageRepresentation(image, representation)
-                    }
-                    
-                    let dateString = stringForFullDate(timestamp: item.message.timestamp, strings: item.presentationData.strings, dateTimeFormat: item.presentationData.dateTimeFormat)
-                    
-                    var descriptionString: String = ""
-                    if !(item.isGlobalSearchResult || item.isDownloadList) {
-                        descriptionString = "\(dateString)"
-                    }
-                    
-                    if item.isGlobalSearchResult || item.isDownloadList {
-                        let authorString = stringForFullAuthorName(message: EngineMessage(item.message), strings: item.presentationData.strings, nameDisplayOrder: item.presentationData.nameDisplayOrder, accountPeerId: item.context.account.peerId)
-                        if descriptionString.isEmpty {
-                            descriptionString = authorString
-                        } else {
-                            descriptionString = "\(descriptionString) • \(authorString)"
-                        }
-                    }
-                
-                    descriptionText = NSAttributedString(string: descriptionString, font: descriptionFont, textColor: item.presentationData.theme.theme.list.itemSecondaryTextColor)
->>>>>>> dea605dd
-                }
-                
+                }
+    
                 for attribute in message.attributes {
                     if let attribute = attribute as? RestrictedContentMessageAttribute, attribute.platformText(platform: "ios", contentSettings: item.context.currentContentSettings.with { $0 }) != nil {
                         isRestricted = true
@@ -993,13 +889,8 @@
                         })
                     }
                     
-<<<<<<< HEAD
                     transition.updateFrame(node: strongSelf.separatorNode, frame: CGRect(origin: CGPoint(x: leftInset + leftOffset, y: nodeLayout.contentSize.height - UIScreenPixel), size: CGSize(width: params.width - leftInset - leftOffset, height: UIScreenPixel)))
                     strongSelf.highlightedBackgroundNode.frame = CGRect(origin: CGPoint(x: 0.0, y: -UIScreenPixel - nodeLayout.insets.top), size: CGSize(width: params.width, height: nodeLayout.contentSize.height + UIScreenPixel))
-=======
-                    transition.updateFrame(node: strongSelf.separatorNode, frame: CGRect(origin: CGPoint(x: leftInset + leftOffset, y: nodeLayout.contentSize.height), size: CGSize(width: params.width - leftInset - leftOffset, height: UIScreenPixel)))
-                    strongSelf.highlightedBackgroundNode.frame = CGRect(origin: CGPoint(x: 0.0, y: -UIScreenPixel - nodeLayout.insets.top), size: CGSize(width: params.width, height: nodeLayout.size.height + UIScreenPixel))
->>>>>>> dea605dd
                     
                     if let backgroundNode = strongSelf.backgroundNode {
                         backgroundNode.frame = CGRect(origin: CGPoint(x: 0.0, y: -nodeLayout.insets.top), size: CGSize(width: params.width, height: nodeLayout.contentSize.height))
@@ -1267,7 +1158,7 @@
     }
     
     override public func transitionNode(id: MessageId, media: Media) -> (ASDisplayNode, CGRect, () -> (UIView?, UIView?))? {
-        if let item = self.item, item.message?.id == id, self.iconImageNode.supernode != nil {
+        if let item = self.item, let message = item.message, message.id == id, self.iconImageNode.supernode != nil {
             let iconImageNode = self.iconImageNode
             return (self.iconImageNode, self.iconImageNode.bounds, { [weak iconImageNode] in
                 return (iconImageNode?.view.snapshotContentTree(unhide: true), nil)
@@ -1429,7 +1320,7 @@
                                 fetch()
                             }
                         case .Local:
-                            if let item = self.item, let interaction = self.interaction, let message = item.message {
+                            if let item = self.item, let message = item.message, let interaction = self.interaction {
                                 let _ = interaction.openMessage(message, .default)
                             }
                         }
