--- conflicted
+++ resolved
@@ -52,14 +52,8 @@
     }
 }
 
-
-<<<<<<< HEAD
 public func legacyAvatarEditor(context: AccountContext, media: AnyMediaReference, transitionView: UIView?, senderName: String? = nil, present: @escaping (ViewController, Any?) -> Void, imageCompletion: @escaping (UIImage) -> Void, videoCompletion: @escaping (UIImage, URL, TGVideoEditAdjustments) -> Void) {
-    let _ = (fetchMediaData(context: context, postbox: context.account.postbox, mediaReference: media)
-=======
-public func legacyAvatarEditor(context: AccountContext, media: AnyMediaReference, transitionView: UIView?, present: @escaping (ViewController, Any?) -> Void, imageCompletion: @escaping (UIImage) -> Void, videoCompletion: @escaping (UIImage, URL, TGVideoEditAdjustments) -> Void) {
     let _ = (fetchMediaData(context: context, postbox: context.account.postbox, userLocation: .other, mediaReference: media)
->>>>>>> 3ca44c5f
     |> deliverOnMainQueue).start(next: { (value, isImage) in
         guard case let .data(data) = value, data.complete else {
             return
