import Foundation
import UIKit
import AsyncDisplayKit
import Display
import SwiftSignalKit
import Postbox
import TelegramCore
import TelegramPresentationData
import TelegramStringFormatting
import LegacyComponents
import CheckNode
import MosaicLayout
import WallpaperBackgroundNode
import AccountContext
import ChatMessageBackground

private class MediaPickerSelectedItemNode: ASDisplayNode {
    let asset: TGMediaAsset
    private let interaction: MediaPickerInteraction?
    
    private let imageNode: ImageNode
    private var checkNode: InteractiveCheckNode?
    private var durationBackgroundNode: ASDisplayNode?
    private var durationTextNode: ImmediateTextNode?
    
    private var adjustmentsDisposable: Disposable?
    
    private var theme: PresentationTheme?
    
    private var validLayout: CGSize?
    
    var corners: CACornerMask = [] {
        didSet {
            if #available(iOS 13.0, *) {
                self.layer.cornerCurve = .circular
            }
            if #available(iOS 11.0, *) {
                self.layer.maskedCorners = corners
            }
        }
    }
    
    var radius: CGFloat = 0.0 {
        didSet {
            self.layer.cornerRadius = radius
        }
    }
    
    private var readyPromise = Promise<Bool>()
    fileprivate var ready: Signal<Bool, NoError> {
        return self.readyPromise.get()
    }
    
    private var videoDuration: Double?
    
    init(asset: TGMediaAsset, interaction: MediaPickerInteraction?) {
        self.imageNode = ImageNode()
        self.imageNode.contentMode = .scaleAspectFill
        self.imageNode.clipsToBounds = true
        self.imageNode.animateFirstTransition = false
        
        self.asset = asset
        self.interaction = interaction
        
        super.init()
        
        self.clipsToBounds = true
        
        self.addSubnode(self.imageNode)
        
        if asset.isVideo, let editingState = interaction?.editingState {
            func adjustmentsChangedSignal(editingState: TGMediaEditingContext) -> Signal<TGMediaEditAdjustments?, NoError> {
                return Signal { subscriber in
                    let disposable = editingState.adjustmentsSignal(for: asset).start(next: { next in
                        if let next = next as? TGMediaEditAdjustments {
                            subscriber.putNext(next)
                        } else if next == nil {
                            subscriber.putNext(nil)
                        }
                    }, error: nil, completed: {})
                    return ActionDisposable {
                        disposable?.dispose()
                    }
                }
            }
            
            self.adjustmentsDisposable = (adjustmentsChangedSignal(editingState: editingState)
            |> deliverOnMainQueue).start(next: { [weak self] adjustments in
                if let strongSelf = self {
                    let duration: Double
                    if let adjustments = adjustments as? TGVideoEditAdjustments, adjustments.trimApplied() {
                        duration = adjustments.trimEndValue - adjustments.trimStartValue
                    } else {
                        duration = asset.videoDuration
                    }
                    strongSelf.videoDuration = duration
                    
                    if let size = strongSelf.validLayout {
                        strongSelf.updateLayout(size: size, transition: .immediate)
                    }
                }
            })
        }
    }
    
    deinit {
        self.adjustmentsDisposable?.dispose()
    }
    
    override func didLoad() {
        super.didLoad()
        
        self.view.addGestureRecognizer(UITapGestureRecognizer(target: self, action: #selector(self.tap)))
    }
    
    @objc private func tap() {
        self.interaction?.openSelectedMedia(asset, self.imageNode.image)
    }
    
    func setup(size: CGSize) {
        let editingState = self.interaction?.editingState
        let editedSignal = Signal<UIImage?, NoError> { subscriber in
            if let editingState = editingState, let signal = editingState.thumbnailImageSignal(forIdentifier: self.asset.uniqueIdentifier) {
                let disposable = signal.start(next: { next in
                    if let image = next as? UIImage {
                        subscriber.putNext(image)
                    } else {
                        subscriber.putNext(nil)
                    }
                }, error: { _ in
                }, completed: nil)!
                
                return ActionDisposable {
                    disposable.dispose()
                }
            } else {
                return EmptyDisposable
            }
        }
        
        let dimensions: CGSize
        if let adjustments = self.interaction?.editingState.adjustments(for: self.asset), adjustments.cropApplied(forAvatar: false) {
            dimensions = adjustments.cropRect.size
        } else {
            dimensions = self.asset.dimensions
        }
        
        let scale = min(2.0, UIScreenScale)
        let scaledDimensions = dimensions.aspectFilled(CGSize(width: 320.0, height: 320.0))
        let targetSize = CGSize(width: scaledDimensions.width * scale, height: scaledDimensions.height * scale)
        
        let originalSignal = assetImage(asset: self.asset.backingAsset, targetSize: targetSize, exact: false)
        let imageSignal: Signal<UIImage?, NoError> = editedSignal
        |> mapToSignal { result in
            if let result = result {
                return .single(result)
            } else {
                return originalSignal
            }
        }
        self.imageNode.setSignal(imageSignal)
        self.readyPromise.set(self.imageNode.contentReady)
    }
    
    func updateSelectionState() {
        if self.checkNode == nil, let _ = self.interaction?.selectionState, let theme = self.theme {
            let checkNode = InteractiveCheckNode(theme: CheckNodeTheme(theme: theme, style: .overlay))
            checkNode.valueChanged = { [weak self] value in
                if let strongSelf = self, let interaction = strongSelf.interaction {
                    interaction.toggleSelection(strongSelf.asset, value, true)
                }
            }
            self.addSubnode(checkNode)
            self.checkNode = checkNode

            if let size = self.validLayout {
                self.updateLayout(size: size, transition: .immediate)
            }
        }
        
        if let interaction = self.interaction, let selectionState = interaction.selectionState, let identifier = self.asset.uniqueIdentifier {
            let selected = selectionState.isIdentifierSelected(identifier)
            let index = selectionState.index(of: self.asset)
            if index != NSNotFound {
                self.checkNode?.content = .counter(Int(index))
            }
            self.checkNode?.setSelected(selected, animated: false)
            
            if let checkNode = self.checkNode {
                let transition = ContainedViewLayoutTransition.animated(duration: 0.2, curve: .easeInOut)
                transition.updateAlpha(node: checkNode, alpha: selectionState.count() < 2 ? 0.0 : 1.0)
            }
        }
    }
    
    func updateHiddenMedia() {
        let wasHidden = self.isHidden
        self.isHidden = self.interaction?.hiddenMediaId == asset.uniqueIdentifier
        if !self.isHidden && wasHidden {
            if let checkNode = self.checkNode, checkNode.alpha > 0.0 {
                checkNode.layer.animateAlpha(from: 0.0, to: 1.0, duration: 0.2)
            }
            
            if let durationTextNode = self.durationTextNode, durationTextNode.alpha > 0.0 {
                durationTextNode.layer.animateAlpha(from: 0.0, to: 1.0, duration: 0.2)
            }
            if let durationBackgroundNode = self.durationBackgroundNode, durationBackgroundNode.alpha > 0.0 {
                durationBackgroundNode.layer.animateAlpha(from: 0.0, to: 1.0, duration: 0.2)
            }
        }
    }
    
    func update(theme: PresentationTheme) {
        var updatedTheme = false
        if self.theme != theme {
            self.theme = theme
            updatedTheme = true
        }
        
        if updatedTheme {
            self.checkNode?.theme = CheckNodeTheme(theme: theme, style: .overlay)
        }
    }
    
    func updateLayout(size: CGSize, transition: ContainedViewLayoutTransition) {
        self.validLayout = size
        
        transition.updateFrame(node: self.imageNode, frame: CGRect(origin: CGPoint(), size: size))
        
        let checkSize = CGSize(width: 29.0, height: 29.0)
        if let checkNode = self.checkNode {
            transition.updateFrame(node: checkNode, frame: CGRect(origin: CGPoint(x: size.width - checkSize.width - 3.0, y: 3.0), size: checkSize))
        }
        
        if let duration = self.videoDuration {
            let textNode: ImmediateTextNode
            let backgroundNode: ASDisplayNode
            if let currentTextNode = self.durationTextNode, let currentBackgroundNode = self.durationBackgroundNode {
                textNode = currentTextNode
                backgroundNode = currentBackgroundNode
            } else {
                backgroundNode = ASDisplayNode()
                backgroundNode.backgroundColor = UIColor(rgb: 0x000000, alpha: 0.5)
                backgroundNode.cornerRadius = 9.0
                self.addSubnode(backgroundNode)
                self.durationBackgroundNode = backgroundNode
                
                textNode = ImmediateTextNode()
                textNode.displaysAsynchronously = false
                self.addSubnode(textNode)
                self.durationTextNode = textNode
            }
            
            textNode.attributedText = NSAttributedString(string: stringForDuration(Int32(duration)), font: Font.with(size: 11.0, design: .regular, weight: .regular, traits: .monospacedNumbers), textColor: .white)
            
            let textSize = textNode.updateLayout(size)
            let backgroundFrame = CGRect(x: 6.0, y: 6.0, width: ceil(textSize.width) + 14.0, height: 18.0)
            backgroundNode.frame = backgroundFrame
            textNode.frame = CGRect(origin: CGPoint(x: backgroundFrame.minX + floorToScreenPixels((backgroundFrame.size.width - textSize.width) / 2.0), y: backgroundFrame.minY + floorToScreenPixels((backgroundFrame.size.height - textSize.height) / 2.0)), size: textSize)
        } else {
            if let durationTextNode = self.durationTextNode {
                self.durationTextNode = nil
                durationTextNode.removeFromSupernode()
            }
            if let durationBackgroundNode = self.durationBackgroundNode {
                self.durationBackgroundNode = nil
                durationBackgroundNode.removeFromSupernode()
            }
        }
    }
    
    func transitionView() -> UIView {
        let view = self.imageNode.view.snapshotContentTree(unhide: true, keepTransform: true)!
        if #available(iOS 13.0, *) {
            view.layer.cornerCurve = self.layer.cornerCurve
        }
        if #available(iOS 11.0, *) {
            view.layer.maskedCorners = self.layer.maskedCorners
            view.layer.cornerRadius = self.layer.cornerRadius
        }
        view.frame = self.convert(self.bounds, to: nil)
        return view
    }
    
    func animateFrom(_ view: UIView) {
        view.alpha = 0.0
        
        let frame = view.convert(view.bounds, to: self.supernode?.view)
        let targetFrame = self.frame
        
        self.durationTextNode?.layer.animateAlpha(from: 0.0, to: 1.0, duration: 0.2)
        self.durationBackgroundNode?.layer.animateAlpha(from: 0.0, to: 1.0, duration: 0.2)
        
        self.updateLayout(size: frame.size, transition: .immediate)
        self.updateLayout(size: targetFrame.size, transition: .animated(duration: 0.25, curve: .spring))
        self.layer.animateFrame(from: frame, to: targetFrame, duration: 0.25, timingFunction: kCAMediaTimingFunctionSpring, completion: { [weak view] _ in
            view?.alpha = 1.0
        })
    }
    
    func animateTo(_ view: UIView, completion: @escaping (Bool) -> Void) {
        view.alpha = 0.0
        
        let frame = self.frame
        let targetFrame = view.convert(view.bounds, to: self.supernode?.view)
        
        let corners = self.corners
        
        self.durationTextNode?.layer.animateAlpha(from: 1.0, to: 0.0, duration: 0.2, removeOnCompletion: false)
        self.durationBackgroundNode?.layer.animateAlpha(from: 1.0, to: 0.0, duration: 0.2, removeOnCompletion: false)
        
        self.corners = []
        self.updateLayout(size: targetFrame.size, transition: .animated(duration: 0.25, curve: .spring))
        self.layer.animateFrame(from: frame, to: targetFrame, duration: 0.25, timingFunction: kCAMediaTimingFunctionSpring, removeOnCompletion: false, completion: { [weak view, weak self] _ in
            view?.alpha = 1.0
            
            self?.durationTextNode?.layer.removeAllAnimations()
            self?.durationBackgroundNode?.layer.removeAllAnimations()
            
            var animateCheckNode = false
            if let strongSelf = self, let checkNode = strongSelf.checkNode, checkNode.alpha.isZero {
                animateCheckNode = true
            }
            completion(animateCheckNode)
                
            self?.corners = corners
            self?.updateLayout(size: frame.size, transition: .immediate)
            
            Queue.mainQueue().after(0.01) {
                self?.layer.removeAllAnimations()
            }
        })
    }
}

private class MessageBackgroundNode: ASDisplayNode {
    private let backgroundWallpaperNode: ChatMessageBubbleBackdrop
    private let backgroundNode: ChatMessageBackground
    private let shadowNode: ChatMessageShadowNode
    
    override init() {
        self.backgroundWallpaperNode = ChatMessageBubbleBackdrop()
        self.backgroundNode = ChatMessageBackground()
        self.shadowNode = ChatMessageShadowNode()

        super.init()
        
        self.addSubnode(self.backgroundWallpaperNode)
        self.addSubnode(self.backgroundNode)
    }
    
    private var absoluteRect: (CGRect, CGSize)?
    
    func update(size: CGSize, theme: PresentationTheme, wallpaper: TelegramWallpaper, graphics: PrincipalThemeEssentialGraphics, wallpaperBackgroundNode: WallpaperBackgroundNode, transition: ContainedViewLayoutTransition) {
        
        self.backgroundNode.setType(type: .outgoing(.Extracted), highlighted: false, graphics: graphics, maskMode: false, hasWallpaper: wallpaper.hasWallpaper, transition: transition, backgroundNode: wallpaperBackgroundNode)
        self.backgroundWallpaperNode.setType(type: .outgoing(.Extracted), theme: ChatPresentationThemeData(theme: theme, wallpaper: wallpaper), essentialGraphics: graphics, maskMode: true, backgroundNode: wallpaperBackgroundNode)
        self.shadowNode.setType(type: .outgoing(.Extracted), hasWallpaper: wallpaper.hasWallpaper, graphics: graphics)
        
        let backgroundFrame = CGRect(origin: CGPoint(), size: size)
        self.backgroundNode.updateLayout(size: backgroundFrame.size, transition: transition)
        self.backgroundWallpaperNode.updateFrame(backgroundFrame, transition: transition)
        self.shadowNode.updateLayout(backgroundFrame: backgroundFrame, transition: transition)
        
        if let (rect, size) = self.absoluteRect {
            self.updateAbsoluteRect(rect, within: size)
        }
    }
    
    func updateAbsoluteRect(_ rect: CGRect, within containerSize: CGSize) {
        self.absoluteRect = (rect, containerSize)
        
        var backgroundWallpaperFrame = self.backgroundWallpaperNode.frame
        backgroundWallpaperFrame.origin.x += rect.minX
        backgroundWallpaperFrame.origin.y += rect.minY
        self.backgroundWallpaperNode.update(rect: backgroundWallpaperFrame, within: containerSize)
    }
}

final class MediaPickerSelectedListNode: ASDisplayNode, UIScrollViewDelegate, UIGestureRecognizerDelegate {
    private let context: AccountContext
    
    fileprivate let wallpaperBackgroundNode: WallpaperBackgroundNode
    private let scrollNode: ASScrollNode
    private var backgroundNodes: [Int: MessageBackgroundNode] = [:]
    private var itemNodes: [String: MediaPickerSelectedItemNode] = [:]
    
    private var reorderFeedback: HapticFeedback?
    private var reorderNode: ReorderingItemNode?
    private var isReordering = false

    private var graphics: PrincipalThemeEssentialGraphics?
    
    var interaction: MediaPickerInteraction?
    
    private var validLayout: (size: CGSize, insets: UIEdgeInsets, items: [TGMediaSelectableItem], grouped: Bool, theme: PresentationTheme, wallpaper: TelegramWallpaper, bubbleCorners: PresentationChatBubbleCorners)?
    
    private var didSetReady = false
    private var ready = Promise<Bool>()
    
    init(context: AccountContext) {
        self.context = context
        self.wallpaperBackgroundNode = createWallpaperBackgroundNode(context: context, forChatDisplay: true, useSharedAnimationPhase: false, useExperimentalImplementation: context.sharedContext.immediateExperimentalUISettings.experimentalBackground)
        self.wallpaperBackgroundNode.backgroundColor = .black
        self.scrollNode = ASScrollNode()
        
        super.init()
        
        self.addSubnode(self.wallpaperBackgroundNode)
        self.addSubnode(self.scrollNode)
    }
    
    override func didLoad() {
        super.didLoad()
        
        if #available(iOS 11.0, *) {
            self.scrollNode.view.contentInsetAdjustmentBehavior = .never
        }
        
        self.scrollNode.view.delegate = self
        self.scrollNode.view.panGestureRecognizer.cancelsTouchesInView = true
        self.scrollNode.view.showsVerticalScrollIndicator = false
        
        self.view.addGestureRecognizer(ReorderingGestureRecognizer(shouldBegin: { [weak self] point in
            if let strongSelf = self, !strongSelf.scrollNode.view.isDragging && strongSelf.itemNodes.count > 1 {
                let point = strongSelf.view.convert(point, to: strongSelf.scrollNode.view)
                for (_, itemNode) in strongSelf.itemNodes {
                    if itemNode.frame.contains(point) {
                        return (true, true, itemNode)
                    }
                }
                return (false, false, nil)
            }
            return (false, false, nil)
        }, willBegin: { _ in

        }, began: { [weak self] itemNode in
            self?.beginReordering(itemNode: itemNode)
        }, ended: { [weak self] point in
            if let strongSelf = self {
                if var point = point {
                    point = strongSelf.view.convert(point, to: strongSelf.scrollNode.view)
                    strongSelf.endReordering(point: point)
                } else {
                    strongSelf.endReordering(point: nil)
                }
            }
        }, moved: { [weak self] offset in
            self?.updateReordering(offset: offset)
        }))
        
        Queue.mainQueue().after(0.1, {
            self.updateAbsoluteRects()
        })
    }
    
    var getTransitionView: (String ) -> (UIView, (Bool) -> Void)? = { _ in return nil }
    
    func animateIn(initiated: @escaping () -> Void, completion: @escaping () -> Void = {}) {
        let _ = (self.ready.get()
        |> take(1)
        |> deliverOnMainQueue).start(next: { [weak self] _ in
            guard let strongSelf = self else {
                return
            }
            
            strongSelf.alpha = 1.0
            initiated()
            
            strongSelf.wallpaperBackgroundNode.layer.animateAlpha(from: 0.0, to: 1.0, duration: 0.25, completion: { _ in
                completion()
            })
            strongSelf.wallpaperBackgroundNode.layer.animateScale(from: 1.2, to: 1.0, duration: 0.4, timingFunction: kCAMediaTimingFunctionSpring)
            
            for (_, backgroundNode) in strongSelf.backgroundNodes {
                backgroundNode.layer.animateAlpha(from: 0.0, to: 1.0, duration: 0.25, delay: 0.1)
            }
            
            for (identifier, itemNode) in strongSelf.itemNodes {
                if let (transitionView, _) = strongSelf.getTransitionView(identifier) {
                    itemNode.animateFrom(transitionView)
                } else {
                    itemNode.layer.animateAlpha(from: 0.0, to: 1.0, duration: 0.1)
                }
            }
            
            if let topNode = strongSelf.messageNodes?.first, !topNode.alpha.isZero {
                topNode.layer.animateAlpha(from: 0.0, to: 1.0, duration: 0.25, delay: 0.1)
                topNode.layer.animatePosition(from: CGPoint(x: 0.0, y: -30.0), to: CGPoint(), duration: 0.4, delay: 0.0, timingFunction: kCAMediaTimingFunctionSpring, additive: true)
            }
            
            if let bottomNode = strongSelf.messageNodes?.last, !bottomNode.alpha.isZero {
                bottomNode.layer.animateAlpha(from: 0.0, to: 1.0, duration: 0.25, delay: 0.1)
                bottomNode.layer.animatePosition(from: CGPoint(x: 0.0, y: 30.0), to: CGPoint(), duration: 0.4, delay: 0.0, timingFunction: kCAMediaTimingFunctionSpring, additive: true)
            }
        })
    }
    
    func animateOut(completion: @escaping () -> Void = {}) {
        self.wallpaperBackgroundNode.layer.animateAlpha(from: 1.0, to: 0.0, duration: 0.25, removeOnCompletion: false, completion: { [weak self] _ in
            completion()
            
            if let strongSelf = self {
                Queue.mainQueue().after(0.01) {
                    for (_, backgroundNode) in strongSelf.backgroundNodes {
                        backgroundNode.layer.removeAllAnimations()
                    }
                    
                    for (_, itemNode) in strongSelf.itemNodes {
                        itemNode.layer.removeAllAnimations()
                    }
                    
                    strongSelf.messageNodes?.first?.layer.removeAllAnimations()
                    strongSelf.messageNodes?.last?.layer.removeAllAnimations()
                    
                    strongSelf.wallpaperBackgroundNode.layer.removeAllAnimations()
                }
            }
        })
        
        self.wallpaperBackgroundNode.layer.animateScale(from: 1.0, to: 1.2, duration: 0.4, timingFunction: kCAMediaTimingFunctionSpring)
        
        for (_, backgroundNode) in self.backgroundNodes {
            backgroundNode.layer.animateAlpha(from: 1.0, to: 0.0, duration: 0.1, removeOnCompletion: false)
        }
        
        for (identifier, itemNode) in self.itemNodes {
            if let (transitionView, completion) = self.getTransitionView(identifier) {
                itemNode.animateTo(transitionView, completion: completion)
            } else {
                itemNode.layer.animateAlpha(from: 1.0, to: 0.0, duration: 0.1, removeOnCompletion: false)
            }
        }
        
        self.messageNodes?.first?.layer.animateAlpha(from: 1.0, to: 0.0, duration: 0.15, removeOnCompletion: false)
        self.messageNodes?.first?.layer.animatePosition(from: CGPoint(), to: CGPoint(x: 0.0, y: -30.0), duration: 0.4, delay: 0.0, timingFunction: kCAMediaTimingFunctionSpring, removeOnCompletion: false, additive: true)
        
        self.messageNodes?.last?.layer.animateAlpha(from: 1.0, to: 0.0, duration: 0.15, removeOnCompletion: false)
        self.messageNodes?.last?.layer.animatePosition(from: CGPoint(), to: CGPoint(x: 0.0, y: 30.0), duration: 0.4, delay: 0.0, timingFunction: kCAMediaTimingFunctionSpring, removeOnCompletion: false, additive: true)
    }
    
    func gestureRecognizer(_ gestureRecognizer: UIGestureRecognizer, shouldRecognizeSimultaneouslyWith otherGestureRecognizer: UIGestureRecognizer) -> Bool {
        return true
    }
    
    func scrollViewWillBeginDragging(_ scrollView: UIScrollView) {
        self.interaction?.dismissInput()
    }
    
    func scrollViewDidScroll(_ scrollView: UIScrollView) {
        self.updateAbsoluteRects()
    }
    
    func scrollToTop(animated: Bool) {
        self.scrollNode.view.setContentOffset(CGPoint(), animated: animated)
    }
    
    func updateAbsoluteRects() {
        guard let messageNodes = self.messageNodes, let (size, _, _, _, _, _, _) = self.validLayout else {
            return
        }
        
        for itemNode in messageNodes {
            var absoluteRect = itemNode.frame
            if let supernode = self.supernode {
                absoluteRect = supernode.convert(itemNode.bounds, from: itemNode)
            }
            absoluteRect.origin.y = size.height - absoluteRect.origin.y - absoluteRect.size.height
            itemNode.updateAbsoluteRect(absoluteRect, within: self.bounds.size)
        }
        
        for (_, itemNode) in self.backgroundNodes {
            var absoluteRect = itemNode.frame
            if let supernode = self.supernode {
                absoluteRect = supernode.convert(itemNode.bounds, from: itemNode)
            }
            absoluteRect.origin.y = size.height - absoluteRect.origin.y - absoluteRect.size.height
            itemNode.updateAbsoluteRect(absoluteRect, within: self.bounds.size)
        }
    }
    
    private func beginReordering(itemNode: MediaPickerSelectedItemNode) {
        self.isReordering = true
        
        if let reorderNode = self.reorderNode {
            reorderNode.removeFromSupernode()
        }
        
        let reorderNode = ReorderingItemNode(itemNode: itemNode, initialLocation: itemNode.frame.origin)
        self.reorderNode = reorderNode
        self.scrollNode.addSubnode(reorderNode)
        
        itemNode.isHidden = true
        
        if self.reorderFeedback == nil {
            self.reorderFeedback = HapticFeedback()
        }
        self.reorderFeedback?.impact()
    }
    
    private func endReordering(point: CGPoint?) {
        if let reorderNode = self.reorderNode {
            self.reorderNode = nil
        
            if let itemNode = reorderNode.itemNode, let point = point {
                var targetNode: MediaPickerSelectedItemNode?
                for (_, node) in self.itemNodes {
                    if node.frame.contains(point) {
                        targetNode = node
                        break
                    }
                }
                
                if let targetNode = targetNode, let targetIndex = self.interaction?.selectionState?.index(of: targetNode.asset) {
                    self.interaction?.selectionState?.move(itemNode.asset, to: targetIndex)
                }
                reorderNode.animateCompletion(completion: { [weak reorderNode] in
                    reorderNode?.removeFromSupernode()
                })
                self.reorderFeedback?.tap()
            } else {
                reorderNode.removeFromSupernode()
                reorderNode.itemNode?.isHidden = false
            }
        }
        
        self.isReordering = false
    }
    
    private func updateReordering(offset: CGPoint) {
        if let reorderNode = self.reorderNode {
            reorderNode.updateOffset(offset: offset)
        }
    }
    
    private var messageNodes: [ListViewItemNode]?
    private func updateItems(transition: ContainedViewLayoutTransition) {
        guard let (size, insets, items, grouped, theme, wallpaper, bubbleCorners) = self.validLayout else {
            return
        }
        
        let presentationData = self.context.sharedContext.currentPresentationData.with { $0 }
        
        var itemSizes: [CGSize] = []
        let sideInset: CGFloat = 34.0
        let boundingWidth = min(320.0, size.width - insets.left - insets.right - sideInset * 2.0)
        
        var validIds: [String] = []
        for item in items {
            guard let asset = item as? TGMediaAsset, let identifier = asset.uniqueIdentifier else {
                continue
            }
            
            validIds.append(identifier)
            let itemNode: MediaPickerSelectedItemNode
            if let current = self.itemNodes[identifier] {
                itemNode = current
            } else {
                itemNode = MediaPickerSelectedItemNode(asset: asset, interaction: self.interaction)
                self.itemNodes[identifier] = itemNode
                self.scrollNode.addSubnode(itemNode)
                
                itemNode.setup(size: CGSize(width: boundingWidth, height: boundingWidth))
            }
            itemNode.update(theme: theme)
            itemNode.updateSelectionState()
            if !self.isReordering {
                itemNode.updateHiddenMedia()
            }
            
            if let adjustments = self.interaction?.editingState.adjustments(for: asset), adjustments.cropApplied(forAvatar: false) {
                itemSizes.append(adjustments.cropRect.size)
            } else {
                itemSizes.append(asset.dimensions)
            }
        }
        
        if !self.didSetReady {
            self.didSetReady = true
            
            var signals: [Signal<Bool, NoError>] = []
            for (_, itemNode) in self.itemNodes {
                signals.append(itemNode.ready)
            }
            self.ready.set(combineLatest(queue: Queue.mainQueue(), signals)
            |> map { _ in
                return true
            })
        }
                
        let boundingSize = CGSize(width: boundingWidth, height: boundingWidth)
        var groupLayouts: [([(TGMediaSelectableItem, CGRect, MosaicItemPosition)], CGSize)] = []
        if grouped && items.count > 1 {
            let groupSize = 10
            for i in stride(from: 0, to: itemSizes.count, by: groupSize) {
                let sizes = itemSizes[i ..< min(i + groupSize, itemSizes.count)]
                let items = items[i ..< min(i + groupSize, items.count)]
                
                if items.count > 1 {
                    let (mosaicLayout, size) = chatMessageBubbleMosaicLayout(maxSize: boundingSize, itemSizes: Array(sizes), spacing: 1.0, fillWidth: true)
                    let layout = zip(items, mosaicLayout).map { ($0, $1.0, $1.1) }
                    groupLayouts.append((layout, size))
                } else if let item = items.first, var itemSize = sizes.first {
                    if itemSize.width > itemSize.height {
                        itemSize = itemSize.aspectFitted(boundingSize)
                    } else {
                        itemSize = boundingSize
                    }
                    let itemRect = CGRect(origin: CGPoint(), size: itemSize)
                    let position: MosaicItemPosition = [.top, .bottom, .left, .right]
                    groupLayouts.append(([(item, itemRect, position)], itemRect.size))
                }
            }
        } else {
            for i in 0 ..< itemSizes.count {
                let item = items[i]
                var itemSize = itemSizes[i]
                if itemSize.width > itemSize.height {
                    itemSize = itemSize.aspectFitted(boundingSize)
                } else {
                    itemSize = boundingSize
                }
                let itemRect = CGRect(origin: CGPoint(), size: itemSize)
                let position: MosaicItemPosition = [.top, .bottom, .left, .right]
                groupLayouts.append(([(item, itemRect, position)], itemRect.size))
            }
        }
        
        let peerId = PeerId(namespace: Namespaces.Peer.CloudUser, id: PeerId.Id._internalFromInt64Value(1))
        var peers = SimpleDictionary<PeerId, Peer>()
<<<<<<< HEAD
        peers[peerId] = TelegramUser(id: peerId, accessHash: nil, firstName: "", lastName: "", username: nil, phone: nil, photo: [], botInfo: nil, restrictionInfo: nil, flags: [], emojiStatus: nil, usernames: nil)
=======
        peers[peerId] = TelegramUser(id: peerId, accessHash: nil, firstName: "", lastName: "", username: nil, phone: nil, photo: [], botInfo: nil, restrictionInfo: nil, flags: [], emojiStatus: nil, usernames: [])
>>>>>>> 295bfcaa
        
        let previewText = groupLayouts.count > 1 ? presentationData.strings.Attachment_MessagesPreview : presentationData.strings.Attachment_MessagePreview
        
        let previewMessage = Message(stableId: 0, stableVersion: 0, id: MessageId(peerId: peerId, namespace: 0, id: 0), globallyUniqueId: nil, groupingKey: nil, groupInfo: nil, threadId: nil, timestamp: 0, flags: [], tags: [], globalTags: [], localTags: [], forwardInfo: nil, author: peers[peerId], text: "", attributes: [], media: [TelegramMediaAction(action: .customText(text: previewText, entities: []))], peers: peers, associatedMessages: SimpleDictionary(), associatedMessageIds: [], associatedMedia: [:])
        let previewItem = self.context.sharedContext.makeChatMessagePreviewItem(context: context, messages: [previewMessage], theme: theme, strings: presentationData.strings, wallpaper: wallpaper, fontSize: presentationData.chatFontSize, chatBubbleCorners: bubbleCorners, dateTimeFormat: presentationData.dateTimeFormat, nameOrder: presentationData.nameDisplayOrder, forcedResourceStatus: nil, tapMessage: nil, clickThroughMessage: nil, backgroundNode: self.wallpaperBackgroundNode, availableReactions: nil, isCentered: true)
        
        let dragMessage = Message(stableId: 0, stableVersion: 0, id: MessageId(peerId: peerId, namespace: 0, id: 0), globallyUniqueId: nil, groupingKey: nil, groupInfo: nil, threadId: nil, timestamp: 0, flags: [], tags: [], globalTags: [], localTags: [], forwardInfo: nil, author: peers[peerId], text: "", attributes: [], media: [TelegramMediaAction(action: .customText(text: presentationData.strings.Attachment_DragToReorder, entities: []))], peers: peers, associatedMessages: SimpleDictionary(), associatedMessageIds: [], associatedMedia: [:])
        let dragItem = self.context.sharedContext.makeChatMessagePreviewItem(context: context, messages: [dragMessage], theme: theme, strings: presentationData.strings, wallpaper: wallpaper, fontSize: presentationData.chatFontSize, chatBubbleCorners: bubbleCorners, dateTimeFormat: presentationData.dateTimeFormat, nameOrder: presentationData.nameDisplayOrder, forcedResourceStatus: nil, tapMessage: nil, clickThroughMessage: nil, backgroundNode: self.wallpaperBackgroundNode, availableReactions: nil, isCentered: true)
        
        let headerItems: [ListViewItem] = [previewItem, dragItem]
        
        let params = ListViewItemLayoutParams(width: size.width, leftInset: insets.left, rightInset: insets.right, availableHeight: size.height)
        if let messageNodes = self.messageNodes {
            for i in 0 ..< headerItems.count {
                let itemNode = messageNodes[i]
                headerItems[i].updateNode(async: { $0() }, node: {
                    return itemNode
                }, params: params, previousItem: nil, nextItem: nil, animation: .None, completion: { (layout, apply) in
                    let nodeFrame = CGRect(origin: itemNode.frame.origin, size: CGSize(width: size.width, height: layout.size.height))
                    
                    itemNode.contentSize = layout.contentSize
                    itemNode.insets = layout.insets
                    itemNode.frame = nodeFrame
                    itemNode.isUserInteractionEnabled = false
                    
                    apply(ListViewItemApply(isOnScreen: true))
                })
            }
        } else {
            var messageNodes: [ListViewItemNode] = []
            for i in 0 ..< headerItems.count {
                var itemNode: ListViewItemNode?
                headerItems[i].nodeConfiguredForParams(async: { $0() }, params: params, synchronousLoads: false, previousItem: nil, nextItem: nil, completion: { node, apply in
                    itemNode = node
                    apply().1(ListViewItemApply(isOnScreen: true))
                })
                itemNode!.subnodeTransform = CATransform3DMakeRotation(CGFloat.pi, 0.0, 0.0, 1.0)
                itemNode!.isUserInteractionEnabled = false
                messageNodes.append(itemNode!)
                self.scrollNode.addSubnode(itemNode!)
            }
            self.messageNodes = messageNodes
        }
        
        let spacing: CGFloat = 8.0
        var contentHeight: CGFloat = 60.0
        
        if let previewNode = self.messageNodes?.first {
            transition.updateFrame(node: previewNode, frame: CGRect(origin: CGPoint(x: 0.0, y: insets.top + 28.0), size: previewNode.frame.size))
            
            var previewNodeFrame = previewNode.frame
            previewNodeFrame.origin.y = size.height - previewNodeFrame.origin.y - previewNodeFrame.size.height
            
            previewNode.updateFrame(previewNodeFrame, within: size, updateFrame: false)
        }
        
        let graphics = PresentationResourcesChat.principalGraphics(theme: theme, wallpaper: wallpaper, bubbleCorners: bubbleCorners)
        
        var groupIndex = 0
        for (items, groupSize) in groupLayouts {
            let groupRect = CGRect(origin: CGPoint(x: insets.left + floorToScreenPixels((size.width - insets.left - insets.right - groupSize.width) / 2.0), y: insets.top + contentHeight), size: groupSize)
            
            let groupBackgroundNode: MessageBackgroundNode
            if let current = self.backgroundNodes[groupIndex] {
                groupBackgroundNode = current
            } else {
                groupBackgroundNode = MessageBackgroundNode()
                groupBackgroundNode.displaysAsynchronously = false
                self.backgroundNodes[groupIndex] = groupBackgroundNode
                self.scrollNode.insertSubnode(groupBackgroundNode, at: 0)
            }
            
            var itemTransition = transition
            if groupBackgroundNode.frame.width.isZero {
                itemTransition = .immediate
            }

            itemTransition.updateFrame(node: groupBackgroundNode, frame: groupRect.insetBy(dx: -5.0, dy: -2.0).offsetBy(dx: 3.0, dy: 0.0))
            groupBackgroundNode.update(size: groupBackgroundNode.frame.size, theme: theme, wallpaper: wallpaper, graphics: graphics, wallpaperBackgroundNode: self.wallpaperBackgroundNode, transition: itemTransition)
            
            for (item, itemRect, itemPosition) in items {
                if let identifier = item.uniqueIdentifier, let itemNode = self.itemNodes[identifier] {
                    var corners: CACornerMask = []
                    if itemPosition.contains(.top) && itemPosition.contains(.left) {
                        corners.insert(.layerMinXMinYCorner)
                    }
                    if itemPosition.contains(.top) && itemPosition.contains(.right) {
                        corners.insert(.layerMaxXMinYCorner)
                    }
                    if itemPosition.contains(.bottom) && itemPosition.contains(.left) {
                        corners.insert(.layerMinXMaxYCorner)
                    }
                    if itemPosition.contains(.bottom) && itemPosition.contains(.right) {
                        corners.insert(.layerMaxXMaxYCorner)
                    }
                    itemNode.corners = corners
                    itemNode.radius = bubbleCorners.mainRadius
                    
                    var itemTransition = itemTransition
                    if itemNode.frame.width.isZero {
                        itemTransition = .immediate
                    }
                    
                    itemNode.updateLayout(size: itemRect.size, transition: itemTransition)
                    itemTransition.updateFrame(node: itemNode, frame: itemRect.offsetBy(dx: groupRect.minX, dy: groupRect.minY))
                    
                    if case .immediate = itemTransition, case .animated = transition {
                        transition.animateTransformScale(node: itemNode, from: 0.01)
                        itemNode.layer.animateAlpha(from: 0.0, to: 1.0, duration: 0.2)
                    }
                }
            }
            
            contentHeight += groupSize.height + spacing
            groupIndex += 1
        }
        
        if let dragNode = self.messageNodes?.last {
            transition.updateAlpha(node: dragNode, alpha: items.count > 1 ? 1.0 : 0.0)
            transition.updateFrame(node: dragNode, frame: CGRect(origin: CGPoint(x: 0.0, y: insets.top + contentHeight + 1.0), size: dragNode.frame.size))
            
            var dragNodeFrame = dragNode.frame
            dragNodeFrame.origin.y = size.height - dragNodeFrame.origin.y - dragNodeFrame.size.height
            
            dragNode.updateFrame(dragNodeFrame, within: size, updateFrame: false)
            contentHeight += 60.0
        }
        
        contentHeight += insets.top
        contentHeight += insets.bottom
        
        var removeIds: [String] = []
        for id in self.itemNodes.keys {
            if !validIds.contains(id) {
                removeIds.append(id)
            }
        }
        for id in removeIds {
            if let itemNode = self.itemNodes.removeValue(forKey: id) {
                if transition.isAnimated {
                    itemNode.layer.animateScale(from: 1.0, to: 0.1, duration: 0.2, removeOnCompletion: false)
                    itemNode.layer.animateAlpha(from: 1.0, to: 0.0, duration: 0.15, removeOnCompletion: false, completion: { [weak itemNode] _ in
                        itemNode?.removeFromSupernode()
                    })
                } else {
                    itemNode.removeFromSupernode()
                }
            }
        }
        
        for id in self.backgroundNodes.keys {
            if id > groupLayouts.count - 1 {
                if let itemNode = self.backgroundNodes.removeValue(forKey: id) {
                    if transition.isAnimated {
                        itemNode.layer.animateScale(from: 1.0, to: 0.1, duration: 0.2, removeOnCompletion: false)
                        itemNode.layer.animateAlpha(from: 1.0, to: 0.0, duration: 0.15, removeOnCompletion: false, completion: { [weak itemNode] _ in
                            itemNode?.removeFromSupernode()
                        })
                    } else {
                        itemNode.removeFromSupernode()
                    }
                }
            }
        }
        
        if case let .animated(duration, curve) = transition, self.scrollNode.view.contentSize.height > contentHeight {
            let maxContentOffset = max(0.0, contentHeight - self.scrollNode.frame.height)
            if self.scrollNode.view.contentOffset.y > maxContentOffset {
                let updatedBounds = CGRect(origin: CGPoint(x: 0.0, y: maxContentOffset), size: self.scrollNode.bounds.size)
                let previousBounds = self.scrollNode.bounds
                self.scrollNode.bounds = updatedBounds
                self.scrollNode.layer.animateBounds(from: previousBounds, to: updatedBounds, duration: duration, timingFunction: curve.timingFunction)
            }
        }
        
        self.updateAbsoluteRects()
        
        self.scrollNode.view.contentSize = CGSize(width: size.width, height: contentHeight)
    }
    
    func updateSelectionState() {
        for (_, itemNode) in self.itemNodes {
            itemNode.updateSelectionState()
        }
    }
    
    func updateHiddenMedia() {
        for (_, itemNode) in self.itemNodes {
            itemNode.updateHiddenMedia()
        }
    }
    
    func updateLayout(size: CGSize, insets: UIEdgeInsets, items: [TGMediaSelectableItem], grouped: Bool, theme: PresentationTheme, wallpaper: TelegramWallpaper, bubbleCorners: PresentationChatBubbleCorners, transition: ContainedViewLayoutTransition) {
        let previous = self.validLayout
        self.validLayout = (size, insets, items, grouped, theme, wallpaper, bubbleCorners)
        
        if previous?.theme !== theme || previous?.wallpaper != wallpaper || previous?.bubbleCorners != bubbleCorners {
            self.graphics = PresentationResourcesChat.principalGraphics(theme: theme, wallpaper: wallpaper, bubbleCorners: bubbleCorners)
        }
        
        var itemsTransition = transition
        if previous?.grouped != grouped {
            if let snapshotView = self.view.snapshotView(afterScreenUpdates: false) {
                self.view.addSubview(snapshotView)
                
                snapshotView.layer.animateAlpha(from: 1.0, to: 0.0, duration: 0.2, removeOnCompletion: false, completion: { [weak snapshotView] _ in
                    snapshotView?.removeFromSuperview()
                })
            }
            itemsTransition = .immediate
        }
        
        let inset: CGFloat = insets.left == 70 ? insets.left : 0.0
        self.wallpaperBackgroundNode.update(wallpaper: wallpaper)
        self.wallpaperBackgroundNode.updateBubbleTheme(bubbleTheme: theme, bubbleCorners: bubbleCorners)
        transition.updateFrame(node: self.wallpaperBackgroundNode, frame: CGRect(origin: CGPoint(x: inset, y: 0.0), size: CGSize(width: size.width - inset * 2.0, height: size.height)))
        self.wallpaperBackgroundNode.updateLayout(size: CGSize(width: size.width - inset * 2.0, height: size.height), transition: transition)
        
        self.updateItems(transition: itemsTransition)
        
        let bounds = CGRect(origin: CGPoint(), size: size)
        transition.updateFrame(node: self.scrollNode, frame: bounds)
    }
    
    func transitionView(for identifier: String, hideSource: Bool) -> UIView? {
        if hideSource {
            for (_, node) in self.backgroundNodes {
                node.alpha = 0.01
            }
        }
        for (_, itemNode) in self.itemNodes {
            if itemNode.asset.uniqueIdentifier == identifier {
                if hideSource {
                    itemNode.alpha = 0.01
                }
                return itemNode.transitionView()
            }
        }
        return nil
    }
}

private class ReorderingGestureRecognizer: UIGestureRecognizer {
    private let shouldBegin: (CGPoint) -> (allowed: Bool, requiresLongPress: Bool, itemNode: MediaPickerSelectedItemNode?)
    private let willBegin: (CGPoint) -> Void
    private let began: (MediaPickerSelectedItemNode) -> Void
    private let ended: (CGPoint?) -> Void
    private let moved: (CGPoint) -> Void
    
    private var initialLocation: CGPoint?
    private var longPressTimer: SwiftSignalKit.Timer?
    
    private var itemNode: MediaPickerSelectedItemNode?
    
    public init(shouldBegin: @escaping (CGPoint) -> (allowed: Bool, requiresLongPress: Bool, itemNode: MediaPickerSelectedItemNode?), willBegin: @escaping (CGPoint) -> Void, began: @escaping (MediaPickerSelectedItemNode) -> Void, ended: @escaping (CGPoint?) -> Void, moved: @escaping (CGPoint) -> Void) {
        self.shouldBegin = shouldBegin
        self.willBegin = willBegin
        self.began = began
        self.ended = ended
        self.moved = moved
        
        super.init(target: nil, action: nil)
    }
    
    deinit {
        self.longPressTimer?.invalidate()
    }
    
    private func startLongPressTimer() {
        self.longPressTimer?.invalidate()
        let longPressTimer = SwiftSignalKit.Timer(timeout: 0.3, repeat: false, completion: { [weak self] in
            self?.longPressTimerFired()
        }, queue: Queue.mainQueue())
        self.longPressTimer = longPressTimer
        longPressTimer.start()
    }
    
    private func stopLongPressTimer() {
        self.itemNode = nil
        self.longPressTimer?.invalidate()
        self.longPressTimer = nil
    }
    
    override public func reset() {
        super.reset()
        
        self.itemNode = nil
        self.stopLongPressTimer()
        self.initialLocation = nil
    }
    
 
    private func longPressTimerFired() {
        guard let _ = self.initialLocation else {
            return
        }
        
        self.state = .began
        self.longPressTimer?.invalidate()
        self.longPressTimer = nil
        if let itemNode = self.itemNode {
            self.began(itemNode)
        }
    }
    
    private var currentItemNode: ASDisplayNode?
    override public func touchesBegan(_ touches: Set<UITouch>, with event: UIEvent) {
        super.touchesBegan(touches, with: event)
        
        if self.numberOfTouches > 1 {
            self.state = .failed
            self.ended(nil)
            return
        }
        
        if self.state == .possible {
            if let location = touches.first?.location(in: self.view) {
                let (allowed, requiresLongPress, itemNode) = self.shouldBegin(location)
                if allowed {
                    if let itemNode = itemNode {
                        itemNode.layer.animateScale(from: 1.0, to: 0.98, duration: 0.2, delay: 0.1)
                    }
                    self.itemNode = itemNode
                    self.initialLocation = location
                    if requiresLongPress {
                        self.startLongPressTimer()
                    } else {
                        self.state = .began
                        if let itemNode = self.itemNode {
                            self.began(itemNode)
                        }
                    }
                } else {
                    self.state = .failed
                }
            } else {
                self.state = .failed
            }
        }
    }
    
    override public func touchesEnded(_ touches: Set<UITouch>, with event: UIEvent) {
        super.touchesEnded(touches, with: event)
        
        self.initialLocation = nil
        
        if self.longPressTimer != nil {
            self.stopLongPressTimer()
            self.state = .failed
        }
        if self.state == .began || self.state == .changed {
            if let location = touches.first?.location(in: self.view) {
                self.ended(location)
            } else {
                self.ended(nil)
            }
            self.state = .failed
        }
    }
    
    override public func touchesCancelled(_ touches: Set<UITouch>, with event: UIEvent) {
        super.touchesCancelled(touches, with: event)
        
        self.initialLocation = nil
        
        if self.longPressTimer != nil {
            self.stopLongPressTimer()
            self.state = .failed
        }
        if self.state == .began || self.state == .changed {
            self.ended(nil)
            self.state = .failed
        }
    }
    
    override public func touchesMoved(_ touches: Set<UITouch>, with event: UIEvent) {
        super.touchesMoved(touches, with: event)
        
        if (self.state == .began || self.state == .changed), let initialLocation = self.initialLocation, let location = touches.first?.location(in: self.view) {
            self.state = .changed
            self.moved(CGPoint(x: location.x - initialLocation.x, y: location.y - initialLocation.y))
        } else if let touch = touches.first, let initialTapLocation = self.initialLocation, self.longPressTimer != nil {
            let touchLocation = touch.location(in: self.view)
            let dX = touchLocation.x - initialTapLocation.x
            let dY = touchLocation.y - initialTapLocation.y
            
            if dX * dX + dY * dY > 3.0 * 3.0 {
                self.itemNode?.layer.removeAllAnimations()
                
                self.stopLongPressTimer()
                self.initialLocation = nil
                self.state = .failed
            }
        }
    }
}


private func generateShadowImage(corners: CACornerMask, radius: CGFloat) -> UIImage? {
    return generateImage(CGSize(width: 120.0, height: 120), rotatedContext: { size, context in
        context.clear(CGRect(origin: CGPoint(), size: size))
        
//        context.saveGState()
        context.setShadow(offset: CGSize(), blur: 28.0, color: UIColor(white: 0.0, alpha: 0.4).cgColor)

        var rectCorners: UIRectCorner = []
        if corners.contains(.layerMinXMinYCorner) {
            rectCorners.insert(.topLeft)
        }
        if corners.contains(.layerMaxXMinYCorner) {
            rectCorners.insert(.topRight)
        }
        if corners.contains(.layerMinXMaxYCorner) {
            rectCorners.insert(.bottomLeft)
        }
        if corners.contains(.layerMaxXMaxYCorner) {
            rectCorners.insert(.bottomRight)
        }
        
        let path = UIBezierPath(roundedRect: CGRect(x: 30.0, y: 30.0, width: 60.0, height: 60.0), byRoundingCorners: rectCorners, cornerRadii: CGSize(width: radius, height: radius)).cgPath
        context.addPath(path)
        context.fillPath()
//        context.restoreGState()
        
//        context.setBlendMode(.clear)
//        context.addPath(path)
//        context.fillPath()
    })?.stretchableImage(withLeftCapWidth: 60, topCapHeight: 60)
}

private final class CopyView: UIView {
    let shadow: UIImageView
    var snapshotView: UIView?
    
    init(frame: CGRect, corners: CACornerMask, radius: CGFloat) {
        self.shadow = UIImageView()
        self.shadow.contentMode = .scaleToFill
        
        super.init(frame: frame)
    
        self.shadow.image = generateShadowImage(corners: corners, radius: radius)
    
        self.addSubview(self.shadow)
    }
    
    required init?(coder: NSCoder) {
        fatalError("init(coder:) has not been implemented")
    }
}

private final class ReorderingItemNode: ASDisplayNode {
    weak var itemNode: MediaPickerSelectedItemNode?
    
    var currentState: (Int, Int)?
    
    private let copyView: CopyView
    private let initialLocation: CGPoint
    
    init(itemNode: MediaPickerSelectedItemNode, initialLocation: CGPoint) {
        self.itemNode = itemNode
        self.copyView = CopyView(frame: CGRect(), corners: itemNode.corners, radius: itemNode.radius)
        let snapshotView = itemNode.view.snapshotView(afterScreenUpdates: false)
        self.initialLocation = initialLocation
        
        super.init()
        
        if let snapshotView = snapshotView {
            snapshotView.frame = CGRect(origin: CGPoint(), size: itemNode.bounds.size)
            snapshotView.bounds.origin = itemNode.bounds.origin
            self.copyView.addSubview(snapshotView)
            self.copyView.snapshotView = snapshotView
        }
        self.view.addSubview(self.copyView)
        self.copyView.frame = CGRect(origin: CGPoint(x: initialLocation.x, y: initialLocation.y), size: itemNode.bounds.size)
        self.copyView.shadow.frame = CGRect(origin: CGPoint(x: -30.0, y: -30.0), size: CGSize(width: itemNode.bounds.size.width + 60.0, height: itemNode.bounds.size.height + 60.0))
        self.copyView.shadow.layer.animateAlpha(from: 0.0, to: 1.0, duration: 0.25)
        
        self.copyView.snapshotView?.layer.animateScale(from: 1.0, to: 1.05, duration: 0.2, timingFunction: kCAMediaTimingFunctionSpring, removeOnCompletion: false)
        self.copyView.shadow.layer.animateScale(from: 1.0, to: 1.05, duration: 0.2, timingFunction: kCAMediaTimingFunctionSpring, removeOnCompletion: false)
    }
    
    func updateOffset(offset: CGPoint) {
        self.copyView.frame = CGRect(origin: CGPoint(x: initialLocation.x + offset.x, y: initialLocation.y + offset.y), size: copyView.bounds.size)
    }
    
    func currentOffset() -> CGFloat? {
        return self.copyView.center.y
    }
    
    func animateCompletion(completion: @escaping () -> Void) {
        if let itemNode = self.itemNode {
            itemNode.view.superview?.bringSubviewToFront(itemNode.view)
                        
            itemNode.layer.animateScale(from: 1.05, to: 1.0, duration: 0.25, removeOnCompletion: false)
            
            let sourceFrame = self.view.convert(self.copyView.frame, to: itemNode.supernode?.view)
            let targetFrame = itemNode.frame
            itemNode.updateLayout(size: sourceFrame.size, transition: .immediate)
            itemNode.layer.animateFrame(from: sourceFrame, to: targetFrame, duration: 0.3, timingFunction: kCAMediaTimingFunctionSpring, completion: { _ in
                completion()
            })
            itemNode.updateLayout(size: targetFrame.size, transition: .animated(duration: 0.3, curve: .spring))
            
            itemNode.isHidden = false
            self.copyView.isHidden = true
        } else {
            completion()
        }
    }
}<|MERGE_RESOLUTION|>--- conflicted
+++ resolved
@@ -728,11 +728,7 @@
         
         let peerId = PeerId(namespace: Namespaces.Peer.CloudUser, id: PeerId.Id._internalFromInt64Value(1))
         var peers = SimpleDictionary<PeerId, Peer>()
-<<<<<<< HEAD
-        peers[peerId] = TelegramUser(id: peerId, accessHash: nil, firstName: "", lastName: "", username: nil, phone: nil, photo: [], botInfo: nil, restrictionInfo: nil, flags: [], emojiStatus: nil, usernames: nil)
-=======
         peers[peerId] = TelegramUser(id: peerId, accessHash: nil, firstName: "", lastName: "", username: nil, phone: nil, photo: [], botInfo: nil, restrictionInfo: nil, flags: [], emojiStatus: nil, usernames: [])
->>>>>>> 295bfcaa
         
         let previewText = groupLayouts.count > 1 ? presentationData.strings.Attachment_MessagesPreview : presentationData.strings.Attachment_MessagePreview
         
