import Foundation
#if os(macOS)
    import PostboxMac
    import SwiftSignalKitMac
    import MtProtoKitMac
#else
    import Postbox
    import SwiftSignalKit
    import MtProtoKitDynamic
#endif
import TelegramCorePrivateModule

public struct AccountId: Comparable, Hashable {
    let stringValue: String
    
    public static func ==(lhs: AccountId, rhs: AccountId) -> Bool {
        return lhs.stringValue == rhs.stringValue
    }
    
    public static func <(lhs: AccountId, rhs: AccountId) -> Bool {
        return lhs.stringValue < rhs.stringValue
    }
    
    public var hashValue: Int {
        return self.stringValue.hash
    }
}

public class AccountState: Coding, Equatable {
    public required init(decoder: Decoder) {
    }
    
    public func encode(_ encoder: Encoder) {
    }
    
    fileprivate init() {
    }
    
    fileprivate func equalsTo(_ other: AccountState) -> Bool {
        return false
    }
}

public func ==(lhs: AccountState, rhs: AccountState) -> Bool {
    return lhs.equalsTo(rhs)
}

public final class UnauthorizedAccountState: AccountState {
    let masterDatacenterId: Int32
    
    public required init(decoder: Decoder) {
        self.masterDatacenterId = decoder.decodeInt32ForKey("masterDatacenterId")
        super.init()
    }
    
    override public func encode(_ encoder: Encoder) {
        encoder.encodeInt32(self.masterDatacenterId, forKey: "masterDatacenterId")
    }
    
    init(masterDatacenterId: Int32) {
        self.masterDatacenterId = masterDatacenterId
        super.init()
    }
    
    override func equalsTo(_ other: AccountState) -> Bool {
        if let other = other as? UnauthorizedAccountState {
            return self.masterDatacenterId == other.masterDatacenterId
        } else {
            return false
        }
    }
}

public class AuthorizedAccountState: AccountState {
    public final class State: Coding, Equatable, CustomStringConvertible {
        let pts: Int32
        let qts: Int32
        let date: Int32
        let seq: Int32
        
        init(pts: Int32, qts: Int32, date: Int32, seq: Int32) {
            self.pts = pts
            self.qts = qts
            self.date = date
            self.seq = seq
        }
        
        public init(decoder: Decoder) {
            self.pts = decoder.decodeInt32ForKey("pts")
            self.qts = decoder.decodeInt32ForKey("qts")
            self.date = decoder.decodeInt32ForKey("date")
            self.seq = decoder.decodeInt32ForKey("seq")
        }
        
        public func encode(_ encoder: Encoder) {
            encoder.encodeInt32(self.pts, forKey: "pts")
            encoder.encodeInt32(self.qts, forKey: "qts")
            encoder.encodeInt32(self.date, forKey: "date")
            encoder.encodeInt32(self.seq, forKey: "seq")
        }
        
        public var description: String {
            return "(pts: \(pts), qts: \(qts), seq: \(seq), date: \(date))"
        }
    }
    
    let masterDatacenterId: Int32
    let peerId: PeerId
    
    let state: State?
    
    public required init(decoder: Decoder) {
        self.masterDatacenterId = decoder.decodeInt32ForKey("masterDatacenterId")
        self.peerId = PeerId(decoder.decodeInt64ForKey("peerId"))
        self.state = decoder.decodeObjectForKey("state", decoder: { return State(decoder: $0) }) as? State
        
        super.init()
    }
    
    override public func encode(_ encoder: Encoder) {
        encoder.encodeInt32(self.masterDatacenterId, forKey: "masterDatacenterId")
        encoder.encodeInt64(self.peerId.toInt64(), forKey: "peerId")
        if let state = self.state {
            encoder.encodeObject(state, forKey: "state")
        }
    }
    
    public init(masterDatacenterId: Int32, peerId: PeerId, state: State?) {
        self.masterDatacenterId = masterDatacenterId
        self.peerId = peerId
        self.state = state
        
        super.init()
    }
    
    func changedState(_ state: State) -> AuthorizedAccountState {
        return AuthorizedAccountState(masterDatacenterId: self.masterDatacenterId, peerId: self.peerId, state: state)
    }
    
    override func equalsTo(_ other: AccountState) -> Bool {
        if let other = other as? AuthorizedAccountState {
            return self.masterDatacenterId == other.masterDatacenterId &&
                self.peerId == other.peerId &&
                self.state == other.state
        } else {
            return false
        }
    }
}

public func ==(lhs: AuthorizedAccountState.State, rhs: AuthorizedAccountState.State) -> Bool {
    return lhs.pts == rhs.pts &&
        lhs.qts == rhs.qts &&
        lhs.date == rhs.date &&
        lhs.seq == rhs.seq
}

public func currentAccountId(appGroupPath: String) -> AccountId {
    let filePath = "\(appGroupPath)/currentAccountId"
    if let id = try? String(contentsOfFile: filePath) {
        return AccountId(stringValue: id)
    } else {
        let id = generateAccountId()
        let _ = try? id.stringValue.write(toFile: filePath, atomically: true, encoding: .utf8)
        return id
    }
}

public func generateAccountId() -> AccountId {
    return AccountId(stringValue: NSUUID().uuidString)
}

public class UnauthorizedAccount {
    public let id: AccountId
    public let basePath: String
    public let postbox: Postbox
    public let network: Network
    
    public var masterDatacenterId: Int32 {
        return Int32(self.network.mtProto.datacenterId)
    }
    
    init(id: AccountId, basePath: String, postbox: Postbox, network: Network) {
        self.id = id
        self.basePath = basePath
        self.postbox = postbox
        self.network = network
    }
    
    public func changedMasterDatacenterId(_ masterDatacenterId: Int32) -> Signal<UnauthorizedAccount, NoError> {
        if masterDatacenterId == Int32(self.network.mtProto.datacenterId) {
            return .single(self)
        } else {
            let postbox = self.postbox
            let keychain = Keychain(get: { key in
                return postbox.keychainEntryForKey(key)
            }, set: { (key, data) in
                postbox.setKeychainEntryForKey(key, value: data)
            }, remove: { key in
                postbox.removeKeychainEntryForKey(key)
            })
            
            return initializedNetwork(datacenterId: Int(masterDatacenterId), keychain: keychain, networkUsageInfoPath: accountNetworkUsageInfoPath(basePath: self.basePath))
                |> map { network in
                    return UnauthorizedAccount(id: self.id, basePath: self.basePath, postbox: self.postbox, network: network)
                }
        }
    }
}

private var declaredEncodables: Void = {
    declareEncodable(UnauthorizedAccountState.self, f: { UnauthorizedAccountState(decoder: $0) })
    declareEncodable(AuthorizedAccountState.self, f: { AuthorizedAccountState(decoder: $0) })
    declareEncodable(TelegramUser.self, f: { TelegramUser(decoder: $0) })
    declareEncodable(TelegramGroup.self, f: { TelegramGroup(decoder: $0) })
    declareEncodable(TelegramChannel.self, f: { TelegramChannel(decoder: $0) })
    declareEncodable(TelegramMediaImage.self, f: { TelegramMediaImage(decoder: $0) })
    declareEncodable(TelegramMediaImageRepresentation.self, f: { TelegramMediaImageRepresentation(decoder: $0) })
    declareEncodable(TelegramMediaContact.self, f: { TelegramMediaContact(decoder: $0) })
    declareEncodable(TelegramMediaMap.self, f: { TelegramMediaMap(decoder: $0) })
    declareEncodable(TelegramMediaFile.self, f: { TelegramMediaFile(decoder: $0) })
    declareEncodable(TelegramMediaFileAttribute.self, f: { TelegramMediaFileAttribute(decoder: $0) })
    declareEncodable(CloudFileMediaResource.self, f: { CloudFileMediaResource(decoder: $0) })
    declareEncodable(ChannelState.self, f: { ChannelState(decoder: $0) })
    declareEncodable(InlineBotMessageAttribute.self, f: { InlineBotMessageAttribute(decoder: $0) })
    declareEncodable(TextEntitiesMessageAttribute.self, f: { TextEntitiesMessageAttribute(decoder: $0) })
    declareEncodable(ReplyMessageAttribute.self, f: { ReplyMessageAttribute(decoder: $0) })
    declareEncodable(CloudDocumentMediaResource.self, f: { CloudDocumentMediaResource(decoder: $0) })
    declareEncodable(TelegramMediaWebpage.self, f: { TelegramMediaWebpage(decoder: $0) })
    declareEncodable(ViewCountMessageAttribute.self, f: { ViewCountMessageAttribute(decoder: $0) })
    declareEncodable(TelegramMediaAction.self, f: { TelegramMediaAction(decoder: $0) })
    declareEncodable(TelegramPeerNotificationSettings.self, f: { TelegramPeerNotificationSettings(decoder: $0) })
    declareEncodable(CachedUserData.self, f: { CachedUserData(decoder: $0) })
    declareEncodable(BotInfo.self, f: { BotInfo(decoder: $0) })
    declareEncodable(CachedGroupData.self, f: { CachedGroupData(decoder: $0) })
    declareEncodable(CachedChannelData.self, f: { CachedChannelData(decoder: $0) })
    declareEncodable(TelegramUserPresence.self, f: { TelegramUserPresence(decoder: $0) })
    declareEncodable(LocalFileMediaResource.self, f: { LocalFileMediaResource(decoder: $0) })
    declareEncodable(PhotoLibraryMediaResource.self, f: { PhotoLibraryMediaResource(decoder: $0) })
    declareEncodable(StickerPackCollectionInfo.self, f: { StickerPackCollectionInfo(decoder: $0) })
    declareEncodable(StickerPackItem.self, f: { StickerPackItem(decoder: $0) })
    declareEncodable(LocalFileReferenceMediaResource.self, f: { LocalFileReferenceMediaResource(decoder: $0) })
    declareEncodable(OutgoingMessageInfoAttribute.self, f: { OutgoingMessageInfoAttribute(decoder: $0) })
    declareEncodable(ForwardSourceInfoAttribute.self, f: { ForwardSourceInfoAttribute(decoder: $0) })
    declareEncodable(EditedMessageAttribute.self, f: { EditedMessageAttribute(decoder: $0) })
    declareEncodable(ReplyMarkupMessageAttribute.self, f: { ReplyMarkupMessageAttribute(decoder: $0) })
    declareEncodable(CachedResolvedByNamePeer.self, f: { CachedResolvedByNamePeer(decoder: $0) })
    declareEncodable(OutgoingChatContextResultMessageAttribute.self, f: { OutgoingChatContextResultMessageAttribute(decoder: $0) })
    declareEncodable(HttpReferenceMediaResource.self, f: { HttpReferenceMediaResource(decoder: $0) })
    declareEncodable(EmptyMediaResource.self, f: { EmptyMediaResource(decoder: $0) })
    return
}()

func accountNetworkUsageInfoPath(basePath: String) -> String {
    return basePath + "/network-usage"
}

public func accountWithId(_ id: AccountId, appGroupPath: String) -> Signal<Either<UnauthorizedAccount, Account>, NoError> {
    return Signal<(String, Postbox, AccountState?), NoError> { subscriber in
        let _ = declaredEncodables
        
        let path = "\(appGroupPath)/account\(id.stringValue)"
        
        let seedConfiguration = SeedConfiguration(initializeChatListWithHoles: [ChatListHole(index: MessageIndex(id: MessageId(peerId: PeerId(namespace: Namespaces.Peer.Empty, id: 0), namespace: Namespaces.Message.Cloud, id: 1), timestamp: 1))], initializeMessageNamespacesWithHoles: [Namespaces.Message.Cloud], existingMessageTags: allMessageTags)
        
        let postbox = Postbox(basePath: path + "/postbox", globalMessageIdsNamespace: Namespaces.Message.Cloud, seedConfiguration: seedConfiguration)
        return (postbox.state() |> take(1) |> map { accountState in
            return (path, postbox, accountState as? AccountState)
        }).start(next: { args in
            subscriber.putNext(args)
            subscriber.putCompletion()
        })
    } |> mapToSignal { (basePath, postbox, accountState) -> Signal<Either<UnauthorizedAccount, Account>, NoError> in
        let keychain = Keychain(get: { key in
            return postbox.keychainEntryForKey(key)
        }, set: { (key, data) in
            postbox.setKeychainEntryForKey(key, value: data)
        }, remove: { key in
            postbox.removeKeychainEntryForKey(key)
        })
        
        if let accountState = accountState {
            switch accountState {
                case let unauthorizedState as UnauthorizedAccountState:
                    return initializedNetwork(datacenterId: Int(unauthorizedState.masterDatacenterId), keychain: keychain, networkUsageInfoPath: accountNetworkUsageInfoPath(basePath: basePath))
                        |> map { network -> Either<UnauthorizedAccount, Account> in
                            .left(value: UnauthorizedAccount(id: id, basePath: basePath, postbox: postbox, network: network))
                        }
                case let authorizedState as AuthorizedAccountState:
                    return initializedNetwork(datacenterId: Int(authorizedState.masterDatacenterId), keychain: keychain, networkUsageInfoPath: accountNetworkUsageInfoPath(basePath: basePath))
                        |> map { network -> Either<UnauthorizedAccount, Account> in
                            return .right(value: Account(id: id, basePath: basePath, postbox: postbox, network: network, peerId: authorizedState.peerId))
                        }
                case _:
                    assertionFailure("Unexpected accountState \(accountState)")
            }
        }
        
        return initializedNetwork(datacenterId: 2, keychain: keychain, networkUsageInfoPath: accountNetworkUsageInfoPath(basePath: basePath))
            |> map { network -> Either<UnauthorizedAccount, Account> in
                return .left(value: UnauthorizedAccount(id: id, basePath: basePath, postbox: postbox, network: network))
        }
    }
}

public struct TwoStepAuthData {
    let nextSalt: Data
    let currentSalt: Data?
    let hasRecovery: Bool
    let currentHint: String?
    let unconfirmedEmailPattern: String?
}

public func twoStepAuthData(_ network: Network) -> Signal<TwoStepAuthData, MTRpcError> {
    return network.request(Api.functions.account.getPassword())
    |> map { config -> TwoStepAuthData in
        switch config {
            case let .noPassword(newSalt, emailUnconfirmedPattern):
                return TwoStepAuthData(nextSalt: newSalt.makeData(), currentSalt: nil, hasRecovery: false, currentHint: nil, unconfirmedEmailPattern: emailUnconfirmedPattern)
            case let .password(currentSalt, newSalt, hint, hasRecovery, emailUnconfirmedPattern):
                return TwoStepAuthData(nextSalt: newSalt.makeData(), currentSalt: currentSalt.makeData(), hasRecovery: hasRecovery == .boolTrue, currentHint: hint, unconfirmedEmailPattern: emailUnconfirmedPattern)
        }
    }
}

private func sha256(_ data : Data) -> Data {
    var res = Data()
    res.count = Int(CC_SHA256_DIGEST_LENGTH)
    res.withUnsafeMutableBytes { mutableBytes -> Void in
        data.withUnsafeBytes { bytes -> Void in
            CC_SHA256(bytes, CC_LONG(data.count), mutableBytes)
        }
    }
    return res
}

public func verifyPassword(_ account: UnauthorizedAccount, password: String) -> Signal<Api.auth.Authorization, MTRpcError> {
    return twoStepAuthData(account.network)
    |> mapToSignal { authData -> Signal<Api.auth.Authorization, MTRpcError> in
        var data = Data()
        data.append(authData.currentSalt!)
        data.append(password.data(using: .utf8, allowLossyConversion: true)!)
        data.append(authData.currentSalt!)
        let currentPasswordHash = sha256(data)
        
        return account.network.request(Api.functions.auth.checkPassword(passwordHash: Buffer(data: currentPasswordHash)))
    }
}

public enum AccountServiceTaskMasterMode {
    case now
    case always
    case never
}

public class Account {
    public let id: AccountId
    public let basePath: String
    public let postbox: Postbox
    public let network: Network
    public let peerId: PeerId
    
    public private(set) var stateManager: StateManager!
    public private(set) var viewTracker: AccountViewTracker!
    public private(set) var pendingMessageManager: PendingMessageManager!
    fileprivate let managedContactsDisposable = MetaDisposable()
    fileprivate let managedStickerPacksDisposable = MetaDisposable()
    private let becomeMasterDisposable = MetaDisposable()
    private let updatedPresenceDisposable = MetaDisposable()
    private let managedServiceViewsDisposable = MetaDisposable()
    
    public let graphicsThreadPool = ThreadPool(threadCount: 3, threadPriority: 0.1)
    //let imageCache: ImageCache = ImageCache(maxResidentSize: 5 * 1024 * 1024)
    
    public var applicationContext: Any?
    
    public let settings: AccountSettings = defaultAccountSettings()
    
    var player: AnyObject?
    
    public let notificationToken = Promise<Data>()
    private let notificationTokenDisposable = MetaDisposable()
    
    public let shouldBeServiceTaskMaster = Promise<AccountServiceTaskMasterMode>()
    public let shouldKeepOnlinePresence = Promise<Bool>()
    
<<<<<<< HEAD
    public var typing:TMProcessable!
    
    public init(id: AccountId, postbox: Postbox, network: Network, peerId: PeerId) {
=======
    public init(id: AccountId, basePath: String, postbox: Postbox, network: Network, peerId: PeerId) {
>>>>>>> 59411a3c
        self.id = id
        self.basePath = basePath
        self.postbox = postbox
        self.network = network
        self.peerId = peerId
        
        self.stateManager = StateManager(account: self)
        self.viewTracker = AccountViewTracker(account: self)
        self.pendingMessageManager = PendingMessageManager(network: network, postbox: postbox, stateManager: self.stateManager)
        
        let appliedNotificationToken = self.notificationToken.get()
            |> distinctUntilChanged
            |> mapToSignal { token -> Signal<Void, NoError> in                
                var tokenString = ""
                token.withUnsafeBytes { (bytes: UnsafePointer<UInt8>) -> Void in
                    for i in 0 ..< token.count {
                        let byte = bytes.advanced(by: i).pointee
                        tokenString = tokenString.appendingFormat("%02x", Int32(byte))
                    }
                }
                
                let appVersionString = "\(Bundle.main.infoDictionary?["CFBundleShortVersionString"] ?? "") (\(Bundle.main.infoDictionary?["CFBundleVersion"] ?? ""))"
                
                let langCode = NSLocale.preferredLanguages.first ?? "en"
                
                #if os(macOS)
                    let pInfo = ProcessInfo.processInfo
                    let systemVersion = pInfo.operatingSystemVersionString
                #else
                    let systemVersion = UIDevice.current.systemVersion
                #endif
                
                var appSandbox: Api.Bool = .boolFalse
                #if DEBUG
                    appSandbox = .boolTrue
                #endif
                
                return network.request(Api.functions.account.registerDevice(tokenType: 1, token: tokenString, deviceModel: "iPhome Simulator", systemVersion: systemVersion, appVersion: appVersionString, appSandbox: appSandbox, langCode: langCode))
                    |> retryRequest
                    |> mapToSignal { _ -> Signal<Void, NoError> in
                        return .complete()
                    }
            }
        self.notificationTokenDisposable.set(appliedNotificationToken.start())
        
        let serviceTasksMasterBecomeMaster = shouldBeServiceTaskMaster.get()
            |> distinctUntilChanged
            |> deliverOn(Queue.concurrentDefaultQueue())
        
        self.becomeMasterDisposable.set(serviceTasksMasterBecomeMaster.start(next: { [weak self] value in
            if let strongSelf = self, (value == .now || value == .always) {
                strongSelf.postbox.becomeMasterClient()
            }
        }))
        
        let shouldBeMaster = combineLatest(shouldBeServiceTaskMaster.get(), postbox.isMasterClient())
            |> map { [weak self] shouldBeMaster, isMaster -> Bool in
                if shouldBeMaster == .always && !isMaster {
                    self?.postbox.becomeMasterClient()
                }
                return (shouldBeMaster == .now || shouldBeMaster == .always) && isMaster
            }
            |> distinctUntilChanged
        
        self.network.shouldKeepConnection.set(shouldBeMaster)
        
        let serviceTasksMaster = shouldBeMaster
            |> deliverOn(Queue.concurrentDefaultQueue())
            |> mapToSignal { [weak self] value -> Signal<Void, NoError> in
                if let strongSelf = self, value {
                    trace("Account", what: "Became master")
                    return managedServiceViews(network: strongSelf.network, postbox: strongSelf.postbox, stateManager: strongSelf.stateManager, pendingMessageManager: strongSelf.pendingMessageManager)
                } else {
                    trace("Account", what: "Resigned master")
                    return .never()
                }
            }
        self.managedServiceViewsDisposable.set(serviceTasksMaster.start())
        
        let updatedPresence = self.shouldKeepOnlinePresence.get()
            |> distinctUntilChanged
            |> mapToSignal { [weak self] online -> Signal<Void, NoError> in
                if let strongSelf = self {
                    if online {
                        let delayRequest: Signal<Void, NoError> = .complete() |> delay(60.0, queue: Queue.concurrentDefaultQueue())
                        let pushStatusOnce = strongSelf.network.request(Api.functions.account.updateStatus(offline: .boolFalse))
                            |> retryRequest
                            |> mapToSignal { _ -> Signal<Void, NoError> in return .complete() }
                        let pushStatusRepeatedly = (pushStatusOnce |> then(delayRequest)) |> restart
                        let peerId = strongSelf.peerId
                        let updatePresenceLocally = strongSelf.postbox.modify { modifier -> Void in
                            let timestamp = CFAbsoluteTimeGetCurrent() + NSTimeIntervalSince1970 + 60.0 * 60.0 * 24.0 * 356.0
                            modifier.updatePeerPresences([peerId: TelegramUserPresence(status: .present(until: Int32(timestamp)))])
                        }
                        return combineLatest(pushStatusRepeatedly, updatePresenceLocally)
                            |> mapToSignal { _ -> Signal<Void, NoError> in return .complete() }
                    } else {
                        let pushStatusOnce = strongSelf.network.request(Api.functions.account.updateStatus(offline: .boolTrue))
                            |> retryRequest
                            |> mapToSignal { _ -> Signal<Void, NoError> in return .complete() }
                        let peerId = strongSelf.peerId
                        let updatePresenceLocally = strongSelf.postbox.modify { modifier -> Void in
                            let timestamp = CFAbsoluteTimeGetCurrent() + NSTimeIntervalSince1970 - 1.0
                            modifier.updatePeerPresences([peerId: TelegramUserPresence(status: .present(until: Int32(timestamp)))])
                        }
                        return combineLatest(pushStatusOnce, updatePresenceLocally)
                            |> mapToSignal { _ -> Signal<Void, NoError> in return .complete() }
                    }
                    
                    return .complete()
                } else {
                    return .complete()
                }
            }
        self.updatedPresenceDisposable.set(updatedPresence.start())
    }
    
    deinit {
        self.managedContactsDisposable.dispose()
        self.managedStickerPacksDisposable.dispose()
        self.notificationTokenDisposable.dispose()
        self.managedServiceViewsDisposable.dispose()
        self.updatedPresenceDisposable.dispose()
    }
    
    public func currentNetworkStats() -> Signal<MTNetworkUsageManagerStats, NoError> {
        return Signal { subscriber in
            let manager = MTNetworkUsageManager(info: MTNetworkUsageCalculationInfo(filePath: accountNetworkUsageInfoPath(basePath: self.basePath)))!
            manager.currentStats().start(next: { next in
                if let stats = next as? MTNetworkUsageManagerStats {
                    subscriber.putNext(stats)
                }
                subscriber.putCompletion()
            }, error: nil, completed: nil)
            
            return EmptyDisposable
        }
    }
}

public func setupAccount(_ account: Account, fetchCachedResourceRepresentation: ((_ account: Account, _ resource: MediaResource, _ resourceData: MediaResourceData, _ representation: CachedMediaResourceRepresentation) -> Signal<CachedMediaResourceRepresentationResult, NoError>)? = nil) {
    account.postbox.mediaBox.fetchResource = { [weak account] resource, range -> Signal<MediaResourceDataFetchResult, NoError> in
        if let strongAccount = account {
            return fetchResource(account: strongAccount, resource: resource, range: range)
        } else {
            return .never()
        }
    }
    
    account.postbox.mediaBox.fetchCachedResourceRepresentation = { [weak account] resource, resourceData, representation in
        if let strongAccount = account, let fetchCachedResourceRepresentation = fetchCachedResourceRepresentation {
            return fetchCachedResourceRepresentation(strongAccount, resource, resourceData, representation)
        } else {
            return .never()
        }
    }
    
    account.managedContactsDisposable.set(manageContacts(network: account.network, postbox: account.postbox).start())
    account.managedStickerPacksDisposable.set(manageStickerPacks(network: account.network, postbox: account.postbox).start())
    
    /*account.network.request(Api.functions.help.getScheme(version: 0)).start(next: { result in
        if case let .scheme(text, _, _, _) = result {
            print("\(text)")
        }
    })*/
}<|MERGE_RESOLUTION|>--- conflicted
+++ resolved
@@ -384,13 +384,7 @@
     public let shouldBeServiceTaskMaster = Promise<AccountServiceTaskMasterMode>()
     public let shouldKeepOnlinePresence = Promise<Bool>()
     
-<<<<<<< HEAD
-    public var typing:TMProcessable!
-    
-    public init(id: AccountId, postbox: Postbox, network: Network, peerId: PeerId) {
-=======
     public init(id: AccountId, basePath: String, postbox: Postbox, network: Network, peerId: PeerId) {
->>>>>>> 59411a3c
         self.id = id
         self.basePath = basePath
         self.postbox = postbox
